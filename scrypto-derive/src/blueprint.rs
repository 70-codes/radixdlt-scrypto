--- conflicted
+++ resolved
@@ -46,15 +46,10 @@
     }
 
     let module_ident = bp.module_ident;
-<<<<<<< HEAD
     let stub_ident = format_ident!("{}ObjectStub", bp_ident);
+    validate_type_ident(&stub_ident)?;
     let functions_ident = format_ident!("{}Functions", bp_ident);
-=======
-    let component_ident = format_ident!("{}Component", bp_ident);
-    validate_type_ident(&component_ident)?;
-    let component_ref_ident = format_ident!("{}GlobalComponentRef", bp_ident);
-    validate_type_ident(&component_ref_ident)?;
->>>>>>> 008539d3
+    validate_type_ident(&functions_ident)?;
     let use_statements = {
         let mut use_statements = bp.use_statements;
 
@@ -771,62 +766,19 @@
                         }
                     }
 
-<<<<<<< HEAD
                     impl TestObjectStub {
-                        pub fn x(&self, arg0: u32) -> u32 {
-                            self.call_raw("x", scrypto_args!(arg0))
-=======
-                    impl TestComponent {
-                        pub fn y(i: u32) -> u32 {
+                        pub fn x(&self, i: u32) -> u32 {
+                            self.call_raw("x", scrypto_args!(i))
+                        }
+                    }
+
+                    pub trait TestFunctions {
+                        fn y(i: u32) -> u32 {
                             ::scrypto::runtime::Runtime::call_function(::scrypto::runtime::Runtime::package_address(), "Test", "y", scrypto_args!(i))
                         }
-
-                        pub fn x(&self, i: u32) -> u32 {
-                            self.component.call("x", scrypto_args!(i))
-                        }
-                    }
-
-                    #[allow(non_camel_case_types)]
-                    pub struct TestGlobalComponentRef {
-                        pub component: ::scrypto::component::GlobalComponentRef,
-                    }
-
-                    impl From<ComponentAddress> for TestGlobalComponentRef {
-                        fn from(address: ComponentAddress) -> Self {
-                            Self {
-                                component: ::scrypto::component::GlobalComponentRef(address)
-                            }
->>>>>>> 008539d3
-                        }
-                    }
-
-                    pub trait TestFunctions {
-                        fn y(arg0: u32) -> u32 {
-                            ::scrypto::runtime::Runtime::call_function(::scrypto::runtime::Runtime::package_address(), "Test", "y", scrypto_args!(arg0))
-                        }
-                    }
-
-<<<<<<< HEAD
+                    }
+
                     impl TestFunctions for ::scrypto::component::Blueprint<Test> {}
-=======
-                    impl TestGlobalComponentRef {
-                        pub fn access_rules(&self) -> AttachedAccessRules {
-                            self.component.access_rules()
-                        }
-
-                        pub fn metadata(&self) -> AttachedMetadata {
-                            self.component.metadata()
-                        }
-
-                        pub fn royalty(&self) -> AttachedRoyalty {
-                            self.component.royalty()
-                        }
-
-                        pub fn x(&self, i: u32) -> u32 {
-                            self.component.call("x", scrypto_args!(i))
-                        }
-                    }
->>>>>>> 008539d3
                 }
             },
         );
