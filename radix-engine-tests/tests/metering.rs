--- conflicted
+++ resolved
@@ -203,17 +203,10 @@
         + 186000 /* DropLock */
         + 12500 /* DropNode */
         + 24330 /* Invoke */
-<<<<<<< HEAD
-        + 203000 /* LockSubstate */
-        + 2664740 /* ReadSubstate */
-        + 147500 /* RunPrecompiled */
-        + 1629580 /* RunWasm */
-=======
         + 187500 /* LockSubstate */
-        + 2554720 /* ReadSubstate */
+        + 2602100 /* ReadSubstate */
         + 147500 /* RunNative */
-        + 1618225 /* RunWasm */
->>>>>>> c4323d1b
+        + 1619500 /* RunWasm */
         + 50000 /* TxBaseCost */
         + 1705 /* TxPayloadCost */
         + 100000 /* TxSignatureVerification */
@@ -319,17 +312,10 @@
         + 285000 /* DropLock */
         + 22500 /* DropNode */
         + 45210 /* Invoke */
-<<<<<<< HEAD
-        + 318500 /* LockSubstate */
-        + 5340580 /* ReadSubstate */
-        + 240000 /* RunPrecompiled */
-        + 1405090 /* RunWasm */
-=======
         + 292500 /* LockSubstate */
-        + 5121840 /* ReadSubstate */
+        + 5221740 /* ReadSubstate */
         + 240000 /* RunNative */
-        + 1377240 /* RunWasm */
->>>>>>> c4323d1b
+        + 1379180 /* RunWasm */
         + 50000 /* TxBaseCost */
         + 2475 /* TxPayloadCost */
         + 100000 /* TxSignatureVerification */
