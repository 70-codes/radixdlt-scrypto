use radix_engine::transaction::TransactionReceipt;
use radix_engine::types::*;
use radix_engine_constants::DEFAULT_MAX_INVOKE_INPUT_SIZE;
use radix_engine_interface::blueprints::package::PackageSetup;
use scrypto_unit::*;
use transaction::builder::*;
use utils::ContextualDisplay;

// For WASM-specific metering tests, see `wasm_metering.rs`.

#[cfg(feature = "std")]
fn execute_with_time_logging(
    test_runner: &mut TestRunner,
    manifest: TransactionManifestV1,
    proofs: Vec<NonFungibleGlobalId>,
) -> (TransactionReceipt, u32) {
    let start = std::time::Instant::now();
    let receipt = test_runner.execute_manifest(manifest, proofs);
    let duration = start.elapsed();
    println!(
        "Time elapsed is: {:?} - NOTE: this is a very bad measure. Use benchmarks instead.",
        duration
    );
    (receipt, duration.as_millis().try_into().unwrap())
}

#[cfg(feature = "alloc")]
fn execute_with_time_logging(
    test_runner: &mut TestRunner,
    manifest: TransactionManifestV1,
    proofs: Vec<NonFungibleGlobalId>,
) -> (TransactionReceipt, u32) {
    let receipt = test_runner.execute_manifest(manifest, proofs);
    (receipt, 0)
}

#[test]
fn test_basic_transfer() {
    // Arrange
    let mut test_runner = TestRunner::builder().build();
    let (public_key1, _, account1) = test_runner.new_allocated_account();
    let (_, _, account2) = test_runner.new_allocated_account();

    // Act
    let manifest = ManifestBuilder::new()
        .lock_fee(account1, 10u32.into())
        .withdraw_from_account(account1, RADIX_TOKEN, 100u32.into())
        .call_method(
            account2,
            "try_deposit_batch_or_abort",
            manifest_args!(ManifestExpression::EntireWorktop),
        )
        .build();

    let (receipt, _) = execute_with_time_logging(
        &mut test_runner,
        manifest,
        vec![NonFungibleGlobalId::from_public_key(&public_key1)],
    );
    let commit_result = receipt.expect_commit(true);

    // Assert
    // NOTE: If this test fails, it should print out the actual fee table in the error logs.
    // Or you can run just this test with the below:
    // cargo test -p radix-engine-tests --test metering -- test_basic_transfer
    assert_eq!(
        commit_result.fee_summary.execution_cost_sum,
<<<<<<< HEAD
        1104 /* AllocateNodeId */
        + 1744 /* CreateNode */
        + 6142 /* DropLock */
        + 1680 /* DropNode */
        + 1140299 /* Invoke */
        + 423305 /* LockSubstate */
        + 8680 /* ReadSubstate */
        + 65000 /* RunNative */
=======
        0
        + 897 /* AllocateNodeId */
        + 1417 /* CreateNode */
        + 5143 /* DropLock */
        + 1365 /* DropNode */
        + 736166 /* Invoke */
        + 440183 /* LockSubstate */
        + 7336 /* ReadSubstate */
        + 57500 /* RunNative */
>>>>>>> 42e5d29a
        + 7500 /* RunSystem */
        + 50000 /* TxBaseCost */
        + 1345 /* TxPayloadCost */
        + 100000 /* TxSignatureVerification */
        + 856 /* WriteSubstate */
    );
}

#[test]
fn test_radiswap() {
    let mut test_runner = TestRunner::builder().build();

    // Scrypto developer
    let (pk1, _, _) = test_runner.new_allocated_account();
    // Radiswap operator
    let (pk2, _, account2) = test_runner.new_allocated_account();
    // Radiswap user
    let (pk3, _, account3) = test_runner.new_allocated_account();

    // Publish package
    let package_address = test_runner.publish_package(
        include_bytes!("../../assets/radiswap.wasm").to_vec(),
        manifest_decode(include_bytes!("../../assets/radiswap.schema")).unwrap(),
        btreemap!(),
        OwnerRole::Fixed(rule!(require(NonFungibleGlobalId::from_public_key(&pk1)))),
    );

    // Instantiate Radiswap
    let btc = test_runner.create_fungible_resource(1_000_000.into(), 18, account2);
    let eth = test_runner.create_fungible_resource(1_000_000.into(), 18, account2);
    let component_address: ComponentAddress = test_runner
        .execute_manifest(
            ManifestBuilder::new()
                .lock_fee(account2, 10u32.into())
                .call_function(package_address, "Radiswap", "new", manifest_args!(btc, eth))
                .call_method(
                    account2,
                    "try_deposit_batch_or_abort",
                    manifest_args!(ManifestExpression::EntireWorktop),
                )
                .build(),
            vec![NonFungibleGlobalId::from_public_key(&pk2)],
        )
        .expect_commit(true)
        .output(1);

    // Contributing an initial amount to radiswap
    let btc_init_amount = Decimal::from(500_000);
    let eth_init_amount = Decimal::from(300_000);
    test_runner
        .execute_manifest(
            ManifestBuilder::new()
                .lock_fee(account2, 10u32.into())
                .withdraw_from_account(account2, btc, btc_init_amount)
                .withdraw_from_account(account2, eth, eth_init_amount)
                .take_all_from_worktop(btc, |builder, bucket1| {
                    builder.take_all_from_worktop(eth, |builder, bucket2| {
                        builder.call_method(
                            component_address,
                            "add_liquidity",
                            manifest_args!(bucket1, bucket2),
                        )
                    })
                })
                .call_method(
                    account2,
                    "try_deposit_batch_or_abort",
                    manifest_args!(ManifestExpression::EntireWorktop),
                )
                .build(),
            vec![NonFungibleGlobalId::from_public_key(&pk2)],
        )
        .expect_commit(true);

    // Transfer `10,000 BTC` from `account2` to `account3`
    let btc_amount = Decimal::from(10_000);
    test_runner
        .execute_manifest(
            ManifestBuilder::new()
                .lock_fee(account2, 10u32.into())
                .withdraw_from_account(account2, btc, btc_amount)
                .call_method(
                    account3,
                    "try_deposit_batch_or_abort",
                    manifest_args!(ManifestExpression::EntireWorktop),
                )
                .build(),
            vec![NonFungibleGlobalId::from_public_key(&pk2)],
        )
        .expect_commit_success();
    assert_eq!(test_runner.account_balance(account3, btc), Some(btc_amount));

    // Swap 2,000 BTC into ETH
    let btc_to_swap = Decimal::from(2000);
    let receipt = test_runner.execute_manifest(
        ManifestBuilder::new()
            .lock_fee(account3, 10u32.into())
            .withdraw_from_account(account3, btc, btc_to_swap)
            .take_all_from_worktop(btc, |builder, bucket| {
                builder.call_method(component_address, "swap", manifest_args!(bucket))
            })
            .call_method(
                account3,
                "try_deposit_batch_or_abort",
                manifest_args!(ManifestExpression::EntireWorktop),
            )
            .build(),
        vec![NonFungibleGlobalId::from_public_key(&pk3)],
    );
    let remaining_btc = test_runner.account_balance(account3, btc).unwrap();
    let eth_received = test_runner.account_balance(account3, eth).unwrap();
    assert_eq!(remaining_btc, btc_amount - btc_to_swap);
    assert_eq!(eth_received, dec!("1195.219123505976095617"));
    let commit_result = receipt.expect_commit(true);

    // NOTE: If this test fails, it should print out the actual fee table in the error logs.
    // Or you can run just this test with the below:
    // cargo test -p radix-engine-tests --test metering -- test_radiswap
    assert_eq!(
        commit_result.fee_summary.execution_cost_sum,
<<<<<<< HEAD
        2553 /* AllocateNodeId */
        + 4044 /* CreateNode */
        + 14689 /* DropLock */
        + 3780 /* DropNode */
        + 3803738 /* Invoke */
        + 2686239 /* LockSubstate */
        + 20664 /* ReadSubstate */
        + 137500 /* RunNative */
        + 20000 /* RunSystem */
        + 602865 /* RunWasm */
=======
        0
        + 2208 /* AllocateNodeId */
        + 3499 /* CreateNode */
        + 12839 /* DropLock */
        + 3255 /* DropNode */
        + 3130196 /* Invoke */
        + 2494457 /* LockSubstate */
        + 18144 /* ReadSubstate */
        + 125000 /* RunNative */
        + 20000 /* RunSystem */
        + 606030 /* RunWasm */
>>>>>>> 42e5d29a
        + 50000 /* TxBaseCost */
        + 1765 /* TxPayloadCost */
        + 100000 /* TxSignatureVerification */
        + 1926 /* WriteSubstate */
    );

    assert_eq!(
        commit_result.fee_summary.total_execution_cost_xrd,
<<<<<<< HEAD
        dec!("0.7449878"),
=======
        dec!("0.6569319"),
>>>>>>> 42e5d29a
    );
    assert_eq!(commit_result.fee_summary.total_royalty_cost_xrd, dec!("2"));
}

#[test]
fn test_flash_loan() {
    let mut test_runner = TestRunner::builder().build();

    // Scrypto developer
    let (pk1, _, _) = test_runner.new_allocated_account();
    // Flash loan operator
    let (pk2, _, account2) = test_runner.new_allocated_account();
    // Flash loan user
    let (pk3, _, account3) = test_runner.new_allocated_account();

    // Publish package
    let package_address = test_runner.publish_package(
        include_bytes!("../../assets/flash_loan.wasm").to_vec(),
        manifest_decode(include_bytes!("../../assets/flash_loan.schema")).unwrap(),
        btreemap!(),
        OwnerRole::Fixed(rule!(require(NonFungibleGlobalId::from_public_key(&pk1)))),
    );

    // Instantiate flash_loan
    let xrd_init_amount = Decimal::from(100);
    let (component_address, promise_token_address) = test_runner
        .execute_manifest(
            ManifestBuilder::new()
                .lock_fee(account2, 10u32.into())
                .withdraw_from_account(account2, RADIX_TOKEN, xrd_init_amount)
                .take_all_from_worktop(RADIX_TOKEN, |builder, bucket1| {
                    builder.call_function(
                        package_address,
                        "BasicFlashLoan",
                        "instantiate_default",
                        manifest_args!(bucket1),
                    )
                })
                .call_method(
                    account2,
                    "try_deposit_batch_or_abort",
                    manifest_args!(ManifestExpression::EntireWorktop),
                )
                .build(),
            vec![NonFungibleGlobalId::from_public_key(&pk2)],
        )
        .expect_commit(true)
        .output::<(ComponentAddress, ResourceAddress)>(3);

    // Take loan
    let loan_amount = Decimal::from(50);
    let repay_amount = loan_amount * dec!("1.001");
    let old_balance = test_runner.account_balance(account3, RADIX_TOKEN).unwrap();
    let receipt = test_runner.execute_manifest(
        ManifestBuilder::new()
            .lock_fee(account3, 10u32.into())
            .call_method(component_address, "take_loan", manifest_args!(loan_amount))
            .withdraw_from_account(account3, RADIX_TOKEN, dec!(10))
            .take_from_worktop(RADIX_TOKEN, repay_amount, |builder, bucket1| {
                builder.take_all_from_worktop(promise_token_address, |builder, bucket2| {
                    builder.call_method(
                        component_address,
                        "repay_loan",
                        manifest_args!(bucket1, bucket2),
                    )
                })
            })
            .call_method(
                account3,
                "try_deposit_batch_or_abort",
                manifest_args!(ManifestExpression::EntireWorktop),
            )
            .build(),
        vec![NonFungibleGlobalId::from_public_key(&pk3)],
    );
    let commit_result = receipt.expect_commit(true);
    let new_balance = test_runner.account_balance(account3, RADIX_TOKEN).unwrap();
    assert!(test_runner
        .account_balance(account3, promise_token_address)
        .is_none());
    assert_eq!(
        old_balance - new_balance,
        commit_result.fee_summary.total_execution_cost_xrd
            + commit_result.fee_summary.total_royalty_cost_xrd
            + (repay_amount - loan_amount)
    );

    // NOTE: If this test fails, it should print out the actual fee table in the error logs.
    // Or you can run just this test with the below:
    // cargo test -p radix-engine-tests --test metering -- test_flash_loan
    assert_eq!(
        commit_result.fee_summary.execution_cost_sum,
<<<<<<< HEAD
        4002 /* AllocateNodeId */
        + 6322 /* CreateNode */
        + 23199 /* DropLock */
        + 6090 /* DropNode */
        + 4768533 /* Invoke */
        + 4386249 /* LockSubstate */
        + 33152 /* ReadSubstate */
        + 205000 /* RunNative */
        + 40000 /* RunSystem */
        + 1162610 /* RunWasm */
=======
        0
        + 3657 /* AllocateNodeId */
        + 5777 /* CreateNode */
        + 21497 /* DropLock */
        + 5565 /* DropNode */
        + 4094978 /* Invoke */
        + 4477501 /* LockSubstate */
        + 30856 /* ReadSubstate */
        + 192500 /* RunNative */
        + 40000 /* RunSystem */
        + 1184545 /* RunWasm */
>>>>>>> 42e5d29a
        + 50000 /* TxBaseCost */
        + 2570 /* TxPayloadCost */
        + 100000 /* TxSignatureVerification */
        + 4302 /* WriteSubstate */
    );
}

#[test]
fn test_publish_large_package() {
    // Arrange
    let mut test_runner = TestRunner::builder().build();

    // Act
    let code = wat2wasm(&format!(
        r#"
                (module
                    (data (i32.const 0) "{}")
                    (memory $0 64)
                    (export "memory" (memory $0))
                )
            "#,
        "i".repeat(DEFAULT_MAX_INVOKE_INPUT_SIZE - 1024)
    ));
    let manifest = ManifestBuilder::new()
        .lock_fee(test_runner.faucet_component(), 100.into())
        .publish_package_advanced(
            code,
            PackageSetup::default(),
            BTreeMap::new(),
            OwnerRole::None,
        )
        .build();

    let (receipt, _) = execute_with_time_logging(&mut test_runner, manifest, vec![]);

    receipt.expect_commit_success();
}

#[test]
fn should_be_able_run_large_manifest() {
    // Arrange
    let mut test_runner = TestRunner::builder().build();

    // Act
    let (public_key, _, account) = test_runner.new_allocated_account();

    // Act
    let mut builder = ManifestBuilder::new();
    builder.lock_fee(account, 100u32.into());
    builder.withdraw_from_account(account, RADIX_TOKEN, 100u32.into());
    for _ in 0..40 {
        builder.take_from_worktop(RADIX_TOKEN, 1.into(), |builder, bid| {
            builder.return_to_worktop(bid)
        });
    }
    builder.call_method(
        account,
        "try_deposit_batch_or_abort",
        manifest_args!(ManifestExpression::EntireWorktop),
    );
    let manifest = builder.build();

    let (receipt, _) = execute_with_time_logging(
        &mut test_runner,
        manifest,
        vec![NonFungibleGlobalId::from_public_key(&public_key)],
    );

    // Assert
    receipt.expect_commit(true);
}

#[test]
fn should_be_able_to_generate_5_proofs_and_then_lock_fee() {
    // Arrange
    let mut test_runner = TestRunner::builder().build();
    let (public_key, _, account) = test_runner.new_allocated_account();
    let resource_address = test_runner.create_fungible_resource(100.into(), 0, account);

    // Act
    let mut builder = ManifestBuilder::new();
    for _ in 0..5 {
        builder.create_proof_from_account_of_amount(account, resource_address, 1.into());
    }
    builder.lock_fee(account, 100u32.into());
    let manifest = builder.build();

    let (receipt, _) = execute_with_time_logging(
        &mut test_runner,
        manifest,
        vec![NonFungibleGlobalId::from_public_key(&public_key)],
    );

    // Assert
    receipt.expect_commit(true);
}

fn setup_test_runner_with_fee_blueprint_component() -> (TestRunner, ComponentAddress) {
    // Basic setup
    let mut test_runner = TestRunner::builder().build();
    let (public_key, _, account) = test_runner.new_allocated_account();

    // Publish package and instantiate component
    let package_address = test_runner.compile_and_publish("./tests/blueprints/fee");
    let receipt1 = test_runner.execute_manifest(
        ManifestBuilder::new()
            .lock_fee(account, 10u32.into())
            .withdraw_from_account(account, RADIX_TOKEN, 10u32.into())
            .take_all_from_worktop(RADIX_TOKEN, |builder, bucket_id| {
                builder.call_function(package_address, "Fee", "new", manifest_args!(bucket_id));
                builder
            })
            .build(),
        vec![NonFungibleGlobalId::from_public_key(&public_key)],
    );
    let commit_result = receipt1.expect_commit(true);
    let component_address = commit_result.new_component_addresses()[0];

    (test_runner, component_address)
}

#[test]
fn spin_loop_should_end_in_reasonable_amount_of_time() {
    let (mut test_runner, component_address) = setup_test_runner_with_fee_blueprint_component();

    let manifest = ManifestBuilder::new()
        // First, lock the fee so that the loan will be repaid
        .call_method(
            component_address,
            "lock_fee",
            manifest_args!(Decimal::from(10)),
        )
        // Now spin-loop to wait for the fee loan to burn through
        .call_method(component_address, "spin_loop", manifest_args!())
        .build();

    let (receipt, _) = execute_with_time_logging(&mut test_runner, manifest, vec![]);

    // No assertion here - this is just a sanity-test
    println!("{}", receipt.display(&Bech32Encoder::for_simulator()));
    receipt.expect_commit_failure();
}<|MERGE_RESOLUTION|>--- conflicted
+++ resolved
@@ -65,26 +65,15 @@
     // cargo test -p radix-engine-tests --test metering -- test_basic_transfer
     assert_eq!(
         commit_result.fee_summary.execution_cost_sum,
-<<<<<<< HEAD
-        1104 /* AllocateNodeId */
-        + 1744 /* CreateNode */
-        + 6142 /* DropLock */
-        + 1680 /* DropNode */
-        + 1140299 /* Invoke */
-        + 423305 /* LockSubstate */
-        + 8680 /* ReadSubstate */
-        + 65000 /* RunNative */
-=======
         0
         + 897 /* AllocateNodeId */
         + 1417 /* CreateNode */
         + 5143 /* DropLock */
         + 1365 /* DropNode */
         + 736166 /* Invoke */
-        + 440183 /* LockSubstate */
+        + 440342 /* LockSubstate */
         + 7336 /* ReadSubstate */
         + 57500 /* RunNative */
->>>>>>> 42e5d29a
         + 7500 /* RunSystem */
         + 50000 /* TxBaseCost */
         + 1345 /* TxPayloadCost */
@@ -205,30 +194,17 @@
     // cargo test -p radix-engine-tests --test metering -- test_radiswap
     assert_eq!(
         commit_result.fee_summary.execution_cost_sum,
-<<<<<<< HEAD
-        2553 /* AllocateNodeId */
-        + 4044 /* CreateNode */
-        + 14689 /* DropLock */
-        + 3780 /* DropNode */
-        + 3803738 /* Invoke */
-        + 2686239 /* LockSubstate */
-        + 20664 /* ReadSubstate */
-        + 137500 /* RunNative */
-        + 20000 /* RunSystem */
-        + 602865 /* RunWasm */
-=======
         0
         + 2208 /* AllocateNodeId */
         + 3499 /* CreateNode */
         + 12839 /* DropLock */
         + 3255 /* DropNode */
         + 3130196 /* Invoke */
-        + 2494457 /* LockSubstate */
+        + 2492543 /* LockSubstate */
         + 18144 /* ReadSubstate */
         + 125000 /* RunNative */
         + 20000 /* RunSystem */
-        + 606030 /* RunWasm */
->>>>>>> 42e5d29a
+        + 602635 /* RunWasm */
         + 50000 /* TxBaseCost */
         + 1765 /* TxPayloadCost */
         + 100000 /* TxSignatureVerification */
@@ -237,11 +213,7 @@
 
     assert_eq!(
         commit_result.fee_summary.total_execution_cost_xrd,
-<<<<<<< HEAD
-        dec!("0.7449878"),
-=======
-        dec!("0.6569319"),
->>>>>>> 42e5d29a
+        dec!("0.6564010"),
     );
     assert_eq!(commit_result.fee_summary.total_royalty_cost_xrd, dec!("2"));
 }
@@ -334,30 +306,17 @@
     // cargo test -p radix-engine-tests --test metering -- test_flash_loan
     assert_eq!(
         commit_result.fee_summary.execution_cost_sum,
-<<<<<<< HEAD
-        4002 /* AllocateNodeId */
-        + 6322 /* CreateNode */
-        + 23199 /* DropLock */
-        + 6090 /* DropNode */
-        + 4768533 /* Invoke */
-        + 4386249 /* LockSubstate */
-        + 33152 /* ReadSubstate */
-        + 205000 /* RunNative */
-        + 40000 /* RunSystem */
-        + 1162610 /* RunWasm */
-=======
         0
         + 3657 /* AllocateNodeId */
         + 5777 /* CreateNode */
         + 21497 /* DropLock */
         + 5565 /* DropNode */
         + 4094978 /* Invoke */
-        + 4477501 /* LockSubstate */
+        + 4477813 /* LockSubstate */
         + 30856 /* ReadSubstate */
         + 192500 /* RunNative */
         + 40000 /* RunSystem */
-        + 1184545 /* RunWasm */
->>>>>>> 42e5d29a
+        + 1170125 /* RunWasm */
         + 50000 /* TxBaseCost */
         + 2570 /* TxPayloadCost */
         + 100000 /* TxSignatureVerification */
