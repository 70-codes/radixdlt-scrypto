use radix_engine::transaction::TransactionReceipt;
use radix_engine::types::*;
use radix_engine_constants::DEFAULT_MAX_INVOKE_INPUT_SIZE;
use radix_engine_interface::blueprints::package::PackageDefinition;
use scrypto_unit::*;
use transaction::builder::*;
use utils::ContextualDisplay;

// For WASM-specific metering tests, see `wasm_metering.rs`.

#[cfg(feature = "std")]
fn execute_with_time_logging(
    test_runner: &mut TestRunner,
    manifest: TransactionManifestV1,
    proofs: Vec<NonFungibleGlobalId>,
) -> (TransactionReceipt, u32) {
    let start = std::time::Instant::now();
    let receipt = test_runner.execute_manifest(manifest, proofs);
    let duration = start.elapsed();
    println!(
        "Time elapsed is: {:?} - NOTE: this is a very bad measure. Use benchmarks instead.",
        duration
    );
    (receipt, duration.as_millis().try_into().unwrap())
}

#[cfg(feature = "alloc")]
fn execute_with_time_logging(
    test_runner: &mut TestRunner,
    manifest: TransactionManifestV1,
    proofs: Vec<NonFungibleGlobalId>,
) -> (TransactionReceipt, u32) {
    let receipt = test_runner.execute_manifest(manifest, proofs);
    (receipt, 0)
}

#[test]
fn test_basic_transfer() {
    // Arrange
    let mut test_runner = TestRunner::builder().build();
    let (public_key1, _, account1) = test_runner.new_allocated_account();
    let (_, _, account2) = test_runner.new_allocated_account();

    // Act
    let manifest = ManifestBuilder::new()
        .lock_fee(account1, 10u32.into())
        .withdraw_from_account(account1, RADIX_TOKEN, 100u32.into())
        .call_method(
            account2,
            "try_deposit_batch_or_abort",
            manifest_args!(ManifestExpression::EntireWorktop),
        )
        .build();

    let (receipt, _) = execute_with_time_logging(
        &mut test_runner,
        manifest,
        vec![NonFungibleGlobalId::from_public_key(&public_key1)],
    );
    let commit_result = receipt.expect_commit(true);

    // Assert
    // NOTE: If this test fails, it should print out the actual fee table in the error logs.
    // Or you can run just this test with the below:
    // cargo test -p radix-engine-tests --test metering -- test_basic_transfer
    assert_eq!(
        commit_result.fee_summary.execution_cost_sum,
        0
        + 897 /* AllocateNodeId */
        + 1417 /* CreateNode */
<<<<<<< HEAD
        + 5254 /* DropLock */
        + 1365 /* DropNode */
        + 736166 /* Invoke */
        + 42071 /* LockSubstate */
        + 8008 /* ReadSubstate */
=======
        + 5328 /* DropLock */
        + 1365 /* DropNode */
        + 736166 /* Invoke */
        + 42294 /* LockSubstate */
        + 8120 /* ReadSubstate */
>>>>>>> 82953556
        + 57500 /* RunNative */
        + 7500 /* RunSystem */
        + 50000 /* TxBaseCost */
        + 1345 /* TxPayloadCost */
        + 100000 /* TxSignatureVerification */
        + 856 /* WriteSubstate */
    );
}

#[test]
fn test_radiswap() {
    let mut test_runner = TestRunner::builder().build();

    // Scrypto developer
    let (pk1, _, _) = test_runner.new_allocated_account();
    // Radiswap operator
    let (pk2, _, account2) = test_runner.new_allocated_account();
    // Radiswap user
    let (pk3, _, account3) = test_runner.new_allocated_account();

    // Publish package
    let package_address = test_runner.publish_package(
        include_bytes!("../../assets/radiswap.wasm").to_vec(),
        manifest_decode(include_bytes!("../../assets/radiswap.schema")).unwrap(),
        btreemap!(),
        OwnerRole::Fixed(rule!(require(NonFungibleGlobalId::from_public_key(&pk1)))),
    );

    // Instantiate Radiswap
    let btc = test_runner.create_fungible_resource(1_000_000.into(), 18, account2);
    let eth = test_runner.create_fungible_resource(1_000_000.into(), 18, account2);
    let component_address: ComponentAddress = test_runner
        .execute_manifest(
            ManifestBuilder::new()
                .lock_fee(account2, 10u32.into())
                .call_function(package_address, "Radiswap", "new", manifest_args!(btc, eth))
                .call_method(
                    account2,
                    "try_deposit_batch_or_abort",
                    manifest_args!(ManifestExpression::EntireWorktop),
                )
                .build(),
            vec![NonFungibleGlobalId::from_public_key(&pk2)],
        )
        .expect_commit(true)
        .output(1);

    // Contributing an initial amount to radiswap
    let btc_init_amount = Decimal::from(500_000);
    let eth_init_amount = Decimal::from(300_000);
    test_runner
        .execute_manifest(
            ManifestBuilder::new()
                .lock_fee(account2, 10u32.into())
                .withdraw_from_account(account2, btc, btc_init_amount)
                .withdraw_from_account(account2, eth, eth_init_amount)
                .take_all_from_worktop(btc, |builder, bucket1| {
                    builder.take_all_from_worktop(eth, |builder, bucket2| {
                        builder.call_method(
                            component_address,
                            "add_liquidity",
                            manifest_args!(bucket1, bucket2),
                        )
                    })
                })
                .call_method(
                    account2,
                    "try_deposit_batch_or_abort",
                    manifest_args!(ManifestExpression::EntireWorktop),
                )
                .build(),
            vec![NonFungibleGlobalId::from_public_key(&pk2)],
        )
        .expect_commit(true);

    // Transfer `10,000 BTC` from `account2` to `account3`
    let btc_amount = Decimal::from(10_000);
    test_runner
        .execute_manifest(
            ManifestBuilder::new()
                .lock_fee(account2, 10u32.into())
                .withdraw_from_account(account2, btc, btc_amount)
                .call_method(
                    account3,
                    "try_deposit_batch_or_abort",
                    manifest_args!(ManifestExpression::EntireWorktop),
                )
                .build(),
            vec![NonFungibleGlobalId::from_public_key(&pk2)],
        )
        .expect_commit_success();
    assert_eq!(test_runner.account_balance(account3, btc), Some(btc_amount));

    // Swap 2,000 BTC into ETH
    let btc_to_swap = Decimal::from(2000);
    let receipt = test_runner.execute_manifest(
        ManifestBuilder::new()
            .lock_fee(account3, 10u32.into())
            .withdraw_from_account(account3, btc, btc_to_swap)
            .take_all_from_worktop(btc, |builder, bucket| {
                builder.call_method(component_address, "swap", manifest_args!(bucket))
            })
            .call_method(
                account3,
                "try_deposit_batch_or_abort",
                manifest_args!(ManifestExpression::EntireWorktop),
            )
            .build(),
        vec![NonFungibleGlobalId::from_public_key(&pk3)],
    );
    let remaining_btc = test_runner.account_balance(account3, btc).unwrap();
    let eth_received = test_runner.account_balance(account3, eth).unwrap();
    assert_eq!(remaining_btc, btc_amount - btc_to_swap);
    assert_eq!(eth_received, dec!("1195.219123505976095617"));
    let commit_result = receipt.expect_commit(true);

    // NOTE: If this test fails, it should print out the actual fee table in the error logs.
    // Or you can run just this test with the below:
    // cargo test -p radix-engine-tests --test metering -- test_radiswap
    assert_eq!(
        commit_result.fee_summary.execution_cost_sum,
        0
        + 2070 /* AllocateNodeId */
        + 3281 /* CreateNode */
        + 12617 /* DropLock */
        + 3045 /* DropNode */
        + 3109581 /* Invoke */
        + 2138659 /* LockSubstate */
        + 19152 /* ReadSubstate */
        + 122500 /* RunNative */
        + 20000 /* RunSystem */
        + 602285 /* RunWasm */
        + 50000 /* TxBaseCost */
        + 1765 /* TxPayloadCost */
        + 100000 /* TxSignatureVerification */
        + 1885 /* WriteSubstate */
    );

    assert_eq!(
        commit_result.fee_summary.total_execution_cost_xrd,
        dec!("0.6186840"),
    );
    assert_eq!(commit_result.fee_summary.total_royalty_cost_xrd, dec!("2"));
}

#[test]
fn test_flash_loan() {
    let mut test_runner = TestRunner::builder().build();

    // Scrypto developer
    let (pk1, _, _) = test_runner.new_allocated_account();
    // Flash loan operator
    let (pk2, _, account2) = test_runner.new_allocated_account();
    // Flash loan user
    let (pk3, _, account3) = test_runner.new_allocated_account();

    // Publish package
    let package_address = test_runner.publish_package(
        include_bytes!("../../assets/flash_loan.wasm").to_vec(),
        manifest_decode(include_bytes!("../../assets/flash_loan.schema")).unwrap(),
        btreemap!(),
        OwnerRole::Fixed(rule!(require(NonFungibleGlobalId::from_public_key(&pk1)))),
    );

    // Instantiate flash_loan
    let xrd_init_amount = Decimal::from(100);
    let (component_address, promise_token_address) = test_runner
        .execute_manifest(
            ManifestBuilder::new()
                .lock_fee(account2, 10u32.into())
                .withdraw_from_account(account2, RADIX_TOKEN, xrd_init_amount)
                .take_all_from_worktop(RADIX_TOKEN, |builder, bucket1| {
                    builder.call_function(
                        package_address,
                        "BasicFlashLoan",
                        "instantiate_default",
                        manifest_args!(bucket1),
                    )
                })
                .call_method(
                    account2,
                    "try_deposit_batch_or_abort",
                    manifest_args!(ManifestExpression::EntireWorktop),
                )
                .build(),
            vec![NonFungibleGlobalId::from_public_key(&pk2)],
        )
        .expect_commit(true)
        .output::<(ComponentAddress, ResourceAddress)>(3);

    // Take loan
    let loan_amount = Decimal::from(50);
    let repay_amount = loan_amount * dec!("1.001");
    let old_balance = test_runner.account_balance(account3, RADIX_TOKEN).unwrap();
    let receipt = test_runner.execute_manifest(
        ManifestBuilder::new()
            .lock_fee(account3, 10u32.into())
            .call_method(component_address, "take_loan", manifest_args!(loan_amount))
            .withdraw_from_account(account3, RADIX_TOKEN, dec!(10))
            .take_from_worktop(RADIX_TOKEN, repay_amount, |builder, bucket1| {
                builder.take_all_from_worktop(promise_token_address, |builder, bucket2| {
                    builder.call_method(
                        component_address,
                        "repay_loan",
                        manifest_args!(bucket1, bucket2),
                    )
                })
            })
            .call_method(
                account3,
                "try_deposit_batch_or_abort",
                manifest_args!(ManifestExpression::EntireWorktop),
            )
            .build(),
        vec![NonFungibleGlobalId::from_public_key(&pk3)],
    );
    let commit_result = receipt.expect_commit(true);
    let new_balance = test_runner.account_balance(account3, RADIX_TOKEN).unwrap();
    assert!(test_runner
        .account_balance(account3, promise_token_address)
        .is_none());
    assert_eq!(
        old_balance - new_balance,
        commit_result.fee_summary.total_execution_cost_xrd
            + commit_result.fee_summary.total_royalty_cost_xrd
            + (repay_amount - loan_amount)
    );

    // NOTE: If this test fails, it should print out the actual fee table in the error logs.
    // Or you can run just this test with the below:
    // cargo test -p radix-engine-tests --test metering -- test_flash_loan
    assert_eq!(
        commit_result.fee_summary.execution_cost_sum,
        0
        + 3657 /* AllocateNodeId */
        + 5777 /* CreateNode */
        + 21053 /* DropLock */
        + 5565 /* DropNode */
        + 4095003 /* Invoke */
        + 4456238 /* LockSubstate */
        + 32536 /* ReadSubstate */
        + 192500 /* RunNative */
        + 40000 /* RunSystem */
        + 1188780 /* RunWasm */
        + 50000 /* TxBaseCost */
        + 2570 /* TxPayloadCost */
        + 100000 /* TxSignatureVerification */
        + 4302 /* WriteSubstate */
    );
}

#[test]
fn test_publish_large_package() {
    // Arrange
    let mut test_runner = TestRunner::builder().build();

    // Act
    let code = wat2wasm(&format!(
        r#"
                (module
                    (data (i32.const 0) "{}")
                    (memory $0 64)
                    (export "memory" (memory $0))
                )
            "#,
        "i".repeat(DEFAULT_MAX_INVOKE_INPUT_SIZE - 1024)
    ));
    let manifest = ManifestBuilder::new()
        .lock_fee(test_runner.faucet_component(), 100.into())
        .publish_package_advanced(
            code,
            PackageDefinition::default(),
            BTreeMap::new(),
            OwnerRole::None,
        )
        .build();

    let (receipt, _) = execute_with_time_logging(&mut test_runner, manifest, vec![]);

    receipt.expect_commit_success();
}

#[test]
fn should_be_able_run_large_manifest() {
    // Arrange
    let mut test_runner = TestRunner::builder().build();

    // Act
    let (public_key, _, account) = test_runner.new_allocated_account();

    // Act
    let mut builder = ManifestBuilder::new();
    builder.lock_fee(account, 100u32.into());
    builder.withdraw_from_account(account, RADIX_TOKEN, 100u32.into());
    for _ in 0..40 {
        builder.take_from_worktop(RADIX_TOKEN, 1.into(), |builder, bid| {
            builder.return_to_worktop(bid)
        });
    }
    builder.call_method(
        account,
        "try_deposit_batch_or_abort",
        manifest_args!(ManifestExpression::EntireWorktop),
    );
    let manifest = builder.build();

    let (receipt, _) = execute_with_time_logging(
        &mut test_runner,
        manifest,
        vec![NonFungibleGlobalId::from_public_key(&public_key)],
    );

    // Assert
    receipt.expect_commit(true);
}

#[test]
fn should_be_able_to_generate_5_proofs_and_then_lock_fee() {
    // Arrange
    let mut test_runner = TestRunner::builder().build();
    let (public_key, _, account) = test_runner.new_allocated_account();
    let resource_address = test_runner.create_fungible_resource(100.into(), 0, account);

    // Act
    let mut builder = ManifestBuilder::new();
    for _ in 0..5 {
        builder.create_proof_from_account_of_amount(account, resource_address, 1.into());
    }
    builder.lock_fee(account, 100u32.into());
    let manifest = builder.build();

    let (receipt, _) = execute_with_time_logging(
        &mut test_runner,
        manifest,
        vec![NonFungibleGlobalId::from_public_key(&public_key)],
    );

    // Assert
    receipt.expect_commit(true);
}

fn setup_test_runner_with_fee_blueprint_component() -> (TestRunner, ComponentAddress) {
    // Basic setup
    let mut test_runner = TestRunner::builder().build();
    let (public_key, _, account) = test_runner.new_allocated_account();

    // Publish package and instantiate component
    let package_address = test_runner.compile_and_publish("./tests/blueprints/fee");
    let receipt1 = test_runner.execute_manifest(
        ManifestBuilder::new()
            .lock_fee(account, 10u32.into())
            .withdraw_from_account(account, RADIX_TOKEN, 10u32.into())
            .take_all_from_worktop(RADIX_TOKEN, |builder, bucket_id| {
                builder.call_function(package_address, "Fee", "new", manifest_args!(bucket_id));
                builder
            })
            .build(),
        vec![NonFungibleGlobalId::from_public_key(&public_key)],
    );
    let commit_result = receipt1.expect_commit(true);
    let component_address = commit_result.new_component_addresses()[0];

    (test_runner, component_address)
}

#[test]
fn spin_loop_should_end_in_reasonable_amount_of_time() {
    let (mut test_runner, component_address) = setup_test_runner_with_fee_blueprint_component();

    let manifest = ManifestBuilder::new()
        // First, lock the fee so that the loan will be repaid
        .call_method(
            component_address,
            "lock_fee",
            manifest_args!(Decimal::from(10)),
        )
        // Now spin-loop to wait for the fee loan to burn through
        .call_method(component_address, "spin_loop", manifest_args!())
        .build();

    let (receipt, _) = execute_with_time_logging(&mut test_runner, manifest, vec![]);

    // No assertion here - this is just a sanity-test
    println!("{}", receipt.display(&Bech32Encoder::for_simulator()));
    receipt.expect_commit_failure();
}<|MERGE_RESOLUTION|>--- conflicted
+++ resolved
@@ -68,19 +68,11 @@
         0
         + 897 /* AllocateNodeId */
         + 1417 /* CreateNode */
-<<<<<<< HEAD
-        + 5254 /* DropLock */
-        + 1365 /* DropNode */
-        + 736166 /* Invoke */
-        + 42071 /* LockSubstate */
-        + 8008 /* ReadSubstate */
-=======
         + 5328 /* DropLock */
         + 1365 /* DropNode */
         + 736166 /* Invoke */
         + 42294 /* LockSubstate */
         + 8120 /* ReadSubstate */
->>>>>>> 82953556
         + 57500 /* RunNative */
         + 7500 /* RunSystem */
         + 50000 /* TxBaseCost */
