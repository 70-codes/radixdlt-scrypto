use radix_engine::blueprints::epoch_manager::{
    Validator, ValidatorEmissionAppliedEvent, ValidatorError,
};
use radix_engine::errors::{ApplicationError, ModuleError, RuntimeError};
use radix_engine::system::bootstrap::*;
use radix_engine::system::system_modules::auth::AuthError;
use radix_engine::types::*;
use radix_engine_interface::api::node_modules::auth::AuthAddresses;
use radix_engine_interface::blueprints::epoch_manager::*;
use radix_engine_interface::blueprints::resource::FromPublicKey;
use rand::prelude::SliceRandom;
use rand::Rng;
use rand_chacha;
use rand_chacha::rand_core::SeedableRng;
use rand_chacha::ChaCha8Rng;
use scrypto_unit::*;
use transaction::builder::{ManifestBuilder, TransactionManifestV1};
use transaction::ecdsa_secp256k1::EcdsaSecp256k1PrivateKey;
use transaction::model::InstructionV1;

#[test]
fn genesis_epoch_has_correct_initial_validators() {
    // Arrange
    let initial_epoch = 1u64;
    let max_validators = 10u32;

    let mut stake_allocations = Vec::new();
    let mut validators = Vec::new();
    let mut accounts = Vec::new();
    for k in 1usize..=100usize {
        let pub_key = EcdsaSecp256k1PrivateKey::from_u64(k.try_into().unwrap())
            .unwrap()
            .public_key();
        let validator_account_address = ComponentAddress::virtual_account_from_public_key(&pub_key);
        accounts.push(validator_account_address);
        validators.push(GenesisValidator {
            key: pub_key,
            accept_delegated_stake: true,
            is_registered: true,
            metadata: vec![],
            owner: validator_account_address,
        });

        let stake = Decimal::from(1000000 * ((k + 1) / 2));

        stake_allocations.push((
            pub_key,
            vec![GenesisStakeAllocation {
                account_index: (k - 1) as u32,
                xrd_amount: stake,
            }],
        ));
    }

    let genesis_data_chunks = vec![
        GenesisDataChunk::Validators(validators),
        GenesisDataChunk::Stakes {
            accounts,
            allocations: stake_allocations,
        },
    ];

    let genesis = CustomGenesis {
        genesis_data_chunks,
        initial_epoch,
        initial_configuration: dummy_epoch_manager_configuration()
            .with_max_validators(max_validators),
        initial_time_ms: 1,
    };

    // Act
    let (_, validators) = TestRunner::builder()
        .with_custom_genesis(genesis)
        .build_and_get_epoch();

    // Assert
    assert_eq!(validators.len(), max_validators as usize);
    for (_, validator) in validators {
        assert!(
            validator.stake >= Decimal::from(45000000u64)
                && validator.stake <= Decimal::from(50000000u64)
        )
    }
}

#[test]
fn get_epoch_should_succeed() {
    // Arrange
    let mut test_runner = TestRunner::builder().build();
    let package_address = test_runner.compile_and_publish("./tests/blueprints/epoch_manager");

    // Act
    let manifest = ManifestBuilder::new()
        .lock_fee(test_runner.faucet_component(), 10.into())
        .call_function(
            package_address,
            "EpochManagerTest",
            "get_epoch",
            manifest_args![],
        )
        .build();
    let receipt = test_runner.execute_manifest(manifest, vec![]);

    // Assert
    let epoch: u64 = receipt.expect_commit_success().output(1);
    assert_eq!(epoch, 1);
}

#[test]
fn next_round_without_supervisor_auth_fails() {
    // Arrange
    let mut test_runner = TestRunner::builder().build();
    let package_address = test_runner.compile_and_publish("./tests/blueprints/epoch_manager");

    // Act
    let round = 9876u64;
    let manifest = ManifestBuilder::new()
        .lock_fee(test_runner.faucet_component(), 10.into())
        .call_function(
            package_address,
            "EpochManagerTest",
            "next_round",
            manifest_args!(EPOCH_MANAGER, round),
        )
        .call_function(
            package_address,
            "EpochManagerTest",
            "get_epoch",
            manifest_args!(),
        )
        .build();
    let receipt = test_runner.execute_manifest(manifest, vec![]);

    // Assert
    receipt.expect_specific_failure(|e| {
        matches!(e, RuntimeError::ModuleError(ModuleError::AuthError { .. }))
    });
}

#[test]
fn next_round_with_validator_auth_succeeds() {
    // Arrange
    let initial_epoch = 1u64;
    let rounds_per_epoch = 5u64;
    let genesis = CustomGenesis::default(
        initial_epoch,
        dummy_epoch_manager_configuration().with_rounds_per_epoch(rounds_per_epoch),
    );
    let mut test_runner = TestRunner::builder().with_custom_genesis(genesis).build();

    // Act
<<<<<<< HEAD
    let receipt = test_runner.advance_to_round(rounds_per_epoch - 1);
=======
    let receipt = test_runner.execute_validator_transaction(vec![InstructionV1::CallMethod {
        address: EPOCH_MANAGER.into(),
        method_name: EPOCH_MANAGER_NEXT_ROUND_IDENT.to_string(),
        args: to_manifest_value(&next_round_after_gap(rounds_per_epoch - 1)),
    }]);
>>>>>>> 767444c6

    // Assert
    let result = receipt.expect_commit_success();
    assert!(result.next_epoch().is_none());
}

#[test]
fn next_epoch_with_validator_auth_succeeds() {
    // Arrange
    let initial_epoch = 5u64;
    let rounds_per_epoch = 2u64;
    let genesis = CustomGenesis::default(
        initial_epoch,
        dummy_epoch_manager_configuration().with_rounds_per_epoch(rounds_per_epoch),
    );
    let mut test_runner = TestRunner::builder().with_custom_genesis(genesis).build();

    // Act
<<<<<<< HEAD
    let receipt = test_runner.advance_to_round(rounds_per_epoch);
=======
    let receipt = test_runner.execute_validator_transaction(vec![InstructionV1::CallMethod {
        address: EPOCH_MANAGER.into(),
        method_name: EPOCH_MANAGER_NEXT_ROUND_IDENT.to_string(),
        args: to_manifest_value(&next_round_after_gap(rounds_per_epoch)),
    }]);
>>>>>>> 767444c6

    // Assert
    let result = receipt.expect_commit_success();
    let next_epoch = result.next_epoch().expect("Should have next epoch").1;
    assert_eq!(next_epoch, initial_epoch + 1);
}

#[test]
fn register_validator_with_auth_succeeds() {
    // Arrange
    let initial_epoch = 5u64;
    let pub_key = EcdsaSecp256k1PrivateKey::from_u64(1u64)
        .unwrap()
        .public_key();
    let validator_account_address = ComponentAddress::virtual_account_from_public_key(&pub_key);
    let genesis = CustomGenesis::single_validator_and_staker(
        pub_key,
        Decimal::one(),
        validator_account_address,
        initial_epoch,
        dummy_epoch_manager_configuration(),
    );
    let mut test_runner = TestRunner::builder().with_custom_genesis(genesis).build();

    // Act
    let validator_address = test_runner.get_validator_with_key(&pub_key);
    let manifest = ManifestBuilder::new()
        .create_proof_from_account(validator_account_address, VALIDATOR_OWNER_BADGE)
        .lock_fee(test_runner.faucet_component(), 10.into())
        .register_validator(validator_address)
        .build();
    let receipt = test_runner.execute_manifest(
        manifest,
        vec![NonFungibleGlobalId::from_public_key(&pub_key)],
    );

    // Assert
    receipt.expect_commit_success();
}

#[test]
fn register_validator_without_auth_fails() {
    // Arrange
    let initial_epoch = 5u64;
    let pub_key = EcdsaSecp256k1PrivateKey::from_u64(1u64)
        .unwrap()
        .public_key();
    let validator_account_address = ComponentAddress::virtual_account_from_public_key(&pub_key);
    let genesis = CustomGenesis::single_validator_and_staker(
        pub_key,
        Decimal::one(),
        validator_account_address,
        initial_epoch,
        dummy_epoch_manager_configuration(),
    );
    let mut test_runner = TestRunner::builder().with_custom_genesis(genesis).build();

    // Act
    let validator_address = test_runner.get_validator_with_key(&pub_key);
    let manifest = ManifestBuilder::new()
        .lock_fee(test_runner.faucet_component(), 10.into())
        .register_validator(validator_address)
        .build();
    let receipt = test_runner.execute_manifest(manifest, vec![]);

    // Assert
    receipt.expect_specific_failure(|e| {
        matches!(e, RuntimeError::ModuleError(ModuleError::AuthError(..)))
    });
}

#[test]
fn unregister_validator_with_auth_succeeds() {
    // Arrange
    let initial_epoch = 5u64;
    let pub_key = EcdsaSecp256k1PrivateKey::from_u64(1u64)
        .unwrap()
        .public_key();
    let validator_account_address = ComponentAddress::virtual_account_from_public_key(&pub_key);
    let genesis = CustomGenesis::single_validator_and_staker(
        pub_key,
        Decimal::one(),
        validator_account_address,
        initial_epoch,
        dummy_epoch_manager_configuration(),
    );
    let mut test_runner = TestRunner::builder().with_custom_genesis(genesis).build();

    // Act
    let validator_address = test_runner.get_validator_with_key(&pub_key);
    let manifest = ManifestBuilder::new()
        .create_proof_from_account(validator_account_address, VALIDATOR_OWNER_BADGE)
        .lock_fee(test_runner.faucet_component(), 10.into())
        .unregister_validator(validator_address)
        .build();
    let receipt = test_runner.execute_manifest(
        manifest,
        vec![NonFungibleGlobalId::from_public_key(&pub_key)],
    );

    // Assert
    receipt.expect_commit_success();
}

#[test]
fn unregister_validator_without_auth_fails() {
    // Arrange
    let initial_epoch = 5u64;
    let pub_key = EcdsaSecp256k1PrivateKey::from_u64(1u64)
        .unwrap()
        .public_key();
    let validator_account_address = ComponentAddress::virtual_account_from_public_key(&pub_key);
    let genesis = CustomGenesis::single_validator_and_staker(
        pub_key,
        Decimal::one(),
        validator_account_address,
        initial_epoch,
        dummy_epoch_manager_configuration(),
    );
    let mut test_runner = TestRunner::builder().with_custom_genesis(genesis).build();

    // Act
    let validator_address = test_runner.get_validator_with_key(&pub_key);
    let manifest = ManifestBuilder::new()
        .lock_fee(test_runner.faucet_component(), 10.into())
        .unregister_validator(validator_address)
        .build();
    let receipt = test_runner.execute_manifest(manifest, vec![]);

    // Assert
    receipt.expect_specific_failure(|e| {
        matches!(e, RuntimeError::ModuleError(ModuleError::AuthError(..)))
    });
}

fn test_disabled_delegated_stake(owner: bool, expect_success: bool) {
    // Arrange
    let initial_epoch = 5u64;
    let pub_key = EcdsaSecp256k1PrivateKey::from_u64(1u64)
        .unwrap()
        .public_key();
    let validator_account_address = ComponentAddress::virtual_account_from_public_key(&pub_key);
    let genesis = CustomGenesis::single_validator_and_staker(
        pub_key,
        Decimal::one(),
        validator_account_address,
        initial_epoch,
        dummy_epoch_manager_configuration(),
    );
    let mut test_runner = TestRunner::builder().with_custom_genesis(genesis).build();
    let validator_address = test_runner.get_validator_with_key(&pub_key);
    let manifest = ManifestBuilder::new()
        .lock_fee(test_runner.faucet_component(), 10.into())
        .create_proof_from_account(validator_account_address, VALIDATOR_OWNER_BADGE)
        .call_method(
            validator_address,
            "update_accept_delegated_stake",
            manifest_args!(false),
        )
        .build();
    let receipt = test_runner.execute_manifest(
        manifest,
        vec![NonFungibleGlobalId::from_public_key(&pub_key)],
    );
    receipt.expect_commit_success();

    // Act
    let mut builder = ManifestBuilder::new();
    builder.lock_fee(test_runner.faucet_component(), 10.into());

    if owner {
        builder.create_proof_from_account(validator_account_address, VALIDATOR_OWNER_BADGE);
    }

    let manifest = builder
        .call_method(test_runner.faucet_component(), "free", manifest_args!())
        .take_all_from_worktop(RADIX_TOKEN, |builder, bucket| {
            builder.call_method(validator_address, "stake", manifest_args!(bucket))
        })
        .call_method(
            validator_account_address,
            "deposit_batch",
            manifest_args!(ManifestExpression::EntireWorktop),
        )
        .build();
    let receipt = test_runner.execute_manifest(
        manifest,
        vec![NonFungibleGlobalId::from_public_key(&pub_key)],
    );

    // Assert
    if expect_success {
        receipt.expect_commit_success();
    } else {
        receipt.expect_specific_failure(|e| {
            matches!(
                e,
                RuntimeError::ModuleError(ModuleError::AuthError(AuthError::Unauthorized { .. }))
            )
        });
    }
}

#[test]
fn not_allowing_delegated_stake_should_still_let_owner_stake() {
    test_disabled_delegated_stake(true, true);
}

#[test]
fn not_allowing_delegated_stake_should_not_let_non_owner_stake() {
    test_disabled_delegated_stake(false, false);
}

#[test]
fn registered_validator_with_no_stake_does_not_become_part_of_validator_set_on_epoch_change() {
    // Arrange
    let initial_epoch = 5u64;
    let rounds_per_epoch = 2u64;
    let genesis = CustomGenesis::default(
        initial_epoch,
        dummy_epoch_manager_configuration().with_rounds_per_epoch(rounds_per_epoch),
    );
    let mut test_runner = TestRunner::builder().with_custom_genesis(genesis).build();
    let (pub_key, _, account_address) = test_runner.new_account(false);
    let validator_address = test_runner.new_validator_with_pub_key(pub_key, account_address);
    let manifest = ManifestBuilder::new()
        .lock_fee(test_runner.faucet_component(), 10.into())
        .create_proof_from_account(account_address, VALIDATOR_OWNER_BADGE)
        .register_validator(validator_address)
        .build();
    let receipt = test_runner.execute_manifest(
        manifest,
        vec![NonFungibleGlobalId::from_public_key(&pub_key)],
    );
    receipt.expect_commit_success();

    // Act
<<<<<<< HEAD
    let receipt = test_runner.advance_to_round(rounds_per_epoch);
=======
    let receipt = test_runner.execute_validator_transaction(vec![InstructionV1::CallMethod {
        address: EPOCH_MANAGER.into(),
        method_name: EPOCH_MANAGER_NEXT_ROUND_IDENT.to_string(),
        args: to_manifest_value(&next_round_after_gap(rounds_per_epoch)),
    }]);
>>>>>>> 767444c6

    // Assert
    let result = receipt.expect_commit_success();
    let next_epoch = result.next_epoch().expect("Should have next epoch");
    assert_eq!(next_epoch.1, initial_epoch + 1);
    assert!(!next_epoch.0.contains_key(&validator_address));
}

#[test]
fn validator_set_receives_emissions_proportional_to_stake_on_epoch_change() {
    // Arrange
    let initial_epoch = 2;
    let epoch_emissions_xrd = dec!("0.1");
    let a_initial_stake = dec!("2.5");
    let b_initial_stake = dec!("7.5");
    let both_initial_stake = a_initial_stake + b_initial_stake;

    let a_key = EcdsaSecp256k1PrivateKey::from_u64(1).unwrap().public_key();
    let b_key = EcdsaSecp256k1PrivateKey::from_u64(2).unwrap().public_key();
    let validators = vec![GenesisValidator::from(a_key), GenesisValidator::from(b_key)];
    let allocations = vec![
        (
            a_key,
            vec![GenesisStakeAllocation {
                account_index: 0,
                xrd_amount: a_initial_stake,
            }],
        ),
        (
            b_key,
            vec![GenesisStakeAllocation {
                account_index: 1,
                xrd_amount: b_initial_stake,
            }],
        ),
    ];
    let accounts = validators
        .iter()
        .map(|validator| validator.owner)
        .collect::<Vec<_>>();
    let genesis_data_chunks = vec![
        GenesisDataChunk::Validators(validators),
        GenesisDataChunk::Stakes {
            accounts,
            allocations,
        },
    ];
    let genesis = CustomGenesis {
        genesis_data_chunks,
        initial_epoch,
        initial_configuration: dummy_epoch_manager_configuration()
            .with_rounds_per_epoch(1)
            .with_total_emission_xrd_per_epoch(epoch_emissions_xrd),
        initial_time_ms: 1,
    };

    // Act
    let mut test_runner = TestRunner::builder().with_custom_genesis(genesis).build();
<<<<<<< HEAD
    let receipt = test_runner.advance_to_round(1);
=======
    let receipt = test_runner.execute_validator_transaction(vec![InstructionV1::CallMethod {
        address: EPOCH_MANAGER.into(),
        method_name: EPOCH_MANAGER_NEXT_ROUND_IDENT.to_string(),
        args: to_manifest_value(&EpochManagerNextRoundInput::successful(1, 0)),
    }]);
>>>>>>> 767444c6

    // Assert
    let a_substate = test_runner.get_validator_info_by_key(&a_key);
    let a_new_stake = test_runner
        .inspect_vault_balance(a_substate.stake_xrd_vault_id.0)
        .unwrap();
    let a_stake_added = epoch_emissions_xrd * a_initial_stake / both_initial_stake;
    assert_eq!(a_new_stake, a_initial_stake + a_stake_added);

    let b_substate = test_runner.get_validator_info_by_key(&b_key);
    let b_new_stake = test_runner
        .inspect_vault_balance(b_substate.stake_xrd_vault_id.0)
        .unwrap();
    let b_stake_added = epoch_emissions_xrd * b_initial_stake / both_initial_stake;
    assert_eq!(b_new_stake, b_initial_stake + b_stake_added);

    let result = receipt.expect_commit_success();
    let next_epoch_validators = result
        .next_epoch()
        .expect("Should have next epoch")
        .0
        .into_values()
        .collect::<Vec<_>>();
    assert_eq!(
        next_epoch_validators,
        vec![
            Validator {
                key: a_key,
                stake: a_new_stake,
            },
            Validator {
                key: b_key,
                stake: b_new_stake,
            },
        ]
    );

    let emission_applied_events = result
        .application_events
        .iter()
        .filter(|(id, _data)| test_runner.is_event_name_equal::<ValidatorEmissionAppliedEvent>(id))
        .map(|(id, data)| {
            (
                extract_emitter_node_id(id),
                scrypto_decode::<ValidatorEmissionAppliedEvent>(data).unwrap(),
            )
        })
        .collect::<Vec<_>>();
    assert_eq!(
        emission_applied_events,
        vec![
            (
                test_runner.get_validator_with_key(&a_key).into_node_id(),
                ValidatorEmissionAppliedEvent {
                    epoch: initial_epoch,
                    starting_stake_pool_xrd: a_initial_stake,
                    stake_pool_added_xrd: Decimal::zero(), // default `fee_factor = 1.0` zeroes out the net emission for regular stakers
                    total_stake_unit_supply: a_initial_stake, // stays at the level captured before any emissions
                    validator_fee_xrd: a_stake_added, // default `fee_factor = 1.0` takes the entire emission as fee
                    proposals_made: 1,
                    proposals_missed: 0,
                }
            ),
            (
                test_runner.get_validator_with_key(&b_key).into_node_id(),
                ValidatorEmissionAppliedEvent {
                    epoch: initial_epoch,
                    starting_stake_pool_xrd: b_initial_stake,
                    stake_pool_added_xrd: Decimal::zero(), // default `fee_factor = 1.0` zeroes out the net emission for regular stakers
                    total_stake_unit_supply: b_initial_stake, // stays at the level captured before any emissions
                    validator_fee_xrd: b_stake_added, // default `fee_factor = 1.0` takes the entire emission as fee
                    proposals_made: 0,
                    proposals_missed: 0,
                }
            ),
        ]
    );
}

#[test]
fn validator_receives_emission_penalty_when_some_proposals_missed() {
    // Arrange
    let initial_epoch = 5;
    let epoch_emissions_xrd = dec!("10");
    let rounds_per_epoch = 4; // we will simulate 3 gap rounds + 1 successfully made proposal...
    let min_required_reliability = dec!("0.2"); // ...which barely meets the threshold
    let validator_pub_key = EcdsaSecp256k1PrivateKey::from_u64(1).unwrap().public_key();
    let validator_initial_stake = dec!("500.0");
    let genesis = CustomGenesis::single_validator_and_staker(
        validator_pub_key,
        validator_initial_stake,
        ComponentAddress::virtual_account_from_public_key(&validator_pub_key),
        initial_epoch,
        dummy_epoch_manager_configuration()
            .with_rounds_per_epoch(rounds_per_epoch)
            .with_total_emission_xrd_per_epoch(epoch_emissions_xrd)
            .with_min_validator_reliability(min_required_reliability),
    );

    // Act
    let mut test_runner = TestRunner::builder().with_custom_genesis(genesis).build();
<<<<<<< HEAD
    let receipt = test_runner.advance_to_round(rounds_per_epoch);
=======
    let receipt = test_runner.execute_validator_transaction(vec![InstructionV1::CallMethod {
        address: EPOCH_MANAGER.into(),
        method_name: EPOCH_MANAGER_NEXT_ROUND_IDENT.to_string(),
        args: to_manifest_value(&next_round_after_gap(rounds_per_epoch)),
    }]);
>>>>>>> 767444c6

    // Assert: stake vault balance increased by the given emission * reliability factor
    let validator_substate = test_runner.get_validator_info_by_key(&validator_pub_key);
    let validator_new_stake = test_runner
        .inspect_vault_balance(validator_substate.stake_xrd_vault_id.0)
        .unwrap();
    let actual_reliability = Decimal::one() / Decimal::from(rounds_per_epoch);
    let tolerated_range = Decimal::one() - min_required_reliability;
    let reliability_factor = (actual_reliability - min_required_reliability) / tolerated_range;
    let validator_stake_added = epoch_emissions_xrd * reliability_factor;
    assert_eq!(
        validator_new_stake,
        validator_initial_stake + validator_stake_added
    );

    // Assert: owner stake vault balance increased by that same number (because of default `fee_factor = 1.0`)
    // Note: we know this number because an exchange rate of stake units is 1:1 (during the first epoch!)
    assert_eq!(
        test_runner.inspect_vault_balance(validator_substate.locked_owner_stake_unit_vault_id.0),
        Some(validator_stake_added)
    );

    // Assert: the next epoch event reflects the new amount of staked XRD for this validator
    let result = receipt.expect_commit_success();
    let next_epoch_validators = result
        .next_epoch()
        .expect("Should have next epoch")
        .0
        .into_values()
        .collect::<Vec<_>>();
    assert_eq!(
        next_epoch_validators,
        vec![Validator {
            key: validator_pub_key,
            stake: validator_new_stake,
        },]
    );

    // Assert: emitted event gives the details/breakdown
    assert_eq!(
        test_runner.extract_events_of_type::<ValidatorEmissionAppliedEvent>(result),
        vec![ValidatorEmissionAppliedEvent {
            epoch: initial_epoch,
            starting_stake_pool_xrd: validator_initial_stake,
            stake_pool_added_xrd: Decimal::zero(), // default `fee_factor = 1.0` zeroes out the net emission for regular stakers
            total_stake_unit_supply: validator_initial_stake, // stays at the level captured before any emissions
            validator_fee_xrd: validator_stake_added, // default `fee_factor = 1.0` takes the entire emission as fee
            proposals_made: 1,
            proposals_missed: 3,
        },]
    );
}

#[test]
fn validator_receives_no_emission_when_too_many_proposals_missed() {
    // Arrange
    let initial_epoch = 7;
    let epoch_emissions_xrd = dec!("10");
    let rounds_per_epoch = 4; // we will simulate 3 gap rounds + 1 successfully made proposal...
    let min_required_reliability = dec!("0.3"); // ...which does NOT meet the threshold
    let validator_pub_key = EcdsaSecp256k1PrivateKey::from_u64(1).unwrap().public_key();
    let validator_stake = dec!("500.0");
    let genesis = CustomGenesis::single_validator_and_staker(
        validator_pub_key,
        validator_stake,
        ComponentAddress::virtual_account_from_public_key(&validator_pub_key),
        initial_epoch,
        dummy_epoch_manager_configuration()
            .with_rounds_per_epoch(rounds_per_epoch)
            .with_total_emission_xrd_per_epoch(epoch_emissions_xrd)
            .with_min_validator_reliability(min_required_reliability),
    );

    // Act
    let mut test_runner = TestRunner::builder().with_custom_genesis(genesis).build();
<<<<<<< HEAD
    let receipt = test_runner.advance_to_round(rounds_per_epoch);
=======
    let receipt = test_runner.execute_validator_transaction(vec![InstructionV1::CallMethod {
        address: EPOCH_MANAGER.into(),
        method_name: EPOCH_MANAGER_NEXT_ROUND_IDENT.to_string(),
        args: to_manifest_value(&next_round_after_gap(rounds_per_epoch)),
    }]);
>>>>>>> 767444c6

    // Assert
    let validator_substate = test_runner.get_validator_info_by_key(&validator_pub_key);
    let validator_new_stake = test_runner
        .inspect_vault_balance(validator_substate.stake_xrd_vault_id.0)
        .unwrap();
    assert_eq!(validator_new_stake, validator_stake);

    let result = receipt.expect_commit_success();
    let next_epoch_validators = result
        .next_epoch()
        .expect("Should have next epoch")
        .0
        .into_values()
        .collect::<Vec<_>>();
    assert_eq!(
        next_epoch_validators,
        vec![Validator {
            key: validator_pub_key,
            stake: validator_stake
        },]
    );

    assert_eq!(
        test_runner.extract_events_of_type::<ValidatorEmissionAppliedEvent>(result),
        vec![ValidatorEmissionAppliedEvent {
            epoch: initial_epoch,
            starting_stake_pool_xrd: validator_stake,
            stake_pool_added_xrd: Decimal::zero(), // even though the emission gave 0 XRD to the regular stakers...
            total_stake_unit_supply: validator_stake,
            validator_fee_xrd: Decimal::zero(), // ... or to the owner...
            proposals_made: 1,
            proposals_missed: 3, // ... we still want this event, e.g. to surface this information
        },]
    );
}

#[test]
fn decreasing_validator_fee_takes_effect_during_next_epoch() {
    // Arrange
    let initial_epoch = 7;
    let initial_stake_amount = dec!("4000.0"); // big and round numbers
    let emission_xrd_per_epoch = dec!("1000.0"); // to avoid rounding errors
    let next_epoch_fee_factor = dec!("0.25"); // for easier asserts
    let validator_key = EcdsaSecp256k1PrivateKey::from_u64(2u64)
        .unwrap()
        .public_key();
    let validator_account = ComponentAddress::virtual_account_from_public_key(&validator_key);
    let genesis = CustomGenesis::single_validator_and_staker(
        validator_key,
        initial_stake_amount,
        validator_account,
        initial_epoch,
        dummy_epoch_manager_configuration()
            .with_total_emission_xrd_per_epoch(emission_xrd_per_epoch)
            .with_rounds_per_epoch(1), // deliberate, to go through rounds/epoch without gaps
    );
    let mut test_runner = TestRunner::builder().with_custom_genesis(genesis).build();
    let validator_address = test_runner.get_validator_with_key(&validator_key);

    // Act: request the fee decrease
    let manifest = ManifestBuilder::new()
        .lock_fee(test_runner.faucet_component(), 10.into())
        .create_proof_from_account(validator_account, VALIDATOR_OWNER_BADGE)
        .call_method(
            validator_address,
            VALIDATOR_UPDATE_FEE_IDENT,
            manifest_args!(next_epoch_fee_factor),
        )
        .build();
    test_runner
        .execute_manifest(
            manifest,
            vec![NonFungibleGlobalId::from_public_key(&validator_key)],
        )
        .expect_commit_success();

    // Act: change epoch
    let receipt = test_runner.advance_to_round(1);

    // Assert: no change yet (the default `fee_factor = 1.0` was effective during that epoch)
    let result = receipt.expect_commit_success();
    assert_eq!(
        test_runner.extract_events_of_type::<ValidatorEmissionAppliedEvent>(result),
        vec![ValidatorEmissionAppliedEvent {
            epoch: initial_epoch,
            starting_stake_pool_xrd: initial_stake_amount,
            stake_pool_added_xrd: Decimal::zero(), // default `fee_factor = 1.0` zeroes out the net emission for regular stakers
            total_stake_unit_supply: initial_stake_amount, // stays at the level captured before any emissions
            validator_fee_xrd: emission_xrd_per_epoch, // default `fee_factor = 1.0` takes the entire emission as fee
            proposals_made: 1,
            proposals_missed: 0,
        },]
    );
    let first_epoch_fee_xrd = emission_xrd_per_epoch; // the entire emission was raked...
    let validator_substate = test_runner.get_validator_info_by_key(&validator_key);
    assert_eq!(
        test_runner.inspect_vault_balance(validator_substate.stake_xrd_vault_id.0),
        Some(initial_stake_amount + first_epoch_fee_xrd) // ... and it also was auto-staked...
    );
    assert_eq!(
        test_runner.inspect_vault_balance(validator_substate.locked_owner_stake_unit_vault_id.0),
        Some(first_epoch_fee_xrd) // ... and locked in the internal owner's vault
    );

    // Act: change epoch
    let receipt = test_runner.advance_to_round(1);

    // Assert: during that next epoch, the `next_epoch_fee_factor` was already effective
    let result = receipt.expect_commit_success();
    let next_epoch_start_stake_xrd = initial_stake_amount + emission_xrd_per_epoch;
    let next_epoch_fee_xrd = emission_xrd_per_epoch * next_epoch_fee_factor;
    let next_epoch_net_emission_xrd = emission_xrd_per_epoch - next_epoch_fee_xrd;
    assert_eq!(
        test_runner.extract_events_of_type::<ValidatorEmissionAppliedEvent>(result),
        vec![ValidatorEmissionAppliedEvent {
            epoch: initial_epoch + 1,
            starting_stake_pool_xrd: next_epoch_start_stake_xrd,
            stake_pool_added_xrd: next_epoch_net_emission_xrd,
            total_stake_unit_supply: next_epoch_start_stake_xrd, // we auto-staked 100%, so the rate is still 1:1
            validator_fee_xrd: next_epoch_fee_xrd,
            proposals_made: 1,
            proposals_missed: 0,
        },]
    );
    let validator_substate = test_runner.get_validator_info_by_key(&validator_key);
    assert_eq!(
        test_runner.inspect_vault_balance(validator_substate.stake_xrd_vault_id.0),
        Some(initial_stake_amount + dec!("2") * emission_xrd_per_epoch) // everything still goes into stake, by various means
    );
    // the new fee goes into internal owner's vault (as stake units)
    let stake_unit_exchange_rate =
        next_epoch_start_stake_xrd / (next_epoch_start_stake_xrd + next_epoch_net_emission_xrd);
    assert_eq!(
        precise_enough(
            test_runner
                .inspect_vault_balance(validator_substate.locked_owner_stake_unit_vault_id.0)
                .unwrap()
        ),
        precise_enough(first_epoch_fee_xrd + next_epoch_fee_xrd * stake_unit_exchange_rate)
    );
}

#[test]
fn increasing_validator_fee_takes_effect_after_configured_epochs_delay() {
    // Arrange
    let initial_epoch = 7;
    let fee_increase_delay_epochs = 4;
    let initial_stake_amount = dec!("9.0");
    let emission_xrd_per_epoch = dec!("2.0");
    let increased_fee_factor = dec!("0.25");
    let validator_key = EcdsaSecp256k1PrivateKey::from_u64(2u64)
        .unwrap()
        .public_key();
    let validator_account = ComponentAddress::virtual_account_from_public_key(&validator_key);
    let genesis = CustomGenesis::single_validator_and_staker(
        validator_key,
        initial_stake_amount,
        validator_account,
        initial_epoch,
        dummy_epoch_manager_configuration()
            .with_total_emission_xrd_per_epoch(emission_xrd_per_epoch)
            .with_num_fee_increase_delay_epochs(fee_increase_delay_epochs)
            .with_rounds_per_epoch(1), // deliberate, to go through rounds/epoch without gaps
    );
    let mut test_runner = TestRunner::builder().with_custom_genesis(genesis).build();
    let validator_address = test_runner.get_validator_with_key(&validator_key);
    let stake_xrd_vault_id = test_runner
        .get_validator_info(validator_address)
        .stake_xrd_vault_id
        .0;

    // we have to first request some fee decrease...
    test_runner
        .execute_manifest(
            ManifestBuilder::new()
                .lock_fee(test_runner.faucet_component(), 10.into())
                .create_proof_from_account(validator_account, VALIDATOR_OWNER_BADGE)
                .call_method(
                    validator_address,
                    VALIDATOR_UPDATE_FEE_IDENT,
                    manifest_args!(Decimal::zero()),
                )
                .build(),
            vec![NonFungibleGlobalId::from_public_key(&validator_key)],
        )
        .expect_commit_success();

    // ... and wait 1 epoch to make it effective
    test_runner.advance_to_round(1).expect_commit_success();
    let current_epoch = initial_epoch + 1;

    // Act: request the fee increase
    test_runner
        .execute_manifest(
            ManifestBuilder::new()
                .lock_fee(test_runner.faucet_component(), 10.into())
                .create_proof_from_account(validator_account, VALIDATOR_OWNER_BADGE)
                .call_method(
                    validator_address,
                    VALIDATOR_UPDATE_FEE_IDENT,
                    manifest_args!(increased_fee_factor),
                )
                .build(),
            vec![NonFungibleGlobalId::from_public_key(&validator_key)],
        )
        .expect_commit_success();
    let increase_effective_at_epoch = current_epoch + fee_increase_delay_epochs;

    // advance a few epochs (just 1 short of the increase being effective)
    for _ in current_epoch..increase_effective_at_epoch {
        test_runner.advance_to_round(1).expect_commit_success();
    }

    // Assert: no change yet (the default `fee_factor = 1.0` was effective during all these epochs)
    let num_epochs_with_default_fee = Decimal::from(increase_effective_at_epoch - initial_epoch);
    assert_eq!(
        precise_enough(
            test_runner
                .inspect_vault_balance(stake_xrd_vault_id)
                .unwrap()
        ),
        precise_enough(initial_stake_amount + num_epochs_with_default_fee * emission_xrd_per_epoch)
    );

    // Act: advance one more epoch
    let receipt = test_runner.advance_to_round(1);

    // Assert: during that next epoch, the `increased_fee_factor` was already effective
    let result = receipt.expect_commit_success();
    let event = test_runner
        .extract_events_of_type::<ValidatorEmissionAppliedEvent>(result)
        .remove(0);
    let rounded_amounts_event = ValidatorEmissionAppliedEvent {
        epoch: event.epoch,
        starting_stake_pool_xrd: precise_enough(event.starting_stake_pool_xrd),
        stake_pool_added_xrd: precise_enough(event.stake_pool_added_xrd),
        total_stake_unit_supply: precise_enough(event.total_stake_unit_supply),
        validator_fee_xrd: precise_enough(event.validator_fee_xrd),
        proposals_made: event.proposals_made,
        proposals_missed: event.proposals_missed,
    };
    assert_eq!(
        rounded_amounts_event,
        ValidatorEmissionAppliedEvent {
            epoch: increase_effective_at_epoch,
            starting_stake_pool_xrd: precise_enough(
                initial_stake_amount + num_epochs_with_default_fee * emission_xrd_per_epoch
            ),
            stake_pool_added_xrd: precise_enough(
                emission_xrd_per_epoch * (Decimal::one() - increased_fee_factor)
            ),
            // note: we staked (i.e. minted stake units) only during the first round; later a fee of 0% was effective, until now
            total_stake_unit_supply: precise_enough(initial_stake_amount + emission_xrd_per_epoch),
            validator_fee_xrd: precise_enough(emission_xrd_per_epoch * increased_fee_factor),
            proposals_made: 1,
            proposals_missed: 0,
        }
    );
}

fn create_custom_genesis(
    initial_epoch: u64,
    rounds_per_epoch: u64,
    num_initial_validators: usize,
    max_validators: usize,
    initial_stakes: Decimal,
    accounts_xrd_balance: Decimal,
    num_accounts: usize,
) -> (
    CustomGenesis,
    Vec<(EcdsaSecp256k1PublicKey, ComponentAddress)>,
) {
    let mut stake_allocations = Vec::new();
    let mut validators = Vec::new();
    let mut accounts = Vec::new();
    for k in 1usize..=num_initial_validators {
        let pub_key = EcdsaSecp256k1PrivateKey::from_u64(k.try_into().unwrap())
            .unwrap()
            .public_key();
        let validator_account_address = ComponentAddress::virtual_account_from_public_key(&pub_key);

        accounts.push(validator_account_address);
        validators.push(GenesisValidator {
            key: pub_key,
            accept_delegated_stake: true,
            is_registered: true,
            metadata: vec![],
            owner: validator_account_address,
        });

        stake_allocations.push((
            pub_key,
            vec![GenesisStakeAllocation {
                account_index: (k - 1) as u32,
                xrd_amount: initial_stakes,
            }],
        ));
    }

    let validator_account_index = num_initial_validators;

    let mut xrd_balances = Vec::new();
    let mut pub_key_accounts = Vec::new();

    for i in 0..num_accounts {
        let pub_key = EcdsaSecp256k1PrivateKey::from_u64(
            (validator_account_index + 1 + i).try_into().unwrap(),
        )
        .unwrap()
        .public_key();
        let account_address = ComponentAddress::virtual_account_from_public_key(&pub_key);
        pub_key_accounts.push((pub_key, account_address));
        xrd_balances.push((account_address, accounts_xrd_balance));
    }

    let genesis_data_chunks = vec![
        GenesisDataChunk::Validators(validators),
        GenesisDataChunk::Stakes {
            accounts,
            allocations: stake_allocations,
        },
        GenesisDataChunk::XrdBalances(xrd_balances),
    ];

    let genesis = CustomGenesis {
        genesis_data_chunks,
        initial_epoch,
        initial_configuration: dummy_epoch_manager_configuration()
            .with_max_validators(max_validators as u32)
            .with_rounds_per_epoch(rounds_per_epoch),
        initial_time_ms: 1,
    };

    (genesis, pub_key_accounts)
}

#[derive(Clone, Copy)]
enum RegisterAndStakeTransactionType {
    SingleManifestRegisterFirst,
    SingleManifestStakeFirst,
    RegisterFirst,
    StakeFirst,
}

impl RegisterAndStakeTransactionType {
    const ALL_TYPES: [RegisterAndStakeTransactionType; 4] = [
        RegisterAndStakeTransactionType::SingleManifestStakeFirst,
        RegisterAndStakeTransactionType::SingleManifestRegisterFirst,
        RegisterAndStakeTransactionType::RegisterFirst,
        RegisterAndStakeTransactionType::StakeFirst,
    ];

    fn manifests(
        &self,
        stake_amount: Decimal,
        account_address: ComponentAddress,
        validator_address: ComponentAddress,
        faucet: GlobalAddress,
    ) -> Vec<TransactionManifestV1> {
        match self {
            RegisterAndStakeTransactionType::SingleManifestRegisterFirst => {
                let manifest = ManifestBuilder::new()
                    .lock_fee(faucet, 10.into())
                    .create_proof_from_account(account_address, VALIDATOR_OWNER_BADGE)
                    .withdraw_from_account(account_address, RADIX_TOKEN, stake_amount)
                    .register_validator(validator_address)
                    .take_all_from_worktop(RADIX_TOKEN, |builder, bucket_id| {
                        builder.stake_validator(validator_address, bucket_id)
                    })
                    .call_method(
                        account_address,
                        "deposit_batch",
                        manifest_args!(ManifestExpression::EntireWorktop),
                    )
                    .build();
                vec![manifest]
            }
            RegisterAndStakeTransactionType::SingleManifestStakeFirst => {
                let manifest = ManifestBuilder::new()
                    .lock_fee(faucet, 10.into())
                    .create_proof_from_account(account_address, VALIDATOR_OWNER_BADGE)
                    .withdraw_from_account(account_address, RADIX_TOKEN, stake_amount)
                    .take_all_from_worktop(RADIX_TOKEN, |builder, bucket_id| {
                        builder.stake_validator(validator_address, bucket_id)
                    })
                    .register_validator(validator_address)
                    .call_method(
                        account_address,
                        "deposit_batch",
                        manifest_args!(ManifestExpression::EntireWorktop),
                    )
                    .build();
                vec![manifest]
            }
            RegisterAndStakeTransactionType::RegisterFirst => {
                let register_manifest = ManifestBuilder::new()
                    .lock_fee(faucet, 10.into())
                    .create_proof_from_account(account_address, VALIDATOR_OWNER_BADGE)
                    .register_validator(validator_address)
                    .build();

                let stake_manifest = ManifestBuilder::new()
                    .lock_fee(faucet, 10.into())
                    .create_proof_from_account(account_address, VALIDATOR_OWNER_BADGE)
                    .withdraw_from_account(account_address, RADIX_TOKEN, stake_amount)
                    .take_all_from_worktop(RADIX_TOKEN, |builder, bucket_id| {
                        builder.stake_validator(validator_address, bucket_id)
                    })
                    .call_method(
                        account_address,
                        "deposit_batch",
                        manifest_args!(ManifestExpression::EntireWorktop),
                    )
                    .build();

                vec![register_manifest, stake_manifest]
            }
            RegisterAndStakeTransactionType::StakeFirst => {
                let register_manifest = ManifestBuilder::new()
                    .lock_fee(faucet, 10.into())
                    .create_proof_from_account(account_address, VALIDATOR_OWNER_BADGE)
                    .register_validator(validator_address)
                    .build();

                let stake_manifest = ManifestBuilder::new()
                    .lock_fee(faucet, 10.into())
                    .create_proof_from_account(account_address, VALIDATOR_OWNER_BADGE)
                    .withdraw_from_account(account_address, RADIX_TOKEN, stake_amount)
                    .take_all_from_worktop(RADIX_TOKEN, |builder, bucket_id| {
                        builder.stake_validator(validator_address, bucket_id)
                    })
                    .call_method(
                        account_address,
                        "deposit_batch",
                        manifest_args!(ManifestExpression::EntireWorktop),
                    )
                    .build();

                vec![stake_manifest, register_manifest]
            }
        }
    }
}

fn register_and_stake_new_validator(
    register_and_stake_txn_type: RegisterAndStakeTransactionType,
    pub_key: EcdsaSecp256k1PublicKey,
    account_address: ComponentAddress,
    stake_amount: Decimal,
    test_runner: &mut TestRunner,
) -> ComponentAddress {
    let validator_address = test_runner.new_validator_with_pub_key(pub_key, account_address);

    let manifests = register_and_stake_txn_type.manifests(
        stake_amount,
        account_address,
        validator_address,
        test_runner.faucet_component(),
    );

    for manifest in manifests {
        let receipt = test_runner.execute_manifest(
            manifest,
            vec![NonFungibleGlobalId::from_public_key(&pub_key)],
        );
        receipt.expect_commit_success();
    }

    validator_address
}

fn registered_validator_test(
    register_and_stake_txn_type: RegisterAndStakeTransactionType,
    num_initial_validators: usize,
    max_validators: usize,
    initial_stakes: Decimal,
    validator_to_stake_amount: Decimal,
    expect_in_next_epoch: bool,
    expected_num_validators_in_next_epoch: usize,
) {
    // Arrange
    let initial_epoch = 5u64;
    let rounds_per_epoch = 2u64;
    let (genesis, accounts) = create_custom_genesis(
        initial_epoch,
        rounds_per_epoch,
        num_initial_validators,
        max_validators,
        initial_stakes,
        validator_to_stake_amount,
        1,
    );
    let (pub_key, account_address) = accounts[0];
    let mut test_runner = TestRunner::builder().with_custom_genesis(genesis).build();
    let validator_address = register_and_stake_new_validator(
        register_and_stake_txn_type,
        pub_key,
        account_address,
        validator_to_stake_amount,
        &mut test_runner,
    );

    // Act
<<<<<<< HEAD
    let receipt = test_runner.advance_to_round(rounds_per_epoch);
=======
    let receipt = test_runner.execute_validator_transaction(vec![InstructionV1::CallMethod {
        address: EPOCH_MANAGER.into(),
        method_name: EPOCH_MANAGER_NEXT_ROUND_IDENT.to_string(),
        args: to_manifest_value(&next_round_after_gap(rounds_per_epoch)),
    }]);
>>>>>>> 767444c6

    // Assert
    let result = receipt.expect_commit_success();
    let next_epoch = result.next_epoch().expect("Should have next epoch");
    assert_eq!(next_epoch.0.len(), expected_num_validators_in_next_epoch);
    assert_eq!(next_epoch.1, initial_epoch + 1);
    assert_eq!(
        next_epoch.0.contains_key(&validator_address),
        expect_in_next_epoch
    );
}

#[test]
fn registered_validator_with_stake_does_not_become_part_of_validator_on_epoch_change_if_stake_not_enough(
) {
    for register_and_stake_type in RegisterAndStakeTransactionType::ALL_TYPES {
        registered_validator_test(
            register_and_stake_type,
            10,
            10,
            1000000.into(),
            900000.into(),
            false,
            10,
        );
    }
}

#[test]
fn registered_validator_with_stake_does_become_part_of_validator_on_epoch_change_if_there_are_empty_spots(
) {
    for register_and_stake_type in RegisterAndStakeTransactionType::ALL_TYPES {
        registered_validator_test(
            register_and_stake_type,
            9,
            10,
            1000000.into(),
            900000.into(),
            true,
            10,
        );
    }
}

#[test]
fn registered_validator_with_enough_stake_does_become_part_of_validator_on_epoch_change() {
    for register_and_stake_type in RegisterAndStakeTransactionType::ALL_TYPES {
        registered_validator_test(
            register_and_stake_type,
            10,
            10,
            1000000.into(),
            1100000.into(),
            true,
            10,
        );
    }
}

#[test]
fn low_stakes_should_cause_no_problems() {
    for register_and_stake_type in RegisterAndStakeTransactionType::ALL_TYPES {
        registered_validator_test(register_and_stake_type, 1, 10, 1.into(), 1.into(), true, 2);
    }
}

#[test]
fn test_registering_and_staking_many_validators() {
    // Arrange
    let initial_epoch = 5u64;
    let rounds_per_epoch = 2u64;
    let (genesis, accounts) = create_custom_genesis(
        initial_epoch,
        rounds_per_epoch,
        1,
        10,
        1.into(),
        1.into(),
        10,
    );
    let mut rng = ChaCha8Rng::seed_from_u64(1234);

    let mut test_runner = TestRunner::builder().with_custom_genesis(genesis).build();
    let mut all_manifests = Vec::new();
    for (pub_key, account_address) in accounts {
        let validator_address = test_runner.new_validator_with_pub_key(pub_key, account_address);

        let rand = rng.gen_range(0..RegisterAndStakeTransactionType::ALL_TYPES.len());
        let register_and_stake_type = RegisterAndStakeTransactionType::ALL_TYPES[rand];

        let manifests = register_and_stake_type.manifests(
            1.into(),
            account_address,
            validator_address,
            test_runner.faucet_component(),
        );
        all_manifests.push((pub_key, manifests));
    }

    all_manifests.shuffle(&mut rng);

    for (pub_key, manifests) in all_manifests {
        for manifest in manifests {
            let receipt = test_runner.execute_manifest(
                manifest,
                vec![NonFungibleGlobalId::from_public_key(&pub_key)],
            );
            receipt.expect_commit_success();
        }
    }

    // Act
<<<<<<< HEAD
    let receipt = test_runner.advance_to_round(rounds_per_epoch);
=======
    let receipt = test_runner.execute_validator_transaction(vec![InstructionV1::CallMethod {
        address: EPOCH_MANAGER.into(),
        method_name: EPOCH_MANAGER_NEXT_ROUND_IDENT.to_string(),
        args: to_manifest_value(&next_round_after_gap(rounds_per_epoch)),
    }]);
>>>>>>> 767444c6

    // Assert
    let result = receipt.expect_commit_success();
    let next_epoch = result.next_epoch().expect("Should have next epoch");
    assert_eq!(next_epoch.0.len(), 10);
    assert_eq!(next_epoch.1, initial_epoch + 1);
}

#[test]
fn unregistered_validator_gets_removed_on_epoch_change() {
    // Arrange
    let initial_epoch = 5u64;
    let rounds_per_epoch = 2u64;
    let validator_pub_key = EcdsaSecp256k1PrivateKey::from_u64(2u64)
        .unwrap()
        .public_key();
    let validator_account_address =
        ComponentAddress::virtual_account_from_public_key(&validator_pub_key);
    let genesis = CustomGenesis::single_validator_and_staker(
        validator_pub_key,
        Decimal::one(),
        validator_account_address,
        initial_epoch,
        dummy_epoch_manager_configuration().with_rounds_per_epoch(rounds_per_epoch),
    );
    let mut test_runner = TestRunner::builder().with_custom_genesis(genesis).build();
    let validator_address = test_runner.get_validator_with_key(&validator_pub_key);
    let manifest = ManifestBuilder::new()
        .create_proof_from_account(validator_account_address, VALIDATOR_OWNER_BADGE)
        .lock_fee(test_runner.faucet_component(), 10.into())
        .unregister_validator(validator_address)
        .build();
    let receipt = test_runner.execute_manifest(
        manifest,
        vec![NonFungibleGlobalId::from_public_key(&validator_pub_key)],
    );
    receipt.expect_commit_success();

    // Act
<<<<<<< HEAD
    let receipt = test_runner.advance_to_round(rounds_per_epoch);
=======
    let receipt = test_runner.execute_validator_transaction(vec![InstructionV1::CallMethod {
        address: EPOCH_MANAGER.into(),
        method_name: EPOCH_MANAGER_NEXT_ROUND_IDENT.to_string(),
        args: to_manifest_value(&next_round_after_gap(rounds_per_epoch)),
    }]);
>>>>>>> 767444c6

    // Assert
    let result = receipt.expect_commit_success();
    let next_epoch = result.next_epoch().expect("Should have next epoch");
    assert_eq!(next_epoch.1, initial_epoch + 1);
    assert!(!next_epoch.0.contains_key(&validator_address));
}

#[test]
fn updated_validator_keys_gets_updated_on_epoch_change() {
    // Arrange
    let initial_epoch = 5u64;
    let rounds_per_epoch = 2u64;
    let validator_pub_key = EcdsaSecp256k1PrivateKey::from_u64(2u64)
        .unwrap()
        .public_key();
    let validator_account_address =
        ComponentAddress::virtual_account_from_public_key(&validator_pub_key);
    let genesis = CustomGenesis::single_validator_and_staker(
        validator_pub_key,
        Decimal::one(),
        validator_account_address,
        initial_epoch,
        dummy_epoch_manager_configuration().with_rounds_per_epoch(rounds_per_epoch),
    );
    let mut test_runner = TestRunner::builder().with_custom_genesis(genesis).build();
    let validator_address = test_runner.get_validator_with_key(&validator_pub_key);
    let next_validator_pub_key = EcdsaSecp256k1PrivateKey::from_u64(3u64)
        .unwrap()
        .public_key();
    let manifest = ManifestBuilder::new()
        .lock_fee(test_runner.faucet_component(), 10.into())
        .create_proof_from_account(validator_account_address, VALIDATOR_OWNER_BADGE)
        .call_method(
            validator_address,
            "update_key",
            manifest_args!(next_validator_pub_key),
        )
        .build();
    let receipt = test_runner.execute_manifest(
        manifest,
        vec![NonFungibleGlobalId::from_public_key(&validator_pub_key)],
    );
    receipt.expect_commit_success();

    // Act
<<<<<<< HEAD
    let receipt = test_runner.advance_to_round(rounds_per_epoch);
=======
    let receipt = test_runner.execute_validator_transaction(vec![InstructionV1::CallMethod {
        address: EPOCH_MANAGER.into(),
        method_name: EPOCH_MANAGER_NEXT_ROUND_IDENT.to_string(),
        args: to_manifest_value(&next_round_after_gap(rounds_per_epoch)),
    }]);
>>>>>>> 767444c6

    // Assert
    let result = receipt.expect_commit_success();
    let next_epoch = result.next_epoch().expect("Should have next epoch");
    assert_eq!(next_epoch.1, initial_epoch + 1);
    assert_eq!(
        next_epoch.0.get(&validator_address).unwrap().key,
        next_validator_pub_key
    );
}

#[test]
fn cannot_claim_unstake_immediately() {
    // Arrange
    let initial_epoch = 5u64;
    let validator_pub_key = EcdsaSecp256k1PrivateKey::from_u64(2u64)
        .unwrap()
        .public_key();
    let account_pub_key = EcdsaSecp256k1PrivateKey::from_u64(1u64)
        .unwrap()
        .public_key();
    let account_with_su = ComponentAddress::virtual_account_from_public_key(&account_pub_key);
    let genesis = CustomGenesis::single_validator_and_staker(
        validator_pub_key,
        Decimal::from(10),
        account_with_su,
        initial_epoch,
        dummy_epoch_manager_configuration(),
    );
    let mut test_runner = TestRunner::builder().with_custom_genesis(genesis).build();
    let validator_address = test_runner.get_validator_with_key(&validator_pub_key);
    let validator_substate = test_runner.get_validator_info(validator_address);

    // Act
    let manifest = ManifestBuilder::new()
        .lock_fee(test_runner.faucet_component(), 10.into())
        .withdraw_from_account(
            account_with_su,
            validator_substate.stake_unit_resource,
            1.into(),
        )
        .take_all_from_worktop(validator_substate.stake_unit_resource, |builder, bucket| {
            builder.unstake_validator(validator_address, bucket)
        })
        .take_all_from_worktop(validator_substate.unstake_nft, |builder, bucket| {
            builder.claim_xrd(validator_address, bucket)
        })
        .call_method(
            account_with_su,
            "deposit_batch",
            manifest_args!(ManifestExpression::EntireWorktop),
        )
        .build();
    let receipt = test_runner.execute_manifest(
        manifest,
        vec![NonFungibleGlobalId::from_public_key(&account_pub_key)],
    );

    receipt.expect_specific_failure(|e| {
        matches!(
            e,
            RuntimeError::ApplicationError(ApplicationError::ValidatorError(
                ValidatorError::EpochUnlockHasNotOccurredYet
            ))
        )
    });
}

#[test]
fn can_claim_unstake_after_epochs() {
    // Arrange
    let initial_epoch = 5u32;
    let num_unstake_epochs = 7u32;
    let validator_pub_key = EcdsaSecp256k1PrivateKey::from_u64(2u64)
        .unwrap()
        .public_key();
    let account_pub_key = EcdsaSecp256k1PrivateKey::from_u64(1u64)
        .unwrap()
        .public_key();
    let account_with_su = ComponentAddress::virtual_account_from_public_key(&account_pub_key);
    let genesis = CustomGenesis::single_validator_and_staker(
        validator_pub_key,
        Decimal::from(10),
        account_with_su,
        initial_epoch as u64,
        dummy_epoch_manager_configuration().with_num_unstake_epochs(num_unstake_epochs as u64),
    );
    let mut test_runner = TestRunner::builder().with_custom_genesis(genesis).build();
    let validator_address = test_runner.get_validator_with_key(&validator_pub_key);
    let validator_substate = test_runner.get_validator_info(validator_address);
    let manifest = ManifestBuilder::new()
        .lock_fee(test_runner.faucet_component(), 10.into())
        .withdraw_from_account(
            account_with_su,
            validator_substate.stake_unit_resource,
            1.into(),
        )
        .take_all_from_worktop(validator_substate.stake_unit_resource, |builder, bucket| {
            builder.unstake_validator(validator_address, bucket)
        })
        .call_method(
            account_with_su,
            "deposit_batch",
            manifest_args!(ManifestExpression::EntireWorktop),
        )
        .build();
    let receipt = test_runner.execute_manifest(
        manifest,
        vec![NonFungibleGlobalId::from_public_key(&account_pub_key)],
    );
    receipt.expect_commit_success();
    test_runner.set_current_epoch(initial_epoch + 1 + num_unstake_epochs);

    // Act
    let manifest = ManifestBuilder::new()
        .lock_fee(test_runner.faucet_component(), 10.into())
        .withdraw_from_account(account_with_su, validator_substate.unstake_nft, 1.into())
        .take_all_from_worktop(validator_substate.unstake_nft, |builder, bucket| {
            builder.claim_xrd(validator_address, bucket)
        })
        .call_method(
            account_with_su,
            "deposit_batch",
            manifest_args!(ManifestExpression::EntireWorktop),
        )
        .build();
    let receipt = test_runner.execute_manifest(
        manifest,
        vec![NonFungibleGlobalId::from_public_key(&account_pub_key)],
    );

    // Assert
    receipt.expect_commit_success();
}

#[test]
fn owner_can_lock_stake_units() {
    // Arrange
    let total_stake_amount = dec!("10.5");
    let stake_units_to_lock_amount = dec!("2.2");
    let validator_key = EcdsaSecp256k1PrivateKey::from_u64(2u64)
        .unwrap()
        .public_key();
    let validator_account = ComponentAddress::virtual_account_from_public_key(&validator_key);
    let genesis = CustomGenesis::single_validator_and_staker(
        validator_key,
        total_stake_amount,
        validator_account,
        5,
        dummy_epoch_manager_configuration(),
    );
    let mut test_runner = TestRunner::builder().with_custom_genesis(genesis).build();
    let validator_address = test_runner.get_validator_with_key(&validator_key);
    let validator_substate = test_runner.get_validator_info(validator_address);

    // Act
    let manifest = ManifestBuilder::new()
        .lock_fee(test_runner.faucet_component(), 10.into())
        .create_proof_from_account(validator_account, VALIDATOR_OWNER_BADGE)
        .withdraw_from_account(
            validator_account,
            validator_substate.stake_unit_resource,
            stake_units_to_lock_amount,
        )
        .take_all_from_worktop(validator_substate.stake_unit_resource, |builder, bucket| {
            builder.call_method(
                validator_address,
                VALIDATOR_LOCK_OWNER_STAKE_UNITS_IDENT,
                manifest_args!(bucket),
            )
        })
        .build();
    let receipt = test_runner.execute_manifest(
        manifest,
        vec![NonFungibleGlobalId::from_public_key(&validator_key)],
    );

    // Assert
    receipt.expect_commit_success();
    assert_eq!(
        test_runner.inspect_vault_balance(validator_substate.locked_owner_stake_unit_vault_id.0),
        Some(stake_units_to_lock_amount)
    );
    assert_eq!(
        test_runner.account_balance(validator_account, validator_substate.stake_unit_resource),
        Some(total_stake_amount - stake_units_to_lock_amount)
    )
}

#[test]
fn owner_can_start_unlocking_stake_units() {
    // Arrange
    let initial_epoch = 7;
    let unlock_epochs_delay = 2;
    let total_stake_amount = dec!("10.5");
    let stake_units_to_lock_amount = dec!("2.2");
    let stake_units_to_unlock_amount = dec!("0.1");
    let validator_key = EcdsaSecp256k1PrivateKey::from_u64(2u64)
        .unwrap()
        .public_key();
    let validator_account = ComponentAddress::virtual_account_from_public_key(&validator_key);
    let genesis = CustomGenesis::single_validator_and_staker(
        validator_key,
        total_stake_amount,
        validator_account,
        initial_epoch,
        dummy_epoch_manager_configuration()
            .with_num_owner_stake_units_unlock_epochs(unlock_epochs_delay),
    );
    let mut test_runner = TestRunner::builder().with_custom_genesis(genesis).build();
    let validator_address = test_runner.get_validator_with_key(&validator_key);
    let stake_unit_resource = test_runner
        .get_validator_info(validator_address)
        .stake_unit_resource;

    // Lock
    let manifest = ManifestBuilder::new()
        .lock_fee(test_runner.faucet_component(), 10.into())
        .create_proof_from_account(validator_account, VALIDATOR_OWNER_BADGE)
        .withdraw_from_account(
            validator_account,
            stake_unit_resource,
            stake_units_to_lock_amount,
        )
        .take_all_from_worktop(stake_unit_resource, |builder, bucket| {
            builder.call_method(
                validator_address,
                VALIDATOR_LOCK_OWNER_STAKE_UNITS_IDENT,
                manifest_args!(bucket),
            )
        })
        .build();
    test_runner
        .execute_manifest(
            manifest,
            vec![NonFungibleGlobalId::from_public_key(&validator_key)],
        )
        .expect_commit_success();

    // Act (start unlock)
    let manifest = ManifestBuilder::new()
        .lock_fee(test_runner.faucet_component(), 10.into())
        .create_proof_from_account(validator_account, VALIDATOR_OWNER_BADGE)
        .call_method(
            validator_address,
            VALIDATOR_START_UNLOCK_OWNER_STAKE_UNITS_IDENT,
            manifest_args!(stake_units_to_unlock_amount),
        )
        .build();
    let receipt = test_runner.execute_manifest(
        manifest,
        vec![NonFungibleGlobalId::from_public_key(&validator_key)],
    );

    // Assert
    receipt.expect_commit_success();
    let substate = test_runner.get_validator_info(validator_address);
    assert_eq!(
        test_runner.inspect_vault_balance(substate.locked_owner_stake_unit_vault_id.0),
        Some(stake_units_to_lock_amount - stake_units_to_unlock_amount) // subtracted from the locked vault
    );
    assert_eq!(
        test_runner.inspect_vault_balance(substate.pending_owner_stake_unit_unlock_vault_id.0),
        Some(stake_units_to_unlock_amount) // moved to the pending vault
    );
    assert_eq!(
        substate.pending_owner_stake_unit_withdrawals, // scheduled for unlock in future
        btreemap!(initial_epoch + unlock_epochs_delay => stake_units_to_unlock_amount)
    );
    assert_eq!(
        test_runner.account_balance(validator_account, stake_unit_resource),
        Some(total_stake_amount - stake_units_to_lock_amount) // NOT in the external vault yet
    )
}

#[test]
fn multiple_pending_owner_stake_unit_withdrawals_stack_up() {
    // Arrange
    let initial_epoch = 7;
    let unlock_epochs_delay = 2;
    let total_stake_amount = dec!("10.5");
    let stake_units_to_lock_amount = dec!("2.2");
    let stake_units_to_unlock_amounts = vec![dec!("0.1"), dec!("0.3"), dec!("1.2")];
    let validator_key = EcdsaSecp256k1PrivateKey::from_u64(2u64)
        .unwrap()
        .public_key();
    let validator_account = ComponentAddress::virtual_account_from_public_key(&validator_key);
    let genesis = CustomGenesis::single_validator_and_staker(
        validator_key,
        total_stake_amount,
        validator_account,
        initial_epoch,
        dummy_epoch_manager_configuration()
            .with_num_owner_stake_units_unlock_epochs(unlock_epochs_delay),
    );
    let mut test_runner = TestRunner::builder().with_custom_genesis(genesis).build();
    let validator_address = test_runner.get_validator_with_key(&validator_key);
    let stake_unit_resource = test_runner
        .get_validator_info(validator_address)
        .stake_unit_resource;

    // Lock
    let manifest = ManifestBuilder::new()
        .lock_fee(test_runner.faucet_component(), 10.into())
        .create_proof_from_account(validator_account, VALIDATOR_OWNER_BADGE)
        .withdraw_from_account(
            validator_account,
            stake_unit_resource,
            stake_units_to_lock_amount,
        )
        .take_all_from_worktop(stake_unit_resource, |builder, bucket| {
            builder.call_method(
                validator_address,
                VALIDATOR_LOCK_OWNER_STAKE_UNITS_IDENT,
                manifest_args!(bucket),
            )
        })
        .build();
    test_runner
        .execute_manifest(
            manifest,
            vec![NonFungibleGlobalId::from_public_key(&validator_key)],
        )
        .expect_commit_success();

    // Act (start unlock multiple times in a single epoch)
    let stake_units_to_unlock_total_amount = stake_units_to_unlock_amounts.iter().cloned().sum();
    for stake_units_to_unlock_amount in stake_units_to_unlock_amounts {
        let manifest = ManifestBuilder::new()
            .lock_fee(test_runner.faucet_component(), 10.into())
            .create_proof_from_account(validator_account, VALIDATOR_OWNER_BADGE)
            .call_method(
                validator_address,
                VALIDATOR_START_UNLOCK_OWNER_STAKE_UNITS_IDENT,
                manifest_args!(stake_units_to_unlock_amount),
            )
            .build();
        test_runner
            .execute_manifest(
                manifest,
                vec![NonFungibleGlobalId::from_public_key(&validator_key)],
            )
            .expect_commit_success();
    }

    // Assert
    let substate = test_runner.get_validator_info(validator_address);
    assert_eq!(
        test_runner.inspect_vault_balance(substate.locked_owner_stake_unit_vault_id.0),
        Some(stake_units_to_lock_amount - stake_units_to_unlock_total_amount) // subtracted from the locked vault
    );
    assert_eq!(
        test_runner.inspect_vault_balance(substate.pending_owner_stake_unit_unlock_vault_id.0),
        Some(stake_units_to_unlock_total_amount) // moved to the pending vault
    );
    assert_eq!(
        substate.pending_owner_stake_unit_withdrawals, // scheduled for unlock in future
        btreemap!(initial_epoch + unlock_epochs_delay => stake_units_to_unlock_total_amount)
    );
    assert_eq!(
        test_runner.account_balance(validator_account, stake_unit_resource),
        Some(total_stake_amount - stake_units_to_lock_amount) // NOT in the external vault yet
    )
}

#[test]
fn starting_unlock_of_owner_stake_units_finishes_unlock_of_already_available_ones() {
    // Arrange
    let initial_epoch = 7;
    let unlock_epochs_delay = 2;
    let total_stake_amount = dec!("10.5");
    let stake_units_to_lock_amount = dec!("1.0");
    let stake_units_to_unlock_amount = dec!("0.2");
    let stake_units_to_unlock_next_amount = dec!("0.03");
    let total_to_unlock_amount = stake_units_to_unlock_amount + stake_units_to_unlock_next_amount;
    let validator_key = EcdsaSecp256k1PrivateKey::from_u64(2u64)
        .unwrap()
        .public_key();
    let validator_account = ComponentAddress::virtual_account_from_public_key(&validator_key);
    let genesis = CustomGenesis::single_validator_and_staker(
        validator_key,
        total_stake_amount,
        validator_account,
        initial_epoch,
        dummy_epoch_manager_configuration()
            .with_num_owner_stake_units_unlock_epochs(unlock_epochs_delay),
    );
    let mut test_runner = TestRunner::builder().with_custom_genesis(genesis).build();
    let validator_address = test_runner.get_validator_with_key(&validator_key);
    let stake_unit_resource = test_runner
        .get_validator_info(validator_address)
        .stake_unit_resource;

    // Lock
    let manifest = ManifestBuilder::new()
        .lock_fee(test_runner.faucet_component(), 10.into())
        .create_proof_from_account(validator_account, VALIDATOR_OWNER_BADGE)
        .withdraw_from_account(
            validator_account,
            stake_unit_resource,
            stake_units_to_lock_amount,
        )
        .take_all_from_worktop(stake_unit_resource, |builder, bucket| {
            builder.call_method(
                validator_address,
                VALIDATOR_LOCK_OWNER_STAKE_UNITS_IDENT,
                manifest_args!(bucket),
            )
        })
        .build();
    test_runner
        .execute_manifest(
            manifest,
            vec![NonFungibleGlobalId::from_public_key(&validator_key)],
        )
        .expect_commit_success();

    // Start unlock
    let manifest = ManifestBuilder::new()
        .lock_fee(test_runner.faucet_component(), 10.into())
        .create_proof_from_account(validator_account, VALIDATOR_OWNER_BADGE)
        .call_method(
            validator_address,
            VALIDATOR_START_UNLOCK_OWNER_STAKE_UNITS_IDENT,
            manifest_args!(stake_units_to_unlock_amount),
        )
        .build();
    test_runner
        .execute_manifest(
            manifest,
            vec![NonFungibleGlobalId::from_public_key(&validator_key)],
        )
        .expect_commit_success();

    // Act (start unlock again after sufficient delay)
    test_runner.set_current_epoch((initial_epoch + unlock_epochs_delay) as u32);
    let manifest = ManifestBuilder::new()
        .lock_fee(test_runner.faucet_component(), 10.into())
        .create_proof_from_account(validator_account, VALIDATOR_OWNER_BADGE)
        .call_method(
            validator_address,
            VALIDATOR_START_UNLOCK_OWNER_STAKE_UNITS_IDENT,
            manifest_args!(stake_units_to_unlock_next_amount),
        )
        .call_method(
            validator_account,
            "deposit_batch",
            manifest_args!(ManifestExpression::EntireWorktop),
        )
        .build();
    let receipt = test_runner.execute_manifest(
        manifest,
        vec![NonFungibleGlobalId::from_public_key(&validator_key)],
    );

    // Assert
    receipt.expect_commit_success();
    let substate = test_runner.get_validator_info(validator_address);
    assert_eq!(
        test_runner.inspect_vault_balance(substate.locked_owner_stake_unit_vault_id.0),
        Some(stake_units_to_lock_amount - total_to_unlock_amount) // both amounts started unlocking
    );
    assert_eq!(
        test_runner.inspect_vault_balance(substate.pending_owner_stake_unit_unlock_vault_id.0),
        Some(stake_units_to_unlock_next_amount) // only the "next unlock" remains here
    );
    assert_eq!(
        substate.pending_owner_stake_unit_withdrawals, // the "next unlock" is scheduled much later
        btreemap!(initial_epoch + 2 * unlock_epochs_delay => stake_units_to_unlock_next_amount)
    );
    assert_eq!(
        test_runner.account_balance(validator_account, stake_unit_resource),
        Some(total_stake_amount - stake_units_to_lock_amount + stake_units_to_unlock_amount)
    )
}

#[test]
fn owner_can_finish_unlocking_stake_units_after_delay() {
    // Arrange
    let initial_epoch = 7;
    let unlock_epochs_delay = 5;
    let total_stake_amount = dec!("10.5");
    let stake_units_to_lock_amount = dec!("2.2");
    let stake_units_to_unlock_amount = dec!("0.1");
    let validator_key = EcdsaSecp256k1PrivateKey::from_u64(2u64)
        .unwrap()
        .public_key();
    let validator_account = ComponentAddress::virtual_account_from_public_key(&validator_key);
    let genesis = CustomGenesis::single_validator_and_staker(
        validator_key,
        total_stake_amount,
        validator_account,
        initial_epoch,
        dummy_epoch_manager_configuration()
            .with_num_owner_stake_units_unlock_epochs(unlock_epochs_delay),
    );
    let mut test_runner = TestRunner::builder().with_custom_genesis(genesis).build();
    let validator_address = test_runner.get_validator_with_key(&validator_key);
    let stake_unit_resource = test_runner
        .get_validator_info(validator_address)
        .stake_unit_resource;

    // Lock
    let manifest = ManifestBuilder::new()
        .lock_fee(test_runner.faucet_component(), 10.into())
        .create_proof_from_account(validator_account, VALIDATOR_OWNER_BADGE)
        .withdraw_from_account(
            validator_account,
            stake_unit_resource,
            stake_units_to_lock_amount,
        )
        .take_all_from_worktop(stake_unit_resource, |builder, bucket| {
            builder.call_method(
                validator_address,
                VALIDATOR_LOCK_OWNER_STAKE_UNITS_IDENT,
                manifest_args!(bucket),
            )
        })
        .build();
    test_runner
        .execute_manifest(
            manifest,
            vec![NonFungibleGlobalId::from_public_key(&validator_key)],
        )
        .expect_commit_success();

    // Start unlock
    let manifest = ManifestBuilder::new()
        .lock_fee(test_runner.faucet_component(), 10.into())
        .create_proof_from_account(validator_account, VALIDATOR_OWNER_BADGE)
        .call_method(
            validator_address,
            VALIDATOR_START_UNLOCK_OWNER_STAKE_UNITS_IDENT,
            manifest_args!(stake_units_to_unlock_amount),
        )
        .build();
    test_runner
        .execute_manifest(
            manifest,
            vec![NonFungibleGlobalId::from_public_key(&validator_key)],
        )
        .expect_commit_success();

    // Act (finish unlock after sufficient delay)
    test_runner.set_current_epoch((initial_epoch + unlock_epochs_delay) as u32);
    let manifest = ManifestBuilder::new()
        .lock_fee(test_runner.faucet_component(), 10.into())
        .create_proof_from_account(validator_account, VALIDATOR_OWNER_BADGE)
        .call_method(
            validator_address,
            VALIDATOR_FINISH_UNLOCK_OWNER_STAKE_UNITS_IDENT,
            manifest_args!(),
        )
        .call_method(
            validator_account,
            "deposit_batch",
            manifest_args!(ManifestExpression::EntireWorktop),
        )
        .build();
    let receipt = test_runner.execute_manifest(
        manifest,
        vec![NonFungibleGlobalId::from_public_key(&validator_key)],
    );

    // Assert
    receipt.expect_commit_success();
    let substate = test_runner.get_validator_info(validator_address);
    assert_eq!(
        test_runner.inspect_vault_balance(substate.pending_owner_stake_unit_unlock_vault_id.0),
        Some(Decimal::zero()) // subtracted from the pending vault
    );
    assert_eq!(
        substate.pending_owner_stake_unit_withdrawals,
        btreemap!() // removed from the pending tracker
    );
    assert_eq!(
        test_runner.account_balance(validator_account, stake_unit_resource),
        Some(total_stake_amount - stake_units_to_lock_amount + stake_units_to_unlock_amount)
    )
}

#[test]
fn owner_can_not_finish_unlocking_stake_units_before_delay() {
    // Arrange
    let initial_epoch = 7;
    let unlock_epochs_delay = 5;
    let total_stake_amount = dec!("10.5");
    let stake_units_to_lock_amount = dec!("2.2");
    let stake_units_to_unlock_amount = dec!("0.1");
    let validator_key = EcdsaSecp256k1PrivateKey::from_u64(2u64)
        .unwrap()
        .public_key();
    let validator_account = ComponentAddress::virtual_account_from_public_key(&validator_key);
    let genesis = CustomGenesis::single_validator_and_staker(
        validator_key,
        total_stake_amount,
        validator_account,
        initial_epoch,
        dummy_epoch_manager_configuration()
            .with_num_owner_stake_units_unlock_epochs(unlock_epochs_delay),
    );
    let mut test_runner = TestRunner::builder().with_custom_genesis(genesis).build();
    let validator_address = test_runner.get_validator_with_key(&validator_key);
    let stake_unit_resource = test_runner
        .get_validator_info(validator_address)
        .stake_unit_resource;

    // Lock
    let manifest = ManifestBuilder::new()
        .lock_fee(test_runner.faucet_component(), 10.into())
        .create_proof_from_account(validator_account, VALIDATOR_OWNER_BADGE)
        .withdraw_from_account(
            validator_account,
            stake_unit_resource,
            stake_units_to_lock_amount,
        )
        .take_all_from_worktop(stake_unit_resource, |builder, bucket| {
            builder.call_method(
                validator_address,
                VALIDATOR_LOCK_OWNER_STAKE_UNITS_IDENT,
                manifest_args!(bucket),
            )
        })
        .build();
    test_runner
        .execute_manifest(
            manifest,
            vec![NonFungibleGlobalId::from_public_key(&validator_key)],
        )
        .expect_commit_success();

    // Start unlock
    let manifest = ManifestBuilder::new()
        .lock_fee(test_runner.faucet_component(), 10.into())
        .create_proof_from_account(validator_account, VALIDATOR_OWNER_BADGE)
        .call_method(
            validator_address,
            VALIDATOR_START_UNLOCK_OWNER_STAKE_UNITS_IDENT,
            manifest_args!(stake_units_to_unlock_amount),
        )
        .build();
    test_runner
        .execute_manifest(
            manifest,
            vec![NonFungibleGlobalId::from_public_key(&validator_key)],
        )
        .expect_commit_success();

    // Act (finish unlock after insufficient delay)
    test_runner.set_current_epoch((initial_epoch + unlock_epochs_delay) as u32 / 2);
    let manifest = ManifestBuilder::new()
        .lock_fee(test_runner.faucet_component(), 10.into())
        .create_proof_from_account(validator_account, VALIDATOR_OWNER_BADGE)
        .call_method(
            validator_address,
            VALIDATOR_FINISH_UNLOCK_OWNER_STAKE_UNITS_IDENT,
            manifest_args!(),
        )
        .build();
    let receipt = test_runner.execute_manifest(
        manifest,
        vec![NonFungibleGlobalId::from_public_key(&validator_key)],
    );

    // Assert
    receipt.expect_commit_success(); // it is a success - simply unlocks nothing
    let substate = test_runner.get_validator_info(validator_address);
    assert_eq!(
        test_runner.inspect_vault_balance(substate.pending_owner_stake_unit_unlock_vault_id.0),
        Some(stake_units_to_unlock_amount) // still in the pending vault
    );
    assert_eq!(
        substate.pending_owner_stake_unit_withdrawals, // still scheduled for unlock in future
        btreemap!(initial_epoch + unlock_epochs_delay => stake_units_to_unlock_amount)
    );
    assert_eq!(
        test_runner.account_balance(validator_account, stake_unit_resource),
        Some(total_stake_amount - stake_units_to_lock_amount) // still NOT in the external vault
    )
}

#[test]
fn unstaked_validator_gets_less_stake_on_epoch_change() {
    // Arrange
    let initial_epoch = 5u64;
    let rounds_per_epoch = 2u64;
    let validator_pub_key = EcdsaSecp256k1PrivateKey::from_u64(2u64)
        .unwrap()
        .public_key();
    let account_pub_key = EcdsaSecp256k1PrivateKey::from_u64(1u64)
        .unwrap()
        .public_key();
    let account_with_su = ComponentAddress::virtual_account_from_public_key(&account_pub_key);

    let genesis = CustomGenesis::single_validator_and_staker(
        validator_pub_key,
        Decimal::from(10),
        account_with_su,
        initial_epoch,
        dummy_epoch_manager_configuration().with_rounds_per_epoch(rounds_per_epoch),
    );
    let mut test_runner = TestRunner::builder().with_custom_genesis(genesis).build();
    let validator_address = test_runner.get_validator_with_key(&validator_pub_key);
    let validator_substate = test_runner.get_validator_info(validator_address);
    let manifest = ManifestBuilder::new()
        .lock_fee(test_runner.faucet_component(), 10.into())
        .withdraw_from_account(
            account_with_su,
            validator_substate.stake_unit_resource,
            Decimal::one(),
        )
        .take_all_from_worktop(validator_substate.stake_unit_resource, |builder, bucket| {
            builder.unstake_validator(validator_address, bucket)
        })
        .call_method(
            account_with_su,
            "deposit_batch",
            manifest_args!(ManifestExpression::EntireWorktop),
        )
        .build();
    let receipt = test_runner.execute_manifest(
        manifest,
        vec![NonFungibleGlobalId::from_public_key(&account_pub_key)],
    );
    receipt.expect_commit_success();

    // Act
<<<<<<< HEAD
    let receipt = test_runner.advance_to_round(rounds_per_epoch);
=======
    let receipt = test_runner.execute_validator_transaction(vec![InstructionV1::CallMethod {
        address: EPOCH_MANAGER.into(),
        method_name: EPOCH_MANAGER_NEXT_ROUND_IDENT.to_string(),
        args: to_manifest_value(&next_round_after_gap(rounds_per_epoch)),
    }]);
>>>>>>> 767444c6

    // Assert
    let result = receipt.expect_commit_success();
    let next_epoch = result.next_epoch().expect("Should have next epoch");
    assert_eq!(next_epoch.1, initial_epoch + 1);
    assert_eq!(
        next_epoch.0.get(&validator_address).unwrap(),
        &Validator {
            key: validator_pub_key,
            stake: Decimal::from(9),
        }
    );
}

#[test]
fn epoch_manager_create_should_fail_with_supervisor_privilege() {
    // Arrange
    let mut test_runner = TestRunner::builder().build();

    // Act
    let mut pre_allocated_ids = BTreeSet::new();
    pre_allocated_ids.insert(EPOCH_MANAGER.into());
    pre_allocated_ids.insert(VALIDATOR_OWNER_BADGE.into());
    let receipt = test_runner.execute_system_transaction_with_preallocation(
        vec![InstructionV1::CallFunction {
            package_address: EPOCH_MANAGER_PACKAGE,
            blueprint_name: EPOCH_MANAGER_BLUEPRINT.to_string(),
            function_name: EPOCH_MANAGER_CREATE_IDENT.to_string(),
            args: manifest_args!(
                Into::<[u8; NodeId::LENGTH]>::into(VALIDATOR_OWNER_BADGE),
                Into::<[u8; NodeId::LENGTH]>::into(EPOCH_MANAGER),
                1u64,
                dummy_epoch_manager_configuration()
            ),
        }],
        // No validator proofs
        btreeset![],
        pre_allocated_ids,
    );

    // Assert
    receipt.expect_specific_failure(|e| {
        matches!(e, RuntimeError::ModuleError(ModuleError::AuthError { .. }))
    });
}

#[test]
fn epoch_manager_create_should_succeed_with_system_privilege() {
    // Arrange
    let mut test_runner = TestRunner::builder().build();

    // Act
    let mut pre_allocated_ids = BTreeSet::new();
    pre_allocated_ids.insert(EPOCH_MANAGER.into());
    pre_allocated_ids.insert(VALIDATOR_OWNER_BADGE.into());
    let receipt = test_runner.execute_system_transaction_with_preallocation(
        vec![InstructionV1::CallFunction {
            package_address: EPOCH_MANAGER_PACKAGE,
            blueprint_name: EPOCH_MANAGER_BLUEPRINT.to_string(),
            function_name: EPOCH_MANAGER_CREATE_IDENT.to_string(),
            args: manifest_args!(
                Into::<[u8; NodeId::LENGTH]>::into(VALIDATOR_OWNER_BADGE),
                Into::<[u8; NodeId::LENGTH]>::into(EPOCH_MANAGER),
                1u64,
                dummy_epoch_manager_configuration()
            ),
        }],
        btreeset![AuthAddresses::system_role()],
        pre_allocated_ids,
    );

    // Assert
    receipt.expect_commit_success();
}

fn dummy_epoch_manager_configuration() -> EpochManagerInitialConfiguration {
    EpochManagerInitialConfiguration {
        max_validators: 10,
        rounds_per_epoch: 5,
        num_unstake_epochs: 1,
        total_emission_xrd_per_epoch: Decimal::one(),
        min_validator_reliability: Decimal::one(),
        num_owner_stake_units_unlock_epochs: 2,
        num_fee_increase_delay_epochs: 1,
    }
}

fn extract_emitter_node_id(event_type_id: &EventTypeIdentifier) -> NodeId {
    match &event_type_id.0 {
        Emitter::Function(node_id, _, _) => node_id,
        Emitter::Method(node_id, _) => node_id,
    }
    .clone()
}

/// Applies an arbitrary rounding of the given decimal, so that simple `==` comparison is meaningful
/// enough for test purposes.
fn precise_enough(exact: Decimal) -> Decimal {
    exact.round(15, RoundingMode::AwayFromZero)
}<|MERGE_RESOLUTION|>--- conflicted
+++ resolved
@@ -149,15 +149,7 @@
     let mut test_runner = TestRunner::builder().with_custom_genesis(genesis).build();
 
     // Act
-<<<<<<< HEAD
     let receipt = test_runner.advance_to_round(rounds_per_epoch - 1);
-=======
-    let receipt = test_runner.execute_validator_transaction(vec![InstructionV1::CallMethod {
-        address: EPOCH_MANAGER.into(),
-        method_name: EPOCH_MANAGER_NEXT_ROUND_IDENT.to_string(),
-        args: to_manifest_value(&next_round_after_gap(rounds_per_epoch - 1)),
-    }]);
->>>>>>> 767444c6
 
     // Assert
     let result = receipt.expect_commit_success();
@@ -176,15 +168,7 @@
     let mut test_runner = TestRunner::builder().with_custom_genesis(genesis).build();
 
     // Act
-<<<<<<< HEAD
     let receipt = test_runner.advance_to_round(rounds_per_epoch);
-=======
-    let receipt = test_runner.execute_validator_transaction(vec![InstructionV1::CallMethod {
-        address: EPOCH_MANAGER.into(),
-        method_name: EPOCH_MANAGER_NEXT_ROUND_IDENT.to_string(),
-        args: to_manifest_value(&next_round_after_gap(rounds_per_epoch)),
-    }]);
->>>>>>> 767444c6
 
     // Assert
     let result = receipt.expect_commit_success();
@@ -422,15 +406,7 @@
     receipt.expect_commit_success();
 
     // Act
-<<<<<<< HEAD
     let receipt = test_runner.advance_to_round(rounds_per_epoch);
-=======
-    let receipt = test_runner.execute_validator_transaction(vec![InstructionV1::CallMethod {
-        address: EPOCH_MANAGER.into(),
-        method_name: EPOCH_MANAGER_NEXT_ROUND_IDENT.to_string(),
-        args: to_manifest_value(&next_round_after_gap(rounds_per_epoch)),
-    }]);
->>>>>>> 767444c6
 
     // Assert
     let result = receipt.expect_commit_success();
@@ -489,15 +465,7 @@
 
     // Act
     let mut test_runner = TestRunner::builder().with_custom_genesis(genesis).build();
-<<<<<<< HEAD
     let receipt = test_runner.advance_to_round(1);
-=======
-    let receipt = test_runner.execute_validator_transaction(vec![InstructionV1::CallMethod {
-        address: EPOCH_MANAGER.into(),
-        method_name: EPOCH_MANAGER_NEXT_ROUND_IDENT.to_string(),
-        args: to_manifest_value(&EpochManagerNextRoundInput::successful(1, 0)),
-    }]);
->>>>>>> 767444c6
 
     // Assert
     let a_substate = test_runner.get_validator_info_by_key(&a_key);
@@ -599,15 +567,7 @@
 
     // Act
     let mut test_runner = TestRunner::builder().with_custom_genesis(genesis).build();
-<<<<<<< HEAD
     let receipt = test_runner.advance_to_round(rounds_per_epoch);
-=======
-    let receipt = test_runner.execute_validator_transaction(vec![InstructionV1::CallMethod {
-        address: EPOCH_MANAGER.into(),
-        method_name: EPOCH_MANAGER_NEXT_ROUND_IDENT.to_string(),
-        args: to_manifest_value(&next_round_after_gap(rounds_per_epoch)),
-    }]);
->>>>>>> 767444c6
 
     // Assert: stake vault balance increased by the given emission * reliability factor
     let validator_substate = test_runner.get_validator_info_by_key(&validator_pub_key);
@@ -683,15 +643,7 @@
 
     // Act
     let mut test_runner = TestRunner::builder().with_custom_genesis(genesis).build();
-<<<<<<< HEAD
     let receipt = test_runner.advance_to_round(rounds_per_epoch);
-=======
-    let receipt = test_runner.execute_validator_transaction(vec![InstructionV1::CallMethod {
-        address: EPOCH_MANAGER.into(),
-        method_name: EPOCH_MANAGER_NEXT_ROUND_IDENT.to_string(),
-        args: to_manifest_value(&next_round_after_gap(rounds_per_epoch)),
-    }]);
->>>>>>> 767444c6
 
     // Assert
     let validator_substate = test_runner.get_validator_info_by_key(&validator_pub_key);
@@ -1196,15 +1148,7 @@
     );
 
     // Act
-<<<<<<< HEAD
     let receipt = test_runner.advance_to_round(rounds_per_epoch);
-=======
-    let receipt = test_runner.execute_validator_transaction(vec![InstructionV1::CallMethod {
-        address: EPOCH_MANAGER.into(),
-        method_name: EPOCH_MANAGER_NEXT_ROUND_IDENT.to_string(),
-        args: to_manifest_value(&next_round_after_gap(rounds_per_epoch)),
-    }]);
->>>>>>> 767444c6
 
     // Assert
     let result = receipt.expect_commit_success();
@@ -1317,15 +1261,7 @@
     }
 
     // Act
-<<<<<<< HEAD
     let receipt = test_runner.advance_to_round(rounds_per_epoch);
-=======
-    let receipt = test_runner.execute_validator_transaction(vec![InstructionV1::CallMethod {
-        address: EPOCH_MANAGER.into(),
-        method_name: EPOCH_MANAGER_NEXT_ROUND_IDENT.to_string(),
-        args: to_manifest_value(&next_round_after_gap(rounds_per_epoch)),
-    }]);
->>>>>>> 767444c6
 
     // Assert
     let result = receipt.expect_commit_success();
@@ -1365,15 +1301,7 @@
     receipt.expect_commit_success();
 
     // Act
-<<<<<<< HEAD
     let receipt = test_runner.advance_to_round(rounds_per_epoch);
-=======
-    let receipt = test_runner.execute_validator_transaction(vec![InstructionV1::CallMethod {
-        address: EPOCH_MANAGER.into(),
-        method_name: EPOCH_MANAGER_NEXT_ROUND_IDENT.to_string(),
-        args: to_manifest_value(&next_round_after_gap(rounds_per_epoch)),
-    }]);
->>>>>>> 767444c6
 
     // Assert
     let result = receipt.expect_commit_success();
@@ -1420,15 +1348,7 @@
     receipt.expect_commit_success();
 
     // Act
-<<<<<<< HEAD
     let receipt = test_runner.advance_to_round(rounds_per_epoch);
-=======
-    let receipt = test_runner.execute_validator_transaction(vec![InstructionV1::CallMethod {
-        address: EPOCH_MANAGER.into(),
-        method_name: EPOCH_MANAGER_NEXT_ROUND_IDENT.to_string(),
-        args: to_manifest_value(&next_round_after_gap(rounds_per_epoch)),
-    }]);
->>>>>>> 767444c6
 
     // Assert
     let result = receipt.expect_commit_success();
@@ -2156,15 +2076,7 @@
     receipt.expect_commit_success();
 
     // Act
-<<<<<<< HEAD
     let receipt = test_runner.advance_to_round(rounds_per_epoch);
-=======
-    let receipt = test_runner.execute_validator_transaction(vec![InstructionV1::CallMethod {
-        address: EPOCH_MANAGER.into(),
-        method_name: EPOCH_MANAGER_NEXT_ROUND_IDENT.to_string(),
-        args: to_manifest_value(&next_round_after_gap(rounds_per_epoch)),
-    }]);
->>>>>>> 767444c6
 
     // Assert
     let result = receipt.expect_commit_success();
