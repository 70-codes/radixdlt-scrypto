mod package_loader;

use package_loader::PackageLoader;
use radix_engine::errors::*;
use radix_engine::system::system_modules::auth::AuthError;
use radix_engine::transaction::TransactionReceipt;
use radix_engine::types::*;
use radix_engine_interface::api::node_modules::auth::AuthAddresses;
use radix_engine_interface::api::ModuleId;
use radix_engine_interface::blueprints::resource::FromPublicKey;
use radix_engine_interface::blueprints::transaction_processor::InstructionOutput;
use radix_engine_interface::rule;
<<<<<<< HEAD
use scrypto::prelude::FallToOwner;
=======
use radix_engine_queries::typed_substate_layout::*;
use scrypto_test::prelude::InvalidNameError;
>>>>>>> de271ca9
use scrypto_unit::*;
use transaction::prelude::*;

#[test]
fn can_call_public_function() {
    // Arrange
    let mut test_runner = TestRunnerBuilder::new().build();
    let package_address = test_runner.publish_package_simple(PackageLoader::get("role_assignment"));

    // Act
    let receipt = test_runner.call_function(
        package_address,
        "FunctionAccessRules",
        "public_function",
        (),
    );

    // Assert
    receipt.expect_commit_success();
}

#[test]
fn cannot_call_protected_function_without_auth() {
    // Arrange
    let mut test_runner = TestRunnerBuilder::new().build();
    let package_address = test_runner.publish_package_simple(PackageLoader::get("role_assignment"));

    // Act
    let receipt = test_runner.call_function(
        package_address,
        "FunctionAccessRules",
        "protected_function",
        (),
    );

    // Assert
    receipt.expect_specific_failure(|e| {
        matches!(
            e,
            RuntimeError::SystemModuleError(SystemModuleError::AuthError(AuthError::Unauthorized(
                ..
            )))
        )
    });
}

#[test]
fn can_call_protected_function_with_auth() {
    // Arrange
    let mut test_runner = TestRunnerBuilder::new().build();
    let package_address = test_runner.publish_package_simple(PackageLoader::get("role_assignment"));
    let (key, _priv, account) = test_runner.new_account(true);

    // Act
    let manifest = ManifestBuilder::new()
        .create_proof_from_account_of_amount(account, XRD, dec!(1))
        .call_function(
            package_address,
            "FunctionAccessRules",
            "protected_function",
            manifest_args!(),
        )
        .build();
    let receipt = test_runner
        .execute_manifest_ignoring_fee(manifest, [NonFungibleGlobalId::from_public_key(&key)]);

    // Assert
    receipt.expect_commit_success();
}

#[test]
fn roles_assignment_method_auth_cannot_be_mutated_when_locked() {
    // Arrange
    let mut roles = RoleAssignmentInit::new();
    roles.define_role("deposit_funds_auth_update", rule!(allow_all));
    roles.define_role("borrow_funds_auth", rule!(allow_all));
    roles.define_role("deposit_funds_auth", rule!(require(XRD)));
    let mut test_runner = MutableRolesTestRunner::new(roles);

    // Act
    let receipt = test_runner.set_role_rule(RoleKey::new("deposit_funds_auth"), rule!(allow_all));

    // Assert
    receipt.expect_specific_failure(|e| {
        matches!(
            e,
            RuntimeError::SystemModuleError(SystemModuleError::AuthError(..))
        )
    });
}

#[test]
fn role_assignment_method_auth_cant_be_mutated_when_required_proofs_are_not_present() {
    // Arrange
    let private_key = Secp256k1PrivateKey::from_u64(709).unwrap();
    let public_key = private_key.public_key();
    let virtual_badge_non_fungible_global_id = NonFungibleGlobalId::from_public_key(&public_key);
    let mut test_runner = MutableRolesTestRunner::new_with_owner(rule!(require(
        virtual_badge_non_fungible_global_id.clone()
    )));

    // Act
    let receipt = test_runner.set_role_rule(RoleKey::new("borrow_funds_auth"), rule!(allow_all));

    // Assert
    receipt.expect_specific_failure(|e| {
        matches!(
            e,
            RuntimeError::SystemModuleError(SystemModuleError::AuthError(..))
        )
    });
}

#[test]
fn role_assignment_method_auth_can_be_mutated_when_required_proofs_are_present() {
    // Arrange
    let private_key = Secp256k1PrivateKey::from_u64(709).unwrap();
    let public_key = private_key.public_key();
    let virtual_badge_non_fungible_global_id = NonFungibleGlobalId::from_public_key(&public_key);
    let mut test_runner = MutableRolesTestRunner::new_with_owner(rule!(require(
        virtual_badge_non_fungible_global_id.clone()
    )));

    // Act
    test_runner.add_initial_proof(virtual_badge_non_fungible_global_id);
    let receipt = test_runner.set_role_rule(RoleKey::new("borrow_funds_auth"), rule!(allow_all));

    // Assert
    receipt.expect_commit_success();
}

fn component_role_assignment_can_be_mutated_through_manifest(to_rule: AccessRule) {
    // Arrange
    let private_key = Secp256k1PrivateKey::from_u64(709).unwrap();
    let public_key = private_key.public_key();
    let virtual_badge_non_fungible_global_id = NonFungibleGlobalId::from_public_key(&public_key);
    let mut test_runner = MutableRolesTestRunner::new_with_owner(rule!(require(
        virtual_badge_non_fungible_global_id.clone()
    )));
    test_runner.add_initial_proof(virtual_badge_non_fungible_global_id.clone());

    // Act
    let receipt = test_runner.execute_manifest(
        MutableRolesTestRunner::manifest_builder()
            .set_main_role(test_runner.component_address, "borrow_funds_auth", to_rule)
            .build(),
    );

    // Assert
    receipt.expect_commit_success();
    let receipt = test_runner.borrow_funds();
    receipt.expect_specific_failure(|e| {
        matches!(
            e,
            RuntimeError::SystemModuleError(SystemModuleError::AuthError(..))
        )
    });
}

#[test]
fn component_role_assignment_can_be_mutated_to_deny_all_through_manifest() {
    component_role_assignment_can_be_mutated_through_manifest(rule!(deny_all));
}

#[test]
fn component_role_assignment_can_be_mutated_to_fungible_resource_through_manifest() {
    component_role_assignment_can_be_mutated_through_manifest(rule!(require(XRD)));
}

#[test]
fn component_role_assignment_can_be_mutated_to_non_fungible_resource_through_manifest() {
    let non_fungible_global_id = AuthAddresses::system_role();
    component_role_assignment_can_be_mutated_through_manifest(rule!(require(
        non_fungible_global_id
    )));
}

#[test]
fn assert_access_rule_through_component_when_not_fulfilled_fails() {
    // Arrange
    let mut test_runner = TestRunnerBuilder::new().without_trace().build();
    let package_address = test_runner.publish_package_simple(PackageLoader::get("role_assignment"));
    let component_address = {
        let manifest = ManifestBuilder::new()
            .call_function(package_address, "AssertAccessRule", "new", manifest_args!())
            .build();

        let receipt = test_runner.execute_manifest_ignoring_fee(manifest, []);
        receipt.expect_commit_success();

        receipt.expect_commit(true).new_component_addresses()[0]
    };

    // Act
    let manifest = ManifestBuilder::new()
        .call_method(
            component_address,
            "assert_access_rule",
            manifest_args!(rule!(require(XRD))),
        )
        .build();

    let receipt = test_runner.execute_manifest_ignoring_fee(manifest, []);

    // Assert
    receipt.expect_specific_failure(|error: &RuntimeError| {
        matches!(
            error,
            RuntimeError::SystemError(SystemError::AssertAccessRuleFailed)
        )
    })
}

#[test]
fn assert_access_rule_through_component_when_fulfilled_succeeds() {
    // Arrange
    let mut test_runner = TestRunnerBuilder::new().without_trace().build();
    let (public_key, _, account) = test_runner.new_account(false);
    let package_address = test_runner.publish_package_simple(PackageLoader::get("role_assignment"));

    let component_address = {
        let manifest = ManifestBuilder::new()
            .call_function(package_address, "AssertAccessRule", "new", manifest_args!())
            .build();

        let receipt = test_runner.execute_manifest_ignoring_fee(
            manifest,
            [NonFungibleGlobalId::from_public_key(&public_key)],
        );
        receipt.expect_commit_success();

        receipt.expect_commit(true).new_component_addresses()[0]
    };

    let manifest = ManifestBuilder::new()
        .create_proof_from_account_of_amount(account, XRD, dec!(1))
        .call_method(
            component_address,
            "assert_access_rule",
            manifest_args!(rule!(require(XRD))),
        )
        .build();

    // Act
    let receipt = test_runner.execute_manifest_ignoring_fee(
        manifest,
        [NonFungibleGlobalId::from_public_key(&public_key)],
    );

    // Assert
    receipt.expect_commit_success();
}

#[test]
fn update_rule() {
    // Arrange
    let private_key = Secp256k1PrivateKey::from_u64(709).unwrap();
    let public_key = private_key.public_key();
    let virtual_badge_non_fungible_global_id = NonFungibleGlobalId::from_public_key(&public_key);
    let mut test_runner = MutableRolesTestRunner::new_with_owner(rule!(require(
        virtual_badge_non_fungible_global_id.clone()
    )));

    let receipt = test_runner.get_role(RoleKey::new("borrow_funds_auth"));
    let ret = receipt.expect_commit(true).outcome.expect_success();
    assert_eq!(
        ret[1],
        InstructionOutput::CallReturn(
            scrypto_encode(&Some(AccessRule::Protected(AccessRuleNode::ProofRule(
                ProofRule::Require(ResourceOrNonFungible::Resource(XRD))
            ))))
            .unwrap()
        )
    );

    // Act, update rule
    test_runner.add_initial_proof(virtual_badge_non_fungible_global_id);
    let receipt = test_runner.set_role_rule(RoleKey::new("borrow_funds_auth"), rule!(allow_all));
    receipt.expect_commit_success();

    // Act
    let receipt = test_runner.get_role(RoleKey::new("borrow_funds_auth"));

    // Assert
    let ret = receipt.expect_commit(true).outcome.expect_success();
    assert_eq!(
        ret[1],
        InstructionOutput::CallReturn(scrypto_encode(&Some(AccessRule::AllowAll)).unwrap())
    );
}

#[test]
fn change_lock_owner_role_rules() {
    // Arrange
    let mut test_runner =
        MutableRolesTestRunner::new_with_owner_role(OwnerRole::Updatable(rule!(allow_all)));

    // Act: verify if lock owner role is possible
    let receipt = test_runner.lock_owner_role();
    receipt.expect_commit(true).outcome.expect_success();
    let receipt = test_runner.lock_owner_role();

    // Assert
    receipt.expect_specific_failure(|error: &RuntimeError| {
        matches!(
            error,
            RuntimeError::SystemModuleError(SystemModuleError::AuthError(..)),
        )
    })
}

#[test]
<<<<<<< HEAD
fn check_fall_to_owner() {
    // Arrange
    let mut roles = RoleAssignmentInit::new();
    roles.define_role("owner", FallToOwner::OWNER);
    let mut test_runner = MutableRolesTestRunner::new(roles);

    let receipt = test_runner.get_role(RoleKey::new("owner"));
    let ret = receipt.expect_commit(true).outcome.expect_success();
    assert_eq!(
        ret[1],
        InstructionOutput::CallReturn(scrypto_encode(&Option::<AccessRule>::None).unwrap())
    );
=======
fn setting_a_role_with_a_long_name_before_attachment_fails() {
    // Arrange
    let mut test_runner = TestRunnerBuilder::new().build();
    let package_address =
        test_runner.publish_package_simple(PackageLoader::get("role-assignment-edge-cases"));

    let init_roles: IndexMap<ModuleId, RoleAssignmentInit> = indexmap! {};
    let set_roles: IndexMap<(ModuleId, String), AccessRule> = indexmap! {
        (ModuleId::Main, name(MAX_ROLE_NAME_LEN + 1, 'A')) => AccessRule::AllowAll
    };

    // Act
    let manifest = ManifestBuilder::new()
        .lock_fee_from_faucet()
        .call_function(
            package_address,
            "RoleAssignmentEdgeCases",
            "instantiate",
            manifest_args!(init_roles, set_roles),
        )
        .build();
    let receipt = test_runner.execute_manifest(manifest, vec![]);

    // Assert
    receipt.expect_specific_failure(|error| {
        matches!(
            error,
            RuntimeError::ApplicationError(ApplicationError::RoleAssignmentError(
                RoleAssignmentError::ExceededMaxRoleNameLen { .. },
            ),)
        )
    })
}

#[test]
fn setting_a_reserved_role_before_attachment_fails() {
    // Arrange
    let mut test_runner = TestRunnerBuilder::new().build();
    let package_address =
        test_runner.publish_package_simple(PackageLoader::get("role-assignment-edge-cases"));

    let init_roles: IndexMap<ModuleId, RoleAssignmentInit> = indexmap! {};
    let set_roles: IndexMap<(ModuleId, String), AccessRule> = indexmap! {
        (ModuleId::Main, "_self_".into()) => AccessRule::AllowAll
    };

    // Act
    let manifest = ManifestBuilder::new()
        .lock_fee_from_faucet()
        .call_function(
            package_address,
            "RoleAssignmentEdgeCases",
            "instantiate",
            manifest_args!(init_roles, set_roles),
        )
        .build();
    let receipt = test_runner.execute_manifest(manifest, vec![]);

    // Assert
    receipt.expect_specific_failure(|error| {
        matches!(
            error,
            RuntimeError::ApplicationError(ApplicationError::RoleAssignmentError(
                RoleAssignmentError::UsedReservedRole { .. },
            ),)
        )
    })
}

#[test]
fn setting_any_role_in_reserved_space_before_attachment_fails() {
    // Arrange
    let mut test_runner = TestRunnerBuilder::new().build();
    let package_address =
        test_runner.publish_package_simple(PackageLoader::get("role-assignment-edge-cases"));

    let init_roles: IndexMap<ModuleId, RoleAssignmentInit> = indexmap! {};
    let set_roles: IndexMap<(ModuleId, String), AccessRule> = indexmap! {
        (ModuleId::RoleAssignment, "normal_role".into()) => AccessRule::AllowAll
    };

    // Act
    let manifest = ManifestBuilder::new()
        .lock_fee_from_faucet()
        .call_function(
            package_address,
            "RoleAssignmentEdgeCases",
            "instantiate",
            manifest_args!(init_roles, set_roles),
        )
        .build();
    let receipt = test_runner.execute_manifest(manifest, vec![]);

    // Assert
    receipt.expect_specific_failure(|error| {
        matches!(
            error,
            RuntimeError::ApplicationError(ApplicationError::RoleAssignmentError(
                RoleAssignmentError::UsedReservedSpace { .. },
            ),)
        )
    })
}

#[test]
fn setting_a_reserved_role_in_reserved_space_before_attachment_fails() {
    // Arrange
    let mut test_runner = TestRunnerBuilder::new().build();
    let package_address =
        test_runner.publish_package_simple(PackageLoader::get("role-assignment-edge-cases"));

    let init_roles: IndexMap<ModuleId, RoleAssignmentInit> = indexmap! {};
    let set_roles: IndexMap<(ModuleId, String), AccessRule> = indexmap! {
        (ModuleId::RoleAssignment, "_self_".into()) => AccessRule::AllowAll
    };

    // Act
    let manifest = ManifestBuilder::new()
        .lock_fee_from_faucet()
        .call_function(
            package_address,
            "RoleAssignmentEdgeCases",
            "instantiate",
            manifest_args!(init_roles, set_roles),
        )
        .build();
    let receipt = test_runner.execute_manifest(manifest, vec![]);

    // Assert
    receipt.expect_specific_failure(|error| {
        matches!(
            error,
            RuntimeError::ApplicationError(ApplicationError::RoleAssignmentError(
                RoleAssignmentError::UsedReservedSpace { .. },
            ),)
        )
    })
}

#[test]
fn creation_of_module_with_reserved_roles_before_attachment_fails() {
    // Arrange
    let mut test_runner = TestRunnerBuilder::new().build();
    let package_address =
        test_runner.publish_package_simple(PackageLoader::get("role-assignment-edge-cases"));

    let init_roles: IndexMap<ModuleId, RoleAssignmentInit> = indexmap! {
        ModuleId::Main => RoleAssignmentInit {
            data: indexmap! {
                "_some_random_".into() => Some(AccessRule::DenyAll)
            }
        }
    };
    let set_roles: IndexMap<(ModuleId, String), AccessRule> = indexmap! {};

    // Act
    let manifest = ManifestBuilder::new()
        .lock_fee_from_faucet()
        .call_function(
            package_address,
            "RoleAssignmentEdgeCases",
            "instantiate",
            manifest_args!(init_roles, set_roles),
        )
        .build();
    let receipt = test_runner.execute_manifest(manifest, vec![]);

    // Assert
    receipt.expect_specific_failure(|error| {
        matches!(
            error,
            RuntimeError::ApplicationError(ApplicationError::RoleAssignmentError(
                RoleAssignmentError::UsedReservedRole { .. },
            ),)
        )
    })
}

#[test]
fn creation_of_module_with_role_names_exceeding_maximum_length_before_attachment_fails() {
    // Arrange
    let mut test_runner = TestRunnerBuilder::new().build();
    let package_address =
        test_runner.publish_package_simple(PackageLoader::get("role-assignment-edge-cases"));

    let init_roles: IndexMap<ModuleId, RoleAssignmentInit> = indexmap! {
        ModuleId::Main => RoleAssignmentInit {
            data: indexmap! {
                name(MAX_ROLE_NAME_LEN + 1, 'A').into() => Some(AccessRule::DenyAll)
            }
        }
    };
    let set_roles: IndexMap<(ModuleId, String), AccessRule> = indexmap! {};

    // Act
    let manifest = ManifestBuilder::new()
        .lock_fee_from_faucet()
        .call_function(
            package_address,
            "RoleAssignmentEdgeCases",
            "instantiate",
            manifest_args!(init_roles, set_roles),
        )
        .build();
    let receipt = test_runner.execute_manifest(manifest, vec![]);

    // Assert
    receipt.expect_specific_failure(|error| {
        matches!(
            error,
            RuntimeError::ApplicationError(ApplicationError::RoleAssignmentError(
                RoleAssignmentError::ExceededMaxRoleNameLen { .. },
            ),)
        )
    })
}

#[test]
fn updating_a_reserved_role_fails() {
    // Arrange
    let mut test_runner = TestRunnerBuilder::new().build();
    let package_address =
        test_runner.publish_package_simple(PackageLoader::get("role-assignment-edge-cases"));

    let init_roles: IndexMap<ModuleId, RoleAssignmentInit> = indexmap! {};
    let set_roles: IndexMap<(ModuleId, String), AccessRule> = indexmap! {};

    let manifest = ManifestBuilder::new()
        .lock_fee_from_faucet()
        .call_function(
            package_address,
            "RoleAssignmentEdgeCases",
            "instantiate",
            manifest_args!(init_roles, set_roles),
        )
        .build();
    let component_address = *test_runner
        .execute_manifest(manifest, vec![])
        .expect_commit_success()
        .new_component_addresses()
        .first()
        .unwrap();

    // Act
    let manifest = ManifestBuilder::new()
        .lock_fee_from_faucet()
        .set_role(
            component_address,
            ModuleId::Main,
            "_self_",
            AccessRule::DenyAll,
        )
        .build();
    let receipt = test_runner.execute_manifest(manifest, vec![]);

    // Assert
    receipt.expect_specific_failure(|error| {
        matches!(
            error,
            RuntimeError::SystemModuleError(SystemModuleError::AuthError(AuthError::Unauthorized(
                ..
            )))
        )
    })
}

#[test]
fn updating_any_role_on_reserved_space_fails() {
    // Arrange
    let mut test_runner = TestRunnerBuilder::new().build();
    let package_address =
        test_runner.publish_package_simple(PackageLoader::get("role-assignment-edge-cases"));

    let init_roles: IndexMap<ModuleId, RoleAssignmentInit> = indexmap! {};
    let set_roles: IndexMap<(ModuleId, String), AccessRule> = indexmap! {};

    let manifest = ManifestBuilder::new()
        .lock_fee_from_faucet()
        .call_function(
            package_address,
            "RoleAssignmentEdgeCases",
            "instantiate",
            manifest_args!(init_roles, set_roles),
        )
        .build();
    let component_address = *test_runner
        .execute_manifest(manifest, vec![])
        .expect_commit_success()
        .new_component_addresses()
        .first()
        .unwrap();

    // Act
    let manifest = ManifestBuilder::new()
        .lock_fee_from_faucet()
        .set_role(
            component_address,
            ModuleId::RoleAssignment,
            "me",
            AccessRule::DenyAll,
        )
        .build();
    let receipt = test_runner.execute_manifest(manifest, vec![]);

    // Assert
    receipt.expect_specific_failure(|error| {
        matches!(
            error,
            RuntimeError::SystemModuleError(SystemModuleError::AuthError(AuthError::Unauthorized(
                ..
            )))
        )
    })
}

#[test]
fn updating_a_role_not_in_the_package_definition_fails() {
    // Arrange
    let mut test_runner = TestRunnerBuilder::new().build();
    let (code, mut definition) = PackageLoader::get("role-assignment-edge-cases");
    definition.blueprints.values_mut().for_each(|bp_def| {
        bp_def.auth_config.method_auth =
            MethodAuthTemplate::StaticRoleDefinition(StaticRoleDefinition {
                roles: RoleSpecification::Normal(indexmap! {
                    "some_role".into() => RoleList { list: vec![] }
                }),
                methods: Default::default(),
            })
    });
    let package_address = test_runner.publish_package_simple((code, definition));

    let init_roles: IndexMap<ModuleId, RoleAssignmentInit> = indexmap! {};
    let set_roles: IndexMap<(ModuleId, String), AccessRule> = indexmap! {};

    let manifest = ManifestBuilder::new()
        .lock_fee_from_faucet()
        .call_function(
            package_address,
            "RoleAssignmentEdgeCases",
            "instantiate",
            manifest_args!(init_roles, set_roles),
        )
        .build();
    let component_address = *test_runner
        .execute_manifest(manifest, vec![])
        .expect_commit_success()
        .new_component_addresses()
        .first()
        .unwrap();

    // Act
    let manifest = ManifestBuilder::new()
        .lock_fee_from_faucet()
        .set_role(
            component_address,
            ModuleId::Main,
            "not_in_package_def",
            AccessRule::DenyAll,
        )
        .build();
    let receipt = test_runner.execute_manifest(manifest, vec![]);

    // Assert
    receipt.expect_specific_failure(|error| {
        matches!(
            error,
            RuntimeError::SystemModuleError(SystemModuleError::AuthError(AuthError::Unauthorized(
                ..
            )))
        )
    })
}

#[test]
fn updating_a_role_on_package_with_allow_all_method_accessability_fails() {
    // Arrange
    let mut test_runner = TestRunnerBuilder::new().build();
    let (code, mut definition) = PackageLoader::get("role-assignment-edge-cases");
    definition
        .blueprints
        .values_mut()
        .for_each(|bp_def| bp_def.auth_config.method_auth = MethodAuthTemplate::AllowAll);
    let package_address = test_runner.publish_package_simple((code, definition));

    let init_roles: IndexMap<ModuleId, RoleAssignmentInit> = indexmap! {};
    let set_roles: IndexMap<(ModuleId, String), AccessRule> = indexmap! {};

    let manifest = ManifestBuilder::new()
        .lock_fee_from_faucet()
        .call_function(
            package_address,
            "RoleAssignmentEdgeCases",
            "instantiate",
            manifest_args!(init_roles, set_roles),
        )
        .build();
    let component_address = *test_runner
        .execute_manifest(manifest, vec![])
        .expect_commit_success()
        .new_component_addresses()
        .first()
        .unwrap();

    // Act
    let manifest = ManifestBuilder::new()
        .lock_fee_from_faucet()
        .set_role(
            component_address,
            ModuleId::Main,
            "not_in_package_def",
            AccessRule::DenyAll,
        )
        .build();
    let receipt = test_runner.execute_manifest(manifest, vec![]);

    // Assert
    receipt.expect_specific_failure(|error| {
        matches!(
            error,
            RuntimeError::SystemModuleError(SystemModuleError::AuthError(AuthError::Unauthorized(
                ..
            )))
        )
    })
}

#[test]
fn setting_a_role_with_invalid_utf8_characters_before_attachment_fails() {
    // Arrange
    let mut test_runner = TestRunnerBuilder::new().build();
    let package_address =
        test_runner.publish_package_simple(PackageLoader::get("role-assignment-edge-cases"));

    let init_roles: IndexMap<ModuleId, RoleAssignmentInit> = indexmap! {};
    let set_roles: IndexMap<(ModuleId, String), AccessRule> = indexmap! {
        (ModuleId::Main, "Andrés".into()) => AccessRule::AllowAll
    };

    // Act
    let manifest = ManifestBuilder::new()
        .lock_fee_from_faucet()
        .call_function(
            package_address,
            "RoleAssignmentEdgeCases",
            "instantiate",
            manifest_args!(init_roles, set_roles),
        )
        .build();
    let receipt = test_runner.execute_manifest(manifest, vec![]);

    // Assert
    receipt.expect_specific_failure(|error| {
        matches!(
            error,
            RuntimeError::ApplicationError(ApplicationError::RoleAssignmentError(
                RoleAssignmentError::InvalidName(InvalidNameError::InvalidChar { .. }),
            ))
        )
    })
}

#[test]
fn creation_with_a_role_with_invalid_utf8_characters_before_attachment_fails() {
    // Arrange
    let mut test_runner = TestRunnerBuilder::new().build();
    let package_address =
        test_runner.publish_package_simple(PackageLoader::get("role-assignment-edge-cases"));

    let init_roles: IndexMap<ModuleId, RoleAssignmentInit> = indexmap! {
        ModuleId::Main => RoleAssignmentInit {
            data: indexmap! {
                "Andrés".into() => Some(AccessRule::DenyAll)
            }
        }
    };
    let set_roles: IndexMap<(ModuleId, String), AccessRule> = indexmap! {};

    // Act
    let manifest = ManifestBuilder::new()
        .lock_fee_from_faucet()
        .call_function(
            package_address,
            "RoleAssignmentEdgeCases",
            "instantiate",
            manifest_args!(init_roles, set_roles),
        )
        .build();
    let receipt = test_runner.execute_manifest(manifest, vec![]);

    // Assert
    receipt.expect_specific_failure(|error| {
        matches!(
            error,
            RuntimeError::ApplicationError(ApplicationError::RoleAssignmentError(
                RoleAssignmentError::InvalidName(InvalidNameError::InvalidChar { .. }),
            ))
        )
    })
}

fn name(len: usize, chr: char) -> String {
    (0..len).map(|_| chr).collect()
>>>>>>> de271ca9
}

struct MutableRolesTestRunner {
    test_runner: DefaultTestRunner,
    component_address: ComponentAddress,
    initial_proofs: BTreeSet<NonFungibleGlobalId>,
}

impl MutableRolesTestRunner {
    const BLUEPRINT_NAME: &'static str = "MutableAccessRulesComponent";

    pub fn create_component(
        roles: RoleAssignmentInit,
        test_runner: &mut DefaultTestRunner,
    ) -> TransactionReceipt {
        let package_address =
            test_runner.publish_package_simple(PackageLoader::get("role_assignment"));

        let manifest = ManifestBuilder::new()
            .call_function(
                package_address,
                Self::BLUEPRINT_NAME,
                "new",
                manifest_args!(roles),
            )
            .build();
        test_runner.execute_manifest_ignoring_fee(manifest, vec![])
    }

    pub fn create_component_with_owner(
        owner_role: OwnerRole,
        test_runner: &mut DefaultTestRunner,
    ) -> TransactionReceipt {
        let package_address =
            test_runner.publish_package_simple(PackageLoader::get("role_assignment"));

        let manifest = ManifestBuilder::new()
            .call_function(
                package_address,
                Self::BLUEPRINT_NAME,
                "new_with_owner",
                manifest_args!(owner_role),
            )
            .build();
        test_runner.execute_manifest_ignoring_fee(manifest, vec![])
    }

    pub fn new_with_owner(update_access_rule: AccessRule) -> Self {
        let mut test_runner = TestRunnerBuilder::new().build();
        let receipt = Self::create_component_with_owner(
            OwnerRole::Fixed(update_access_rule),
            &mut test_runner,
        );
        let component_address = receipt.expect_commit(true).new_component_addresses()[0];

        Self {
            test_runner,
            component_address,
            initial_proofs: BTreeSet::new(),
        }
    }

    pub fn new_with_owner_role(owner_role: OwnerRole) -> Self {
        let mut test_runner = TestRunnerBuilder::new().build();
        let receipt = Self::create_component_with_owner(owner_role, &mut test_runner);
        let component_address = receipt.expect_commit(true).new_component_addresses()[0];

        Self {
            test_runner,
            component_address,
            initial_proofs: BTreeSet::new(),
        }
    }

    pub fn new(roles: RoleAssignmentInit) -> Self {
        let mut test_runner = TestRunnerBuilder::new().build();
        let receipt = Self::create_component(roles, &mut test_runner);
        let component_address = receipt.expect_commit(true).new_component_addresses()[0];

        Self {
            test_runner,
            component_address,
            initial_proofs: BTreeSet::new(),
        }
    }

    pub fn add_initial_proof(&mut self, initial_proof: NonFungibleGlobalId) {
        self.initial_proofs.insert(initial_proof);
    }

    pub fn set_role_rule(
        &mut self,
        role_key: RoleKey,
        access_rule: AccessRule,
    ) -> TransactionReceipt {
        let manifest = Self::manifest_builder()
            .set_role(
                self.component_address,
                ModuleId::Main,
                role_key,
                access_rule,
            )
            .build();
        self.execute_manifest(manifest)
    }

    pub fn get_role(&mut self, role_key: RoleKey) -> TransactionReceipt {
        let manifest = Self::manifest_builder()
            .get_role(self.component_address, ModuleId::Main, role_key)
            .build();
        self.execute_manifest(manifest)
    }

    pub fn lock_owner_role(&mut self) -> TransactionReceipt {
        let manifest = Self::manifest_builder()
            .lock_owner_role(self.component_address)
            .build();
        self.execute_manifest(manifest)
    }

    pub fn borrow_funds(&mut self) -> TransactionReceipt {
        let manifest = Self::manifest_builder()
            .call_method(self.component_address, "borrow_funds", manifest_args!())
            .build();
        self.execute_manifest(manifest)
    }

    pub fn manifest_builder() -> ManifestBuilder {
        ManifestBuilder::new()
    }

    pub fn execute_manifest(&mut self, manifest: TransactionManifestV1) -> TransactionReceipt {
        self.test_runner
            .execute_manifest_ignoring_fee(manifest, self.initial_proofs.clone())
    }
}<|MERGE_RESOLUTION|>--- conflicted
+++ resolved
@@ -10,12 +10,9 @@
 use radix_engine_interface::blueprints::resource::FromPublicKey;
 use radix_engine_interface::blueprints::transaction_processor::InstructionOutput;
 use radix_engine_interface::rule;
-<<<<<<< HEAD
 use scrypto::prelude::FallToOwner;
-=======
 use radix_engine_queries::typed_substate_layout::*;
 use scrypto_test::prelude::InvalidNameError;
->>>>>>> de271ca9
 use scrypto_unit::*;
 use transaction::prelude::*;
 
@@ -328,7 +325,6 @@
 }
 
 #[test]
-<<<<<<< HEAD
 fn check_fall_to_owner() {
     // Arrange
     let mut roles = RoleAssignmentInit::new();
@@ -341,7 +337,9 @@
         ret[1],
         InstructionOutput::CallReturn(scrypto_encode(&Option::<AccessRule>::None).unwrap())
     );
-=======
+}
+
+#[test]
 fn setting_a_role_with_a_long_name_before_attachment_fails() {
     // Arrange
     let mut test_runner = TestRunnerBuilder::new().build();
@@ -844,7 +842,6 @@
 
 fn name(len: usize, chr: char) -> String {
     (0..len).map(|_| chr).collect()
->>>>>>> de271ca9
 }
 
 struct MutableRolesTestRunner {
