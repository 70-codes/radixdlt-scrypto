--- conflicted
+++ resolved
@@ -1,18 +1,9 @@
-<<<<<<< HEAD
-Total Cost (XRD)                                                           ,     0.07241331,    100.0%
-+ Execution Cost (XRD)                                                     ,     0.06370331,     88.0%
-=======
-Total Cost (XRD)                                                           ,     0.10179836,    100.0%
-+ Execution Cost (XRD)                                                     ,     0.09308836,     91.4%
->>>>>>> 0e5d82a0
+Total Cost (XRD)                                                           ,     0.07250933,    100.0%
++ Execution Cost (XRD)                                                     ,     0.06379933,     88.0%
 + Tipping Cost (XRD)                                                       ,              0,      0.0%
 + State Expansion Cost (XRD)                                               ,        0.00871,     12.0%
 + Royalty Cost (XRD)                                                       ,              0,      0.0%
-<<<<<<< HEAD
-Total Cost Units Consumed                                                  ,        6370331,    100.0%
-=======
-Total Cost Units Consumed                                                  ,        9308836,    100.0%
->>>>>>> 0e5d82a0
+Total Cost Units Consumed                                                  ,        6379933,    100.0%
 AfterInvoke                                                                ,            626,      0.0%
 AllocateNodeId                                                             ,          13000,      0.2%
 BeforeInvoke                                                               ,          10802,      0.2%
@@ -24,9 +15,8 @@
 DropNode                                                                   ,          21972,      0.3%
 EmitEvent                                                                  ,           3228,      0.1%
 LockFee                                                                    ,            500,      0.0%
-<<<<<<< HEAD
 MoveModule                                                                 ,              0,      0.0%
-OpenSubstate                                                               ,        3526309,     55.4%
+OpenSubstate                                                               ,        3531227,     55.3%
 OpenSubstate::GlobalAccount                                                ,              0,      0.0%
 OpenSubstate::GlobalFungibleResourceManager                                ,              0,      0.0%
 OpenSubstate::GlobalNonFungibleResourceManager                             ,              0,      0.0%
@@ -36,32 +26,13 @@
 OpenSubstate::InternalFungibleVault                                        ,              0,      0.0%
 OpenSubstate::InternalGenericComponent                                     ,              0,      0.0%
 QueryActor                                                                 ,           2500,      0.0%
-ReadSubstate                                                               ,         285642,      4.5%
+ReadSubstate                                                               ,         290326,      4.6%
 RunNativeCode::Worktop_drain                                               ,          22525,      0.4%
 RunNativeCode::Worktop_drop                                                ,          16371,      0.3%
 RunNativeCode::Worktop_put                                                 ,          24411,      0.4%
 RunNativeCode::create                                                      ,          54027,      0.8%
 RunNativeCode::create_empty_vault_FungibleResourceManager                  ,          46810,      0.7%
 RunNativeCode::create_with_data                                            ,          26638,      0.4%
-=======
-MoveModules                                                                ,           4500,      0.0%
-OpenSubstate::GlobalAccount                                                ,         569406,      6.1%
-OpenSubstate::GlobalFungibleResourceManager                                ,         339236,      3.6%
-OpenSubstate::GlobalNonFungibleResourceManager                             ,          83294,      0.9%
-OpenSubstate::GlobalPackage                                                ,        4548586,     48.9%
-OpenSubstate::GlobalVirtualSecp256k1Account                                ,         647906,      7.0%
-OpenSubstate::InternalAccount                                              ,           1332,      0.0%
-OpenSubstate::InternalFungibleVault                                        ,         181018,      1.9%
-OpenSubstate::InternalGenericComponent                                     ,          84852,      0.9%
-QueryActor                                                                 ,           2500,      0.0%
-ReadSubstate                                                               ,         290326,      3.1%
-RunNativeCode::Worktop_drain                                               ,          22525,      0.2%
-RunNativeCode::Worktop_drop                                                ,          16371,      0.2%
-RunNativeCode::Worktop_put                                                 ,          24411,      0.3%
-RunNativeCode::create                                                      ,          54027,      0.6%
-RunNativeCode::create_empty_vault_FungibleResourceManager                  ,          46810,      0.5%
-RunNativeCode::create_with_data                                            ,          26638,      0.3%
->>>>>>> 0e5d82a0
 RunNativeCode::get_amount_FungibleBucket                                   ,           7453,      0.1%
 RunNativeCode::lock_fee                                                    ,         131708,      2.1%
 RunNativeCode::on_virtualize                                               ,          24877,      0.4%
