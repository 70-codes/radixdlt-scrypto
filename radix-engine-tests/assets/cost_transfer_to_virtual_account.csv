<<<<<<< HEAD
Total Cost (XRD)                                                           ,     0.06846946,    100.0%
+ Execution Cost (XRD)                                                     ,     0.05975946,     87.3%
+ Tipping Cost (XRD)                                                       ,              0,      0.0%
+ State Expansion Cost (XRD)                                               ,        0.00871,     12.7%
+ Royalty Cost (XRD)                                                       ,              0,      0.0%
Total Cost Units Consumed                                                  ,        5975946,    100.0%
=======
Total Cost (XRD)                                                           ,     0.06848379,    100.0%
+ Execution Cost (XRD)                                                     ,     0.05977379,     87.3%
+ Tipping Cost (XRD)                                                       ,              0,      0.0%
+ State Expansion Cost (XRD)                                               ,        0.00871,     12.7%
+ Royalty Cost (XRD)                                                       ,              0,      0.0%
Total Cost Units Consumed                                                  ,        5977379,    100.0%
>>>>>>> 65c26ef5
AfterInvoke                                                                ,           2658,      0.0%
AllocateNodeId                                                             ,           2704,      0.0%
BeforeInvoke                                                               ,           3288,      0.1%
CloseSubstate                                                              ,          31920,      0.5%
Commit::GlobalAccount                                                      ,         100002,      1.7%
Commit::GlobalVirtualSecp256k1Account                                      ,         900125,     15.1%
Commit::InternalFungibleVault                                              ,         700096,     11.7%
CreateNode                                                                 ,          17591,      0.3%
DropNode                                                                   ,          31634,      0.5%
EmitEvent                                                                  ,           3228,      0.1%
LockFee                                                                    ,            500,      0.0%
MoveModule                                                                 ,            747,      0.0%
OpenSubstate                                                               ,        3244367,     54.3%
OpenSubstate::GlobalAccount                                                ,           6138,      0.1%
OpenSubstate::GlobalFungibleResourceManager                                ,          11584,      0.2%
OpenSubstate::GlobalNonFungibleResourceManager                             ,           2604,      0.0%
OpenSubstate::GlobalPackage                                                ,         128842,      2.2%
OpenSubstate::GlobalVirtualSecp256k1Account                                ,           5038,      0.1%
OpenSubstate::InternalAccount                                              ,            692,      0.0%
OpenSubstate::InternalFungibleVault                                        ,          12605,      0.2%
OpenSubstate::InternalGenericComponent                                     ,          47066,      0.8%
QueryActor                                                                 ,           2500,      0.0%
<<<<<<< HEAD
ReadSubstate                                                               ,         159534,      2.7%
=======
ReadSubstate                                                               ,         160284,      2.7%
>>>>>>> 65c26ef5
RunNativeCode::Worktop_drain                                               ,          13505,      0.2%
RunNativeCode::Worktop_drop                                                ,          15385,      0.3%
RunNativeCode::Worktop_put                                                 ,          18262,      0.3%
RunNativeCode::create                                                      ,          45049,      0.8%
RunNativeCode::create_empty_vault_FungibleResourceManager                  ,          59538,      1.0%
RunNativeCode::create_with_data                                            ,          27941,      0.5%
RunNativeCode::get_amount_FungibleBucket                                   ,           8365,      0.1%
RunNativeCode::lock_fee                                                    ,         103093,      1.7%
RunNativeCode::on_virtualize                                               ,          23503,      0.4%
RunNativeCode::put_FungibleVault                                           ,          23383,      0.4%
RunNativeCode::take_FungibleVault                                          ,          40519,      0.7%
RunNativeCode::try_deposit_batch_or_abort                                  ,          76963,      1.3%
RunNativeCode::withdraw                                                    ,          30320,      0.5%
TxBaseCost                                                                 ,          50000,      0.8%
TxPayloadCost                                                              ,          10880,      0.2%
TxSignatureVerification                                                    ,           7000,      0.1%
WriteSubstate                                                              ,           7996,      0.1%<|MERGE_RESOLUTION|>--- conflicted
+++ resolved
@@ -1,18 +1,9 @@
-<<<<<<< HEAD
-Total Cost (XRD)                                                           ,     0.06846946,    100.0%
-+ Execution Cost (XRD)                                                     ,     0.05975946,     87.3%
+Total Cost (XRD)                                                           ,     0.06849337,    100.0%
++ Execution Cost (XRD)                                                     ,     0.05978337,     87.3%
 + Tipping Cost (XRD)                                                       ,              0,      0.0%
 + State Expansion Cost (XRD)                                               ,        0.00871,     12.7%
 + Royalty Cost (XRD)                                                       ,              0,      0.0%
-Total Cost Units Consumed                                                  ,        5975946,    100.0%
-=======
-Total Cost (XRD)                                                           ,     0.06848379,    100.0%
-+ Execution Cost (XRD)                                                     ,     0.05977379,     87.3%
-+ Tipping Cost (XRD)                                                       ,              0,      0.0%
-+ State Expansion Cost (XRD)                                               ,        0.00871,     12.7%
-+ Royalty Cost (XRD)                                                       ,              0,      0.0%
-Total Cost Units Consumed                                                  ,        5977379,    100.0%
->>>>>>> 65c26ef5
+Total Cost Units Consumed                                                  ,        5978337,    100.0%
 AfterInvoke                                                                ,           2658,      0.0%
 AllocateNodeId                                                             ,           2704,      0.0%
 BeforeInvoke                                                               ,           3288,      0.1%
@@ -35,11 +26,7 @@
 OpenSubstate::InternalFungibleVault                                        ,          12605,      0.2%
 OpenSubstate::InternalGenericComponent                                     ,          47066,      0.8%
 QueryActor                                                                 ,           2500,      0.0%
-<<<<<<< HEAD
-ReadSubstate                                                               ,         159534,      2.7%
-=======
-ReadSubstate                                                               ,         160284,      2.7%
->>>>>>> 65c26ef5
+ReadSubstate                                                               ,         160706,      2.7%
 RunNativeCode::Worktop_drain                                               ,          13505,      0.2%
 RunNativeCode::Worktop_drop                                                ,          15385,      0.3%
 RunNativeCode::Worktop_put                                                 ,          18262,      0.3%
