<<<<<<< HEAD
Total Cost (XRD)                                                           ,   0.0949197245,    100.0%
+ Execution Cost (XRD)                                                     ,     0.08818069,     92.9%
+ Tipping Cost (XRD)                                                       ,   0.0044090345,      4.6%
+ State Expansion Cost (XRD)                                               ,        0.00233,      2.5%
+ Royalty Cost (XRD)                                                       ,              0,      0.0%
Total Cost Units Consumed                                                  ,        8818069,    100.0%
AfterInvoke                                                                ,           1368,      0.0%
AllocateNodeId                                                             ,          15500,      0.2%
BeforeInvoke                                                               ,          16440,      0.2%
CloseSubstate                                                              ,         242500,      2.8%
Commit::GlobalAccount                                                      ,         300014,      3.4%
Commit::GlobalGenericComponent                                             ,         100010,      1.1%
Commit::InternalFungibleVault                                              ,         700083,      7.9%
CreateNode                                                                 ,          30406,      0.3%
DropNode                                                                   ,          29192,      0.3%
EmitEvent                                                                  ,           5416,      0.1%
LockFee                                                                    ,            500,      0.0%
OpenSubstate::GlobalAccount                                                ,          16682,      0.2%
OpenSubstate::GlobalFungibleResourceManager                                ,          29174,      0.3%
OpenSubstate::GlobalGenericComponent                                       ,           2802,      0.0%
OpenSubstate::GlobalPackage                                                ,         795736,      9.0%
OpenSubstate::GlobalTwoResourcePool                                        ,          15126,      0.2%
OpenSubstate::InternalFungibleVault                                        ,          38430,      0.4%
OpenSubstate::InternalGenericComponent                                     ,         144770,      1.6%
PrepareWasmCode                                                            ,         641572,      7.3%
QueryActor                                                                 ,           4000,      0.0%
ReadSubstate                                                               ,        1049144,     11.9%
RunNativeCode::Worktop_drain                                               ,          22525,      0.3%
RunNativeCode::Worktop_drop                                                ,          16371,      0.2%
RunNativeCode::Worktop_put                                                 ,          48822,      0.6%
=======
Total Cost (XRD)                                                           ,    0.133893971,    100.0%
+ Execution Cost (XRD)                                                     ,     0.12529902,     93.6%
+ Tipping Cost (XRD)                                                       ,    0.006264951,      4.7%
+ State Expansion Cost (XRD)                                               ,        0.00233,      1.7%
+ Royalty Cost (XRD)                                                       ,              0,      0.0%
Total Cost Units Consumed                                                  ,       12529902,    100.0%
AfterInvoke                                                                ,           1368,      0.0%
AllocateNodeId                                                             ,          15500,      0.1%
BeforeInvoke                                                               ,          16440,      0.1%
CloseSubstate                                                              ,         241500,      1.9%
Commit::GlobalAccount                                                      ,         300014,      2.4%
Commit::GlobalGenericComponent                                             ,         100010,      0.8%
Commit::InternalFungibleVault                                              ,         700083,      5.6%
CreateNode                                                                 ,          30406,      0.2%
DropNode                                                                   ,          29192,      0.2%
EmitEvent                                                                  ,           5416,      0.0%
LockFee                                                                    ,            500,      0.0%
OpenSubstate::GlobalAccount                                                ,        1376726,     11.0%
OpenSubstate::GlobalFungibleResourceManager                                ,         827632,      6.6%
OpenSubstate::GlobalGenericComponent                                       ,          82810,      0.7%
OpenSubstate::GlobalPackage                                                ,        4867522,     38.8%
OpenSubstate::GlobalTwoResourcePool                                        ,         335212,      2.7%
OpenSubstate::InternalFungibleVault                                        ,         838562,      6.7%
OpenSubstate::InternalGenericComponent                                     ,         144770,      1.2%
PrepareWasmCode                                                            ,         641572,      5.1%
QueryActor                                                                 ,           4000,      0.0%
ReadSubstate                                                               ,        1047528,      8.4%
RunNativeCode::Worktop_drain                                               ,          22525,      0.2%
RunNativeCode::Worktop_drop                                                ,          16371,      0.1%
RunNativeCode::Worktop_put                                                 ,          48822,      0.4%
>>>>>>> f2d151e4
RunNativeCode::Worktop_take_all                                            ,          13199,      0.1%
RunNativeCode::create_empty_vault_FungibleResourceManager                  ,          23405,      0.3%
RunNativeCode::get_amount_FungibleBucket                                   ,          37265,      0.4%
RunNativeCode::get_amount_FungibleVault                                    ,          20068,      0.2%
RunNativeCode::get_resource_address_FungibleBucket                         ,           5709,      0.1%
RunNativeCode::get_vault_amounts_two_resource_pool                         ,          58187,      0.7%
RunNativeCode::lock_fee                                                    ,         131708,      1.5%
RunNativeCode::protected_deposit_two_resource_pool                         ,          41388,      0.5%
RunNativeCode::protected_withdraw_two_resource_pool                        ,          44707,      0.5%
RunNativeCode::put_FungibleVault                                           ,          42716,      0.5%
RunNativeCode::take_FungibleVault                                          ,          53491,      0.6%
RunNativeCode::take_advanced_FungibleVault                                 ,          53491,      0.6%
RunNativeCode::try_deposit_batch_or_abort                                  ,          63706,      0.7%
RunNativeCode::withdraw                                                    ,          47564,      0.5%
RunWasmCode::Radiswap_swap                                                 ,          97907,      1.1%
StoreAccess                                                                ,        3716065,     42.1%
TxBaseCost                                                                 ,          50000,      0.6%
TxPayloadCost                                                              ,          14120,      0.2%
TxSignatureVerification                                                    ,           7000,      0.1%
WriteSubstate                                                              ,          29790,      0.3%<|MERGE_RESOLUTION|>--- conflicted
+++ resolved
@@ -1,14 +1,13 @@
-<<<<<<< HEAD
-Total Cost (XRD)                                                           ,   0.0949197245,    100.0%
-+ Execution Cost (XRD)                                                     ,     0.08818069,     92.9%
-+ Tipping Cost (XRD)                                                       ,   0.0044090345,      4.6%
+Total Cost (XRD)                                                           ,   0.0948752885,    100.0%
++ Execution Cost (XRD)                                                     ,     0.08813837,     92.9%
++ Tipping Cost (XRD)                                                       ,   0.0044069185,      4.6%
 + State Expansion Cost (XRD)                                               ,        0.00233,      2.5%
 + Royalty Cost (XRD)                                                       ,              0,      0.0%
-Total Cost Units Consumed                                                  ,        8818069,    100.0%
+Total Cost Units Consumed                                                  ,        8813837,    100.0%
 AfterInvoke                                                                ,           1368,      0.0%
 AllocateNodeId                                                             ,          15500,      0.2%
 BeforeInvoke                                                               ,          16440,      0.2%
-CloseSubstate                                                              ,         242500,      2.8%
+CloseSubstate                                                              ,         241500,      2.7%
 Commit::GlobalAccount                                                      ,         300014,      3.4%
 Commit::GlobalGenericComponent                                             ,         100010,      1.1%
 Commit::InternalFungibleVault                                              ,         700083,      7.9%
@@ -17,7 +16,7 @@
 EmitEvent                                                                  ,           5416,      0.1%
 LockFee                                                                    ,            500,      0.0%
 OpenSubstate::GlobalAccount                                                ,          16682,      0.2%
-OpenSubstate::GlobalFungibleResourceManager                                ,          29174,      0.3%
+OpenSubstate::GlobalFungibleResourceManager                                ,          27558,      0.3%
 OpenSubstate::GlobalGenericComponent                                       ,           2802,      0.0%
 OpenSubstate::GlobalPackage                                                ,         795736,      9.0%
 OpenSubstate::GlobalTwoResourcePool                                        ,          15126,      0.2%
@@ -25,42 +24,10 @@
 OpenSubstate::InternalGenericComponent                                     ,         144770,      1.6%
 PrepareWasmCode                                                            ,         641572,      7.3%
 QueryActor                                                                 ,           4000,      0.0%
-ReadSubstate                                                               ,        1049144,     11.9%
+ReadSubstate                                                               ,        1047528,     11.9%
 RunNativeCode::Worktop_drain                                               ,          22525,      0.3%
 RunNativeCode::Worktop_drop                                                ,          16371,      0.2%
 RunNativeCode::Worktop_put                                                 ,          48822,      0.6%
-=======
-Total Cost (XRD)                                                           ,    0.133893971,    100.0%
-+ Execution Cost (XRD)                                                     ,     0.12529902,     93.6%
-+ Tipping Cost (XRD)                                                       ,    0.006264951,      4.7%
-+ State Expansion Cost (XRD)                                               ,        0.00233,      1.7%
-+ Royalty Cost (XRD)                                                       ,              0,      0.0%
-Total Cost Units Consumed                                                  ,       12529902,    100.0%
-AfterInvoke                                                                ,           1368,      0.0%
-AllocateNodeId                                                             ,          15500,      0.1%
-BeforeInvoke                                                               ,          16440,      0.1%
-CloseSubstate                                                              ,         241500,      1.9%
-Commit::GlobalAccount                                                      ,         300014,      2.4%
-Commit::GlobalGenericComponent                                             ,         100010,      0.8%
-Commit::InternalFungibleVault                                              ,         700083,      5.6%
-CreateNode                                                                 ,          30406,      0.2%
-DropNode                                                                   ,          29192,      0.2%
-EmitEvent                                                                  ,           5416,      0.0%
-LockFee                                                                    ,            500,      0.0%
-OpenSubstate::GlobalAccount                                                ,        1376726,     11.0%
-OpenSubstate::GlobalFungibleResourceManager                                ,         827632,      6.6%
-OpenSubstate::GlobalGenericComponent                                       ,          82810,      0.7%
-OpenSubstate::GlobalPackage                                                ,        4867522,     38.8%
-OpenSubstate::GlobalTwoResourcePool                                        ,         335212,      2.7%
-OpenSubstate::InternalFungibleVault                                        ,         838562,      6.7%
-OpenSubstate::InternalGenericComponent                                     ,         144770,      1.2%
-PrepareWasmCode                                                            ,         641572,      5.1%
-QueryActor                                                                 ,           4000,      0.0%
-ReadSubstate                                                               ,        1047528,      8.4%
-RunNativeCode::Worktop_drain                                               ,          22525,      0.2%
-RunNativeCode::Worktop_drop                                                ,          16371,      0.1%
-RunNativeCode::Worktop_put                                                 ,          48822,      0.4%
->>>>>>> f2d151e4
 RunNativeCode::Worktop_take_all                                            ,          13199,      0.1%
 RunNativeCode::create_empty_vault_FungibleResourceManager                  ,          23405,      0.3%
 RunNativeCode::get_amount_FungibleBucket                                   ,          37265,      0.4%
@@ -76,7 +43,7 @@
 RunNativeCode::try_deposit_batch_or_abort                                  ,          63706,      0.7%
 RunNativeCode::withdraw                                                    ,          47564,      0.5%
 RunWasmCode::Radiswap_swap                                                 ,          97907,      1.1%
-StoreAccess                                                                ,        3716065,     42.1%
+StoreAccess                                                                ,        3716065,     42.2%
 TxBaseCost                                                                 ,          50000,      0.6%
 TxPayloadCost                                                              ,          14120,      0.2%
 TxSignatureVerification                                                    ,           7000,      0.1%
