--- conflicted
+++ resolved
@@ -1,34 +1,21 @@
-<<<<<<< HEAD
-Total Cost (XRD)                                                           ,  10.8467515335,    100.0%
-+ Execution Cost (XRD)                                                     ,     0.99992527,      9.2%
-+ Tipping Cost (XRD)                                                       ,   0.0499962635,      0.5%
-+ State Expansion Cost (XRD)                                               ,        9.79683,     90.3%
-+ Royalty Cost (XRD)                                                       ,              0,      0.0%
-Total Cost Units Consumed                                                  ,       99992527,    100.0%
-AfterInvoke                                                                ,            494,      0.0%
-AllocateNodeId                                                             ,          10500,      0.0%
-BeforeInvoke                                                               ,        1965736,      2.0%
-CloseSubstate                                                              ,         213000,      0.2%
-=======
-Total Cost (XRD)                                                           ,    10.74880321,    100.0%
-+ Execution Cost (XRD)                                                     ,     0.99667321,      9.3%
+Total Cost (XRD)                                                           ,    10.74814895,    100.0%
++ Execution Cost (XRD)                                                     ,     0.99601895,      9.3%
 + Tipping Cost (XRD)                                                       ,              0,      0.0%
 + State Expansion Cost (XRD)                                               ,        9.75213,     90.7%
 + Royalty Cost (XRD)                                                       ,              0,      0.0%
-Total Cost Units Consumed                                                  ,       99667321,    100.0%
+Total Cost Units Consumed                                                  ,       99601895,    100.0%
 AfterInvoke                                                                ,            494,      0.0%
 AllocateNodeId                                                             ,          10500,      0.0%
 BeforeInvoke                                                               ,        1956800,      2.0%
-CloseSubstate                                                              ,         228000,      0.2%
->>>>>>> e17ce86c
+CloseSubstate                                                              ,         215000,      0.2%
 Commit::GlobalAccount                                                      ,         200012,      0.2%
 Commit::GlobalGenericComponent                                             ,         100018,      0.1%
-Commit::GlobalNonFungibleResourceManager                                   ,       23944529,     23.9%
+Commit::GlobalNonFungibleResourceManager                                   ,       23843413,     23.9%
 Commit::InternalFungibleVault                                              ,         100010,      0.1%
-Commit::InternalNonFungibleVault                                           ,       22300046,     22.3%
-CreateNode                                                                 ,        1977558,      2.0%
-DropNode                                                                   ,          17802,      0.0%
-EmitEvent                                                                  ,           9704,      0.0%
+Commit::InternalNonFungibleVault                                           ,       22200046,     22.3%
+CreateNode                                                                 ,        1968606,      2.0%
+DropNode                                                                   ,          17784,      0.0%
+EmitEvent                                                                  ,           9668,      0.0%
 LockFee                                                                    ,            500,      0.0%
 MoveModules                                                                ,           2500,      0.0%
 OpenSubstate::GlobalAccount                                                ,         807320,      0.8%
@@ -37,20 +24,12 @@
 OpenSubstate::GlobalNonFungibleResourceManager                             ,          13950,      0.0%
 OpenSubstate::GlobalPackage                                                ,        5818206,      5.8%
 OpenSubstate::InternalFungibleVault                                        ,         167274,      0.2%
-<<<<<<< HEAD
-OpenSubstate::InternalGenericComponent                                     ,          49940,      0.0%
-=======
-OpenSubstate::InternalGenericComponent                                     ,          73672,      0.1%
->>>>>>> e17ce86c
+OpenSubstate::InternalGenericComponent                                     ,          52766,      0.1%
 OpenSubstate::InternalKeyValueStore                                        ,          80726,      0.1%
 OpenSubstate::InternalNonFungibleVault                                     ,         170458,      0.2%
 PrepareWasmCode                                                            ,         698756,      0.7%
 QueryActor                                                                 ,           2000,      0.0%
-<<<<<<< HEAD
-ReadSubstate                                                               ,        1115684,      1.1%
-=======
-ReadSubstate                                                               ,        1139416,      1.1%
->>>>>>> e17ce86c
+ReadSubstate                                                               ,        1118510,      1.1%
 RunNativeCode::Worktop_drain                                               ,          22525,      0.0%
 RunNativeCode::Worktop_drop                                                ,          16371,      0.0%
 RunNativeCode::Worktop_put                                                 ,          24411,      0.0%
@@ -63,8 +42,8 @@
 RunNativeCode::put_NonFungibleVault                                        ,          17297,      0.0%
 RunNativeCode::try_deposit_batch_or_abort                                  ,          63706,      0.1%
 RunWasmCode::Faucet_lock_fee                                               ,          17987,      0.0%
-SetSubstate                                                                ,         110814,      0.1%
+SetSubstate                                                                ,         110308,      0.1%
 TxBaseCost                                                                 ,          50000,      0.1%
-TxPayloadCost                                                              ,       39160320,     39.2%
+TxPayloadCost                                                              ,       38981600,     39.1%
 TxSignatureVerification                                                    ,              0,      0.0%
 WriteSubstate                                                              ,          11942,      0.0%