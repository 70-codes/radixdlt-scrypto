<<<<<<< HEAD
Total Cost (XRD)                                                           ,   341.384216002699762519,    100.0%
- Execution Cost (XRD)                                                     ,               2.61648835,      0.8%
- Finalization Cost (XRD)                                                  ,               2.47943445,      0.7%
=======
Total Cost (XRD)                                                           ,          206.86952495049,    100.0%
- Execution Cost (XRD)                                                     ,               2.61711805,      1.3%
- Finalization Cost (XRD)                                                  ,               2.47943445,      1.2%
>>>>>>> 2b2a7e4f
- Tipping Cost (XRD)                                                       ,                        0,      0.0%
- Storage Cost (XRD)                                                       ,          201.77297245049,     97.5%
- Tipping Cost (XRD)                                                       ,                        0,      0.0%
- Royalty Cost (XRD)                                                       ,                        0,      0.0%
Execution Cost Breakdown                                                   ,                 52329767,    100.0%
- AllocateNodeId                                                           ,                     1914,      0.0%
- BeforeInvoke                                                             ,                  2093874,      4.0%
- CloseSubstate                                                            ,                    62484,      0.1%
- CreateNode                                                               ,                  2115684,      4.0%
- DropNode                                                                 ,                    34618,      0.1%
- EmitEvent                                                                ,                    15370,      0.0%
- LockFee                                                                  ,                      500,      0.0%
- MarkSubstateAsTransient                                                  ,                     1904,      0.0%
- MoveModule                                                               ,                    70560,      0.1%
- OpenSubstate::GlobalAccount                                              ,                   366743,      0.7%
- OpenSubstate::GlobalFungibleResourceManager                              ,                   121876,      0.2%
- OpenSubstate::GlobalGenericComponent                                     ,                    43697,      0.1%
- OpenSubstate::GlobalNonFungibleResourceManager                           ,                    14350,      0.0%
- OpenSubstate::GlobalPackage                                              ,                  3124606,      6.0%
- OpenSubstate::InternalFungibleVault                                      ,                    86288,      0.2%
- OpenSubstate::InternalGenericComponent                                   ,                    57376,      0.1%
- OpenSubstate::InternalKeyValueStore                                      ,                    40543,      0.1%
- OpenSubstate::InternalNonFungibleVault                                   ,                   134052,      0.3%
- PinNode                                                                  ,                    46987,      0.1%
- PrepareWasmCode                                                          ,                   505840,      1.0%
- QueryActor                                                               ,                     3000,      0.0%
- ReadSubstate                                                             ,                   772990,      1.5%
- RunNativeCode::Worktop_drain                                             ,                    11161,      0.0%
- RunNativeCode::Worktop_drop                                              ,                    17982,      0.0%
- RunNativeCode::Worktop_put                                               ,                    29773,      0.1%
- RunNativeCode::create                                                    ,                    31501,      0.1%
- RunNativeCode::create_empty_vault_NonFungibleResourceManager             ,                    75084,      0.1%
- RunNativeCode::create_with_data                                          ,                    30295,      0.1%
- RunNativeCode::create_with_initial_supply_NonFungibleResourceManager     ,                   231725,      0.4%
- RunNativeCode::get_amount_NonFungibleBucket                              ,                    13666,      0.0%
- RunNativeCode::get_non_fungible_local_ids_NonFungibleBucket              ,                    11947,      0.0%
- RunNativeCode::lock_fee                                                  ,                    48283,      0.1%
- RunNativeCode::put_NonFungibleVault                                      ,                    34850,      0.1%
- RunNativeCode::try_deposit_batch_or_abort                                ,                   128776,      0.2%
- RunWasmCode::Faucet_lock_fee                                             ,                    21650,      0.0%
- SetSubstate                                                              ,                    71136,      0.1%
- ValidateTxPayload                                                        ,                 41840680,     80.0%
- VerifyTxSignatures                                                       ,                     7000,      0.0%
- WriteSubstate                                                            ,                     9002,      0.0%
Finalization Cost Breakdown                                                ,                 49588689,    100.0%
- CommitEvents                                                             ,                    26608,      0.1%
- CommitLogs                                                               ,                        0,      0.0%
- CommitStateUpdates::GlobalAccount                                        ,                   100011,      0.2%
- CommitStateUpdates::GlobalGenericComponent                               ,                   100018,      0.2%
- CommitStateUpdates::GlobalNonFungibleResourceManager                     ,                 25561533,     51.5%
- CommitStateUpdates::InternalFungibleVault                                ,                   100009,      0.2%
- CommitStateUpdates::InternalNonFungibleVault                             ,                 23700510,     47.8%<|MERGE_RESOLUTION|>--- conflicted
+++ resolved
@@ -1,12 +1,6 @@
-<<<<<<< HEAD
-Total Cost (XRD)                                                           ,   341.384216002699762519,    100.0%
-- Execution Cost (XRD)                                                     ,               2.61648835,      0.8%
-- Finalization Cost (XRD)                                                  ,               2.47943445,      0.7%
-=======
-Total Cost (XRD)                                                           ,          206.86952495049,    100.0%
-- Execution Cost (XRD)                                                     ,               2.61711805,      1.3%
+Total Cost (XRD)                                                           ,          206.86889525049,    100.0%
+- Execution Cost (XRD)                                                     ,               2.61648835,      1.3%
 - Finalization Cost (XRD)                                                  ,               2.47943445,      1.2%
->>>>>>> 2b2a7e4f
 - Tipping Cost (XRD)                                                       ,                        0,      0.0%
 - Storage Cost (XRD)                                                       ,          201.77297245049,     97.5%
 - Tipping Cost (XRD)                                                       ,                        0,      0.0%
