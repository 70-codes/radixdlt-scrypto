<<<<<<< HEAD
Total Cost (XRD)                                                           ,    11.48881873,    100.0%
- Execution Cost (XRD)                                                     ,     0.52497908,      4.6%
- Finalization Cost (XRD)                                                  ,     0.49637965,      4.3%
- Tipping Cost (XRD)                                                       ,              0,      0.0%
- State Expansion Cost (XRD)                                               ,       10.46746,     91.1%
=======
Total Cost (XRD)                                                           ,    11.69782878,    100.0%
- Execution Cost (XRD)                                                     ,      0.5249891,      4.5%
- Finalization Cost (XRD)                                                  ,     0.49737968,      4.3%
- Tipping Cost (XRD)                                                       ,              0,      0.0%
- Storage Cost (XRD)                                                       ,       10.67546,     91.3%
>>>>>>> 4a67c297
- Tipping Cost (XRD)                                                       ,              0,      0.0%
- Royalty Cost (XRD)                                                       ,              0,      0.0%
Execution Cost Breakdown                                                   ,       52497908,    100.0%
- AllocateNodeId                                                           ,           2288,      0.0%
- BeforeInvoke                                                             ,        2094258,      4.0%
- CloseSubstate                                                            ,          51555,      0.1%
- CreateNode                                                               ,        2107167,      4.0%
- DropNode                                                                 ,          29374,      0.1%
- EmitEvent                                                                ,          15370,      0.0%
- LockFee                                                                  ,            500,      0.0%
- MoveModule                                                               ,          20916,      0.0%
- OpenSubstate::GlobalAccount                                              ,         406436,      0.8%
- OpenSubstate::GlobalFungibleResourceManager                              ,         121580,      0.2%
- OpenSubstate::GlobalGenericComponent                                     ,          43212,      0.1%
- OpenSubstate::GlobalNonFungibleResourceManager                           ,          12273,      0.0%
- OpenSubstate::GlobalPackage                                              ,        3274080,      6.2%
- OpenSubstate::InternalFungibleVault                                      ,          85541,      0.2%
- OpenSubstate::InternalGenericComponent                                   ,          51181,      0.1%
- OpenSubstate::InternalKeyValueStore                                      ,          40474,      0.1%
- OpenSubstate::InternalNonFungibleVault                                   ,         118415,      0.2%
- PrepareWasmCode                                                          ,         651168,      1.2%
- QueryActor                                                               ,           2000,      0.0%
- ReadSubstate                                                             ,         924436,      1.8%
- RunNativeCode::Worktop_drain                                             ,          13505,      0.0%
- RunNativeCode::Worktop_drop                                              ,          15385,      0.0%
- RunNativeCode::Worktop_put                                               ,          18262,      0.0%
- RunNativeCode::create                                                    ,          31390,      0.1%
- RunNativeCode::create_empty_vault_NonFungibleResourceManager             ,          60214,      0.1%
- RunNativeCode::create_with_data                                          ,          27941,      0.1%
- RunNativeCode::create_with_initial_supply_NonFungibleResourceManager     ,         177210,      0.3%
- RunNativeCode::get_amount_NonFungibleBucket                              ,          17866,      0.0%
- RunNativeCode::get_non_fungible_local_ids_NonFungibleBucket              ,           8361,      0.0%
- RunNativeCode::lock_fee                                                  ,          48766,      0.1%
- RunNativeCode::put_NonFungibleVault                                      ,          29816,      0.1%
- RunNativeCode::try_deposit_batch_or_abort                                ,          76963,      0.1%
- RunWasmCode::Faucet_lock_fee                                             ,          17321,      0.0%
- SetSubstate                                                              ,          56628,      0.1%
- ValidateTxPayload                                                        ,       41840560,     79.7%
- VerifyTxSignatures                                                       ,              0,      0.0%
- WriteSubstate                                                            ,           5496,      0.0%
Finalization Cost Breakdown                                                ,       49637965,    100.0%
- BaseCost                                                                 ,          50000,      0.1%
- CommitEvents                                                             ,          26608,      0.1%
- CommitLogs                                                               ,              0,      0.0%
- CommitStateUpdates::GlobalAccount                                        ,         100010,      0.2%
- CommitStateUpdates::GlobalGenericComponent                               ,         100018,      0.2%
- CommitStateUpdates::GlobalNonFungibleResourceManager                     ,       25561280,     51.5%
- CommitStateUpdates::InternalFungibleVault                                ,         100008,      0.2%
- CommitStateUpdates::InternalNonFungibleVault                             ,       23700041,     47.7%<|MERGE_RESOLUTION|>--- conflicted
+++ resolved
@@ -1,16 +1,8 @@
-<<<<<<< HEAD
-Total Cost (XRD)                                                           ,    11.48881873,    100.0%
-- Execution Cost (XRD)                                                     ,     0.52497908,      4.6%
-- Finalization Cost (XRD)                                                  ,     0.49637965,      4.3%
+Total Cost (XRD)                                                           ,    11.69635873,    100.0%
+- Execution Cost (XRD)                                                     ,     0.52497908,      4.5%
+- Finalization Cost (XRD)                                                  ,     0.49637965,      4.2%
 - Tipping Cost (XRD)                                                       ,              0,      0.0%
-- State Expansion Cost (XRD)                                               ,       10.46746,     91.1%
-=======
-Total Cost (XRD)                                                           ,    11.69782878,    100.0%
-- Execution Cost (XRD)                                                     ,      0.5249891,      4.5%
-- Finalization Cost (XRD)                                                  ,     0.49737968,      4.3%
-- Tipping Cost (XRD)                                                       ,              0,      0.0%
-- Storage Cost (XRD)                                                       ,       10.67546,     91.3%
->>>>>>> 4a67c297
+- Storage Cost (XRD)                                                       ,         10.675,     91.3%
 - Tipping Cost (XRD)                                                       ,              0,      0.0%
 - Royalty Cost (XRD)                                                       ,              0,      0.0%
 Execution Cost Breakdown                                                   ,       52497908,    100.0%
