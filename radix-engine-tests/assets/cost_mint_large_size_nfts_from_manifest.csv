--- conflicted
+++ resolved
@@ -1,18 +1,9 @@
-<<<<<<< HEAD
-Total Cost (XRD)                                                           ,   10.276059015,    100.0%
-+ Execution Cost (XRD)                                                     ,      0.9246943,      9.0%
-+ Tipping Cost (XRD)                                                       ,    0.046234715,      0.4%
-+ State Expansion Cost (XRD)                                               ,        9.30513,     90.6%
-+ Royalty Cost (XRD)                                                       ,              0,      0.0%
-Total Cost Units Consumed                                                  ,       92469430,    100.0%
-=======
-Total Cost (XRD)                                                           ,    10.23014102,    100.0%
-+ Execution Cost (XRD)                                                     ,     0.92501102,      9.0%
+Total Cost (XRD)                                                           ,     10.2299211,    100.0%
++ Execution Cost (XRD)                                                     ,      0.9247911,      9.0%
 + Tipping Cost (XRD)                                                       ,              0,      0.0%
 + State Expansion Cost (XRD)                                               ,        9.30513,     91.0%
 + Royalty Cost (XRD)                                                       ,              0,      0.0%
-Total Cost Units Consumed                                                  ,       92501102,    100.0%
->>>>>>> e4581de7
+Total Cost Units Consumed                                                  ,       92479110,    100.0%
 AfterInvoke                                                                ,            494,      0.0%
 AllocateNodeId                                                             ,          10500,      0.0%
 BeforeInvoke                                                               ,        1867440,      2.0%
@@ -32,21 +23,12 @@
 OpenSubstate::GlobalNonFungibleResourceManager                             ,          13950,      0.0%
 OpenSubstate::GlobalPackage                                                ,         849624,      0.9%
 OpenSubstate::InternalFungibleVault                                        ,           7242,      0.0%
-<<<<<<< HEAD
-OpenSubstate::InternalGenericComponent                                     ,          70782,      0.1%
+OpenSubstate::InternalGenericComponent                                     ,          73626,      0.1%
 OpenSubstate::InternalKeyValueStore                                        ,            706,      0.0%
-OpenSubstate::InternalNonFungibleVault                                     ,         162252,      0.2%
+OpenSubstate::InternalNonFungibleVault                                     ,         162998,      0.2%
 PrepareWasmCode                                                            ,         691326,      0.7%
 QueryActor                                                                 ,           2000,      0.0%
-ReadSubstate                                                               ,        1120910,      1.2%
-=======
-OpenSubstate::InternalGenericComponent                                     ,          73492,      0.1%
-OpenSubstate::InternalKeyValueStore                                        ,            706,      0.0%
-OpenSubstate::InternalNonFungibleVault                                     ,         162998,      0.2%
-PrepareWasmCode                                                            ,         698756,      0.8%
-QueryActor                                                                 ,           2000,      0.0%
-ReadSubstate                                                               ,        1131796,      1.2%
->>>>>>> e4581de7
+ReadSubstate                                                               ,        1124500,      1.2%
 RunNativeCode::Worktop_drain                                               ,          22525,      0.0%
 RunNativeCode::Worktop_drop                                                ,          16371,      0.0%
 RunNativeCode::Worktop_put                                                 ,          24411,      0.0%
