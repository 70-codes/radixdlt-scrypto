--- conflicted
+++ resolved
@@ -1,10 +1,9 @@
-<<<<<<< HEAD
-Total Cost (XRD)                                                           ,    0.602637389,    100.0%
-+ Execution Cost (XRD)                                                     ,     0.51526418,     85.5%
-+ Tipping Cost (XRD)                                                       ,    0.025763209,      4.3%
-+ State Expansion Cost (XRD)                                               ,        0.06161,     10.2%
+Total Cost (XRD)                                                           ,    0.585958077,    100.0%
++ Execution Cost (XRD)                                                     ,     0.51522674,     87.9%
++ Tipping Cost (XRD)                                                       ,    0.025761337,      4.4%
++ State Expansion Cost (XRD)                                               ,        0.04497,      7.7%
 + Royalty Cost (XRD)                                                       ,              0,      0.0%
-Total Cost Units Consumed                                                  ,       51526418,    100.0%
+Total Cost Units Consumed                                                  ,       51522674,    100.0%
 AfterInvoke                                                                ,            494,      0.0%
 AllocateNodeId                                                             ,          10500,      0.0%
 BeforeInvoke                                                               ,          15408,      0.0%
@@ -13,30 +12,10 @@
 Commit::GlobalGenericComponent                                             ,         100018,      0.2%
 Commit::GlobalNonFungibleResourceManager                                   ,       22600749,     43.9%
 Commit::InternalFungibleVault                                              ,         100010,      0.2%
-Commit::InternalNonFungibleVault                                           ,       21200462,     41.1%
+Commit::InternalNonFungibleVault                                           ,       21200046,     41.1%
 CreateNode                                                                 ,          30592,      0.1%
 DropNode                                                                   ,          21142,      0.0%
 EmitEvent                                                                  ,           9308,      0.0%
-=======
-Total Cost (XRD)                                                           ,    1.112216949,    100.0%
-+ Execution Cost (XRD)                                                     ,     0.97991138,     88.1%
-+ Tipping Cost (XRD)                                                       ,    0.048995569,      4.4%
-+ State Expansion Cost (XRD)                                               ,        0.08331,      7.5%
-+ Royalty Cost (XRD)                                                       ,              0,      0.0%
-Total Cost Units Consumed                                                  ,       97991138,    100.0%
-AfterInvoke                                                                ,            494,      0.0%
-AllocateNodeId                                                             ,          10500,      0.0%
-BeforeInvoke                                                               ,          22224,      0.0%
-CloseSubstate                                                              ,         327000,      0.3%
-Commit::GlobalAccount                                                      ,         200012,      0.2%
-Commit::GlobalGenericComponent                                             ,         100018,      0.1%
-Commit::GlobalNonFungibleResourceManager                                   ,       43901388,     44.8%
-Commit::InternalFungibleVault                                              ,         100010,      0.1%
-Commit::InternalNonFungibleVault                                           ,       42500046,     43.4%
-CreateNode                                                                 ,          40816,      0.0%
-DropNode                                                                   ,          24976,      0.0%
-EmitEvent                                                                  ,          16976,      0.0%
->>>>>>> 5a18a09f
 LockFee                                                                    ,            500,      0.0%
 OpenSubstate::GlobalAccount                                                ,           7310,      0.0%
 OpenSubstate::GlobalFungibleResourceManager                                ,           2624,      0.0%
@@ -62,12 +41,8 @@
 RunNativeCode::put_NonFungibleVault                                        ,          17297,      0.0%
 RunNativeCode::try_deposit_batch_or_abort                                  ,          63706,      0.1%
 RunWasmCode::Faucet_lock_fee                                               ,          17987,      0.0%
-<<<<<<< HEAD
-SetSubstate                                                                ,         108576,      0.2%
+SetSubstate                                                                ,         105248,      0.2%
 StoreAccess                                                                ,        3160763,      6.1%
-=======
-SetSubstate                                                                ,         213026,      0.2%
->>>>>>> 5a18a09f
 TxBaseCost                                                                 ,          50000,      0.1%
 TxPayloadCost                                                              ,         153760,      0.3%
 TxSignatureVerification                                                    ,              0,      0.0%
