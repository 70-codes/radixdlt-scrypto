--- conflicted
+++ resolved
@@ -1,82 +1,36 @@
-<<<<<<< HEAD
-Total Cost (XRD)                                                           ,     0.55925991,    100.0%
-+ Execution Cost (XRD)                                                     ,     0.51393991,     91.9%
-=======
-Total Cost (XRD)                                                           ,     0.55257977,    100.0%
-+ Execution Cost (XRD)                                                     ,     0.50760977,     91.9%
->>>>>>> 2da5b663
+Total Cost (XRD)                                                           ,     0.55362362,    100.0%
++ Execution Cost (XRD)                                                     ,     0.50830362,     91.8%
 + Tipping Cost (XRD)                                                       ,              0,      0.0%
-+ State Expansion Cost (XRD)                                               ,        0.04532,      8.1%
++ State Expansion Cost (XRD)                                               ,        0.04532,      8.2%
 + Royalty Cost (XRD)                                                       ,              0,      0.0%
-<<<<<<< HEAD
-Total Cost Units Consumed                                                  ,       51393991,    100.0%
-AfterInvoke                                                                ,            494,      0.0%
-AllocateNodeId                                                             ,          10500,      0.0%
-BeforeInvoke                                                               ,          15408,      0.0%
-CloseSubstate                                                              ,         224000,      0.4%
-Commit::GlobalAccount                                                      ,         200012,      0.4%
-Commit::GlobalGenericComponent                                             ,         100018,      0.2%
-Commit::GlobalNonFungibleResourceManager                                   ,       22600758,     44.0%
-Commit::InternalFungibleVault                                              ,         100010,      0.2%
-Commit::InternalNonFungibleVault                                           ,       21200046,     41.3%
-CreateNode                                                                 ,          30732,      0.1%
-DropNode                                                                   ,          21212,      0.0%
-EmitEvent                                                                  ,          17324,      0.0%
-LockFee                                                                    ,            500,      0.0%
-MoveModule                                                                 ,              0,      0.0%
-OpenSubstate                                                               ,        3158320,      6.1%
-OpenSubstate::GlobalAccount                                                ,           7310,      0.0%
-OpenSubstate::GlobalFungibleResourceManager                                ,           2624,      0.0%
-OpenSubstate::GlobalGenericComponent                                       ,           2852,      0.0%
-OpenSubstate::GlobalNonFungibleResourceManager                             ,          17062,      0.0%
-OpenSubstate::GlobalPackage                                                ,         810532,      1.6%
-OpenSubstate::InternalFungibleVault                                        ,           7242,      0.0%
-OpenSubstate::InternalGenericComponent                                     ,          73702,      0.1%
-OpenSubstate::InternalKeyValueStore                                        ,            776,      0.0%
-OpenSubstate::InternalNonFungibleVault                                     ,         162998,      0.3%
-PrepareWasmCode                                                            ,         646866,      1.3%
-QueryActor                                                                 ,           2000,      0.0%
-ReadSubstate                                                               ,        1088666,      2.1%
-RunNativeCode::Worktop_drain                                               ,          22525,      0.0%
-RunNativeCode::Worktop_drop                                                ,          16371,      0.0%
-RunNativeCode::Worktop_put                                                 ,          24411,      0.0%
-RunNativeCode::create                                                      ,          45707,      0.1%
-RunNativeCode::create_empty_vault_NonFungibleResourceManager               ,          54136,      0.1%
-RunNativeCode::create_with_data                                            ,          26638,      0.1%
-RunNativeCode::create_with_initial_supply_NonFungibleResourceManager       ,         186631,      0.4%
-RunNativeCode::get_amount_NonFungibleBucket                                ,          30064,      0.1%
-RunNativeCode::lock_fee                                                    ,          61733,      0.1%
-RunNativeCode::put_NonFungibleVault                                        ,          17297,      0.0%
-RunNativeCode::try_deposit_batch_or_abort                                  ,          63706,      0.1%
-=======
-Total Cost Units Consumed                                                  ,       50760977,    100.0%
+Total Cost Units Consumed                                                  ,       50830362,    100.0%
 AfterInvoke                                                                ,           2018,      0.0%
 AllocateNodeId                                                             ,           2184,      0.0%
 BeforeInvoke                                                               ,           9774,      0.0%
 CloseSubstate                                                              ,          47040,      0.1%
 Commit::GlobalAccount                                                      ,         200012,      0.4%
 Commit::GlobalGenericComponent                                             ,         100018,      0.2%
-Commit::GlobalNonFungibleResourceManager                                   ,       22600749,     44.5%
+Commit::GlobalNonFungibleResourceManager                                   ,       22600758,     44.5%
 Commit::InternalFungibleVault                                              ,         100010,      0.2%
-Commit::InternalNonFungibleVault                                           ,       21200046,     41.8%
-CreateNode                                                                 ,          24006,      0.0%
-DropNode                                                                   ,          28685,      0.1%
+Commit::InternalNonFungibleVault                                           ,       21200046,     41.7%
+CreateNode                                                                 ,          24146,      0.0%
+DropNode                                                                   ,          28755,      0.1%
 EmitEvent                                                                  ,          17324,      0.0%
 LockFee                                                                    ,            500,      0.0%
 MoveModule                                                                 ,          18675,      0.0%
-OpenSubstate                                                               ,        3157116,      6.2%
+OpenSubstate                                                               ,        3158214,      6.2%
 OpenSubstate::GlobalAccount                                                ,           4769,      0.0%
 OpenSubstate::GlobalFungibleResourceManager                                ,           1452,      0.0%
 OpenSubstate::GlobalGenericComponent                                       ,           1892,      0.0%
-OpenSubstate::GlobalNonFungibleResourceManager                             ,          12258,      0.0%
-OpenSubstate::GlobalPackage                                                ,         777492,      1.5%
+OpenSubstate::GlobalNonFungibleResourceManager                             ,          13238,      0.0%
+OpenSubstate::GlobalPackage                                                ,         799400,      1.6%
 OpenSubstate::InternalFungibleVault                                        ,           4352,      0.0%
-OpenSubstate::InternalGenericComponent                                     ,          42524,      0.1%
-OpenSubstate::InternalKeyValueStore                                        ,            729,      0.0%
+OpenSubstate::InternalGenericComponent                                     ,          42734,      0.1%
+OpenSubstate::InternalKeyValueStore                                        ,            799,      0.0%
 OpenSubstate::InternalNonFungibleVault                                     ,         114818,      0.2%
-PrepareWasmCode                                                            ,         625134,      1.2%
+PrepareWasmCode                                                            ,         646866,      1.3%
 QueryActor                                                                 ,           2000,      0.0%
-ReadSubstate                                                               ,         869348,      1.7%
+ReadSubstate                                                               ,         892516,      1.8%
 RunNativeCode::Worktop_drain                                               ,          13505,      0.0%
 RunNativeCode::Worktop_drop                                                ,          15385,      0.0%
 RunNativeCode::Worktop_put                                                 ,          18262,      0.0%
@@ -88,7 +42,6 @@
 RunNativeCode::lock_fee                                                    ,          48766,      0.1%
 RunNativeCode::put_NonFungibleVault                                        ,          29816,      0.1%
 RunNativeCode::try_deposit_batch_or_abort                                  ,          76963,      0.2%
->>>>>>> 2da5b663
 RunWasmCode::Faucet_lock_fee                                               ,          18320,      0.0%
 SetSubstate                                                                ,          50336,      0.1%
 TxBaseCost                                                                 ,          50000,      0.1%
