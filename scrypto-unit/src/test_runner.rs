use std::convert::Infallible;
use std::ffi::OsStr;
use std::fs;
use std::path::{Path, PathBuf};
use std::process::Command;

use radix_engine::engine::RuntimeError;
use radix_engine::engine::{KernelError, ModuleError, ScryptoInterpreter};
use radix_engine::ledger::*;
use radix_engine::model::{
    export_abi, export_abi_by_component, extract_abi, GlobalAddressSubstate, MetadataSubstate,
};
use radix_engine::state_manager::StagedSubstateStoreManager;
use radix_engine::transaction::{
    execute_and_commit_transaction, execute_preview, ExecutionConfig, FeeReserveConfig,
    PreviewError, PreviewResult, TransactionReceipt,
};
use radix_engine::types::*;
use radix_engine::wasm::{DefaultWasmEngine, WasmInstrumenter, WasmMeteringConfig};
use radix_engine_constants::*;
use radix_engine_interface::api::types::RENodeId;
use radix_engine_interface::constants::EPOCH_MANAGER;
use radix_engine_interface::data::*;
use radix_engine_interface::math::Decimal;
use radix_engine_interface::model::{
    AccessRule, AccessRules, EpochManagerInvocation, FromPublicKey, NativeInvocation,
    NonFungibleAddress, NonFungibleIdType,
};
use radix_engine_interface::modules::auth::AuthAddresses;
use radix_engine_interface::node::NetworkDefinition;
use radix_engine_interface::{dec, rule};
use scrypto::component::Mutability;
use scrypto::component::Mutability::*;
use scrypto::NonFungibleData;
use transaction::builder::ManifestBuilder;
use transaction::model::{Executable, Instruction, SystemTransaction, TransactionManifest};
use transaction::model::{PreviewIntent, TestTransaction};
use transaction::signing::EcdsaSecp256k1PrivateKey;
use transaction::validation::TestIntentHashManager;

pub struct Compile;

impl Compile {
    pub fn compile<P: AsRef<Path>>(package_dir: P) -> (Vec<u8>, BTreeMap<String, BlueprintAbi>) {
        // Build
        let status = Command::new("cargo")
            .current_dir(package_dir.as_ref())
            .args(["build", "--target", "wasm32-unknown-unknown", "--release"])
            .status()
            .unwrap();
        if !status.success() {
            panic!("Failed to compile package: {:?}", package_dir.as_ref());
        }

        // Find wasm path
        let mut cargo = package_dir.as_ref().to_owned();
        cargo.push("Cargo.toml");
        let wasm_name = if cargo.exists() {
            let content = fs::read_to_string(&cargo).expect("Failed to read the Cargo.toml file");
            Self::extract_crate_name(&content)
                .expect("Failed to extract crate name from the Cargo.toml file")
                .replace("-", "_")
        } else {
            // file name
            package_dir
                .as_ref()
                .file_name()
                .unwrap()
                .to_str()
                .unwrap()
                .to_owned()
                .replace("-", "_")
        };
        let mut path = PathBuf::from_str(&get_cargo_target_directory(&cargo)).unwrap(); // Infallible;
        path.push("wasm32-unknown-unknown");
        path.push("release");
        path.push(wasm_name);
        path.set_extension("wasm");

        // Extract ABI
        let code = fs::read(&path).unwrap_or_else(|err| {
            panic!(
                "Failed to read built WASM from path {:?} - {:?}",
                &path, err
            )
        });
        let abi = extract_abi(&code).unwrap();

        (code, abi)
    }

    // Naive pattern matching to find the crate name.
    fn extract_crate_name(mut content: &str) -> Result<String, ()> {
        let idx = content.find("name").ok_or(())?;
        content = &content[idx + 4..];

        let idx = content.find('"').ok_or(())?;
        content = &content[idx + 1..];

        let end = content.find('"').ok_or(())?;
        Ok(content[..end].to_string())
    }
}

pub struct TestRunner {
    scrypto_interpreter: ScryptoInterpreter<DefaultWasmEngine>,
    substate_store: TypedInMemorySubstateStore,
    intent_hash_manager: TestIntentHashManager,
    next_private_key: u64,
    next_transaction_nonce: u64,
    trace: bool,
}

impl TestRunner {
    pub fn new(trace: bool) -> Self {
        let scrypto_interpreter = ScryptoInterpreter {
            wasm_metering_config: WasmMeteringConfig::V0,
            wasm_engine: DefaultWasmEngine::default(),
            wasm_instrumenter: WasmInstrumenter::default(),
        };
        let substate_store = TypedInMemorySubstateStore::with_bootstrap(&scrypto_interpreter);
        Self {
            scrypto_interpreter,
            substate_store,
            intent_hash_manager: TestIntentHashManager::new(),
            next_private_key: 1, // 0 is invalid
            next_transaction_nonce: 0,
            trace,
        }
    }

    pub fn substate_store(&self) -> &TypedInMemorySubstateStore {
        &self.substate_store
    }

    pub fn substate_store_mut(&mut self) -> &mut TypedInMemorySubstateStore {
        &mut self.substate_store
    }

    pub fn new_staged_substate_store_manager(
        &mut self,
    ) -> (
        StagedSubstateStoreManager<TypedInMemorySubstateStore>,
        &ScryptoInterpreter<DefaultWasmEngine>,
    ) {
        (
            StagedSubstateStoreManager::new(&mut self.substate_store),
            &self.scrypto_interpreter,
        )
    }

    pub fn next_private_key(&mut self) -> u64 {
        self.next_private_key += 1;
        self.next_private_key - 1
    }

    pub fn next_transaction_nonce(&mut self) -> u64 {
        self.next_transaction_nonce += 1;
        self.next_transaction_nonce - 1
    }

    pub fn new_key_pair(&mut self) -> (EcdsaSecp256k1PublicKey, EcdsaSecp256k1PrivateKey) {
        let private_key = EcdsaSecp256k1PrivateKey::from_u64(self.next_private_key()).unwrap();
        let public_key = private_key.public_key();

        (public_key, private_key)
    }

    pub fn new_key_pair_with_auth_address(
        &mut self,
    ) -> (
        EcdsaSecp256k1PublicKey,
        EcdsaSecp256k1PrivateKey,
        NonFungibleAddress,
    ) {
        let key_pair = self.new_allocated_account();
        (
            key_pair.0,
            key_pair.1,
            NonFungibleAddress::from_public_key(&key_pair.0),
        )
    }

    pub fn get_metadata(&mut self, address: GlobalAddress) -> BTreeMap<String, String> {
        let node_id = RENodeId::Global(address);
        let global = self
            .substate_store
            .get_substate(&SubstateId(
                node_id,
                SubstateOffset::Global(GlobalOffset::Global),
            ))
            .map(|s| s.substate.to_runtime())
            .unwrap();

        let underlying_node = global.global().node_deref();

        let metadata = self
            .substate_store
            .get_substate(&SubstateId(
                underlying_node,
                SubstateOffset::Metadata(MetadataOffset::Metadata),
            ))
            .map(|s| s.substate.to_runtime())
            .unwrap();

        let metadata: MetadataSubstate = metadata.into();
        metadata.metadata
    }

    pub fn deref_component(&mut self, component_address: ComponentAddress) -> Option<RENodeId> {
        let node_id = RENodeId::Global(GlobalAddress::Component(component_address));
        let global = self
            .substate_store
            .get_substate(&SubstateId(
                node_id,
                SubstateOffset::Global(GlobalOffset::Global),
            ))
            .map(|s| s.substate.to_runtime())?;
        Some(global.global().node_deref())
    }

    pub fn deref_package(&mut self, package_address: PackageAddress) -> Option<RENodeId> {
        let node_id = RENodeId::Global(GlobalAddress::Package(package_address));
        let global = self
            .substate_store
            .get_substate(&SubstateId(
                node_id,
                SubstateOffset::Global(GlobalOffset::Global),
            ))
            .map(|s| s.substate.to_runtime())?;
        Some(global.global().node_deref())
    }

    pub fn inspect_component_royalty(
        &mut self,
        component_address: ComponentAddress,
    ) -> Option<Decimal> {
        let node_id = self.deref_component(component_address)?;

        self.substate_store
            .get_substate(&SubstateId(
                node_id,
                SubstateOffset::Component(ComponentOffset::RoyaltyAccumulator),
            ))
            .map(|output| {
                output
                    .substate
                    .component_royalty_accumulator()
                    .royalty
                    .amount()
            })
    }

    pub fn inspect_package_royalty(&mut self, package_address: PackageAddress) -> Option<Decimal> {
        let node_id = self.deref_package(package_address)?;

        self.substate_store
            .get_substate(&SubstateId(
                node_id,
                SubstateOffset::Package(PackageOffset::RoyaltyAccumulator),
            ))
            .map(|output| {
                output
                    .substate
                    .package_royalty_accumulator()
                    .royalty
                    .amount()
            })
    }

    pub fn get_component_vaults(
        &mut self,
        component_address: ComponentAddress,
        resource_address: ResourceAddress,
    ) -> Vec<VaultId> {
        let node_id = RENodeId::Global(GlobalAddress::Component(component_address));
        let mut vault_finder = VaultFinder::new(resource_address);

        let mut state_tree_visitor =
            StateTreeTraverser::new(&self.substate_store, &mut vault_finder, 100);
        state_tree_visitor
            .traverse_all_descendents(None, node_id)
            .unwrap();
        vault_finder.to_vaults()
    }

    pub fn get_component_resources(
        &mut self,
        component_address: ComponentAddress,
    ) -> HashMap<ResourceAddress, Decimal> {
        let node_id = RENodeId::Global(GlobalAddress::Component(component_address));
        let mut accounter = ResourceAccounter::new(&self.substate_store);
        accounter.add_resources(node_id).unwrap();
        accounter.into_map()
    }

    pub fn load_account_from_faucet(&mut self, account_address: ComponentAddress) {
        let manifest = ManifestBuilder::new()
            .lock_fee(FAUCET_COMPONENT, 100u32.into())
            .call_method(FAUCET_COMPONENT, "free", args!())
            .take_from_worktop(RADIX_TOKEN, |builder, bucket| {
                builder.call_method(account_address, "deposit", args!(bucket))
            })
            .build();

        let receipt = self.execute_manifest(manifest, vec![]);
        receipt.expect_commit_success();
    }

    pub fn new_account_with_auth_rule(&mut self, withdraw_auth: &AccessRule) -> ComponentAddress {
        let manifest = ManifestBuilder::new()
            .lock_fee(FAUCET_COMPONENT, 100u32.into())
            .call_method(FAUCET_COMPONENT, "free", args!())
            .take_from_worktop(RADIX_TOKEN, |builder, bucket| {
                builder.new_account_with_resource(withdraw_auth, bucket)
            })
            .build();

        let receipt = self.execute_manifest(manifest, vec![]);
        receipt.expect_commit_success();

        receipt
            .expect_commit()
            .entity_changes
            .new_component_addresses[0]
    }

    pub fn new_virtual_account(
        &mut self,
    ) -> (
        EcdsaSecp256k1PublicKey,
        EcdsaSecp256k1PrivateKey,
        ComponentAddress,
    ) {
        let (pub_key, priv_key) = self.new_key_pair();
        let account = ComponentAddress::virtual_account_from_public_key(
            &PublicKey::EcdsaSecp256k1(pub_key.clone()),
        );
        self.load_account_from_faucet(account);
        (pub_key, priv_key, account)
    }

    pub fn deref_component_address(&mut self, component_address: ComponentAddress) -> RENodeId {
        let substate: GlobalAddressSubstate = self
            .substate_store
            .get_substate(&SubstateId(
                RENodeId::Global(GlobalAddress::Component(component_address)),
                SubstateOffset::Global(GlobalOffset::Global),
            ))
            .map(|output| output.substate.to_runtime().into())
            .unwrap();

        substate.node_deref()
    }

    pub fn deref_package_address(&mut self, package_address: PackageAddress) -> RENodeId {
        let substate: GlobalAddressSubstate = self
            .substate_store
            .get_substate(&SubstateId(
                RENodeId::Global(GlobalAddress::Package(package_address)),
                SubstateOffset::Global(GlobalOffset::Global),
            ))
            .map(|output| output.substate.to_runtime().into())
            .unwrap();

        substate.node_deref()
    }

    pub fn new_allocated_account(
        &mut self,
    ) -> (
        EcdsaSecp256k1PublicKey,
        EcdsaSecp256k1PrivateKey,
        ComponentAddress,
    ) {
        let key_pair = self.new_key_pair();
        let withdraw_auth = rule!(require(NonFungibleAddress::from_public_key(&key_pair.0)));
        let account = self.new_account_with_auth_rule(&withdraw_auth);
        (key_pair.0, key_pair.1, account)
    }

    pub fn new_account(
        &mut self,
        is_virtual: bool,
    ) -> (
        EcdsaSecp256k1PublicKey,
        EcdsaSecp256k1PrivateKey,
        ComponentAddress,
    ) {
        if is_virtual {
            self.new_virtual_account()
        } else {
            self.new_allocated_account()
        }
    }

    pub fn publish_package(
        &mut self,
        code: Vec<u8>,
        abi: BTreeMap<String, BlueprintAbi>,
        royalty_config: BTreeMap<String, RoyaltyConfig>,
        metadata: BTreeMap<String, String>,
        access_rules: AccessRules,
    ) -> PackageAddress {
        let manifest = ManifestBuilder::new()
            .lock_fee(FAUCET_COMPONENT, 100u32.into())
            .publish_package(code, abi, royalty_config, metadata, access_rules)
            .build();

        let receipt = self.execute_manifest(manifest, vec![]);
        receipt.expect_commit_success();
        receipt.expect_commit().entity_changes.new_package_addresses[0]
    }

    pub fn publish_package_with_owner(
        &mut self,
        code: Vec<u8>,
        abi: BTreeMap<String, BlueprintAbi>,
        owner_badge: NonFungibleAddress,
    ) -> PackageAddress {
        let manifest = ManifestBuilder::new()
            .lock_fee(FAUCET_COMPONENT, 100u32.into())
            .publish_package_with_owner(code, abi, owner_badge)
            .build();

        let receipt = self.execute_manifest(manifest, vec![]);
        receipt.expect_commit_success();
        receipt.expect_commit().entity_changes.new_package_addresses[0]
    }

    pub fn compile_and_publish<P: AsRef<Path>>(&mut self, package_dir: P) -> PackageAddress {
        let (code, abi) = Compile::compile(package_dir);
        self.publish_package(
            code,
            abi,
            BTreeMap::new(),
            BTreeMap::new(),
            AccessRules::new(),
        )
    }

    pub fn compile_and_publish_with_owner<P: AsRef<Path>>(
        &mut self,
        package_dir: P,
        owner_badge: NonFungibleAddress,
    ) -> PackageAddress {
        let (code, abi) = Compile::compile(package_dir);
        self.publish_package_with_owner(code, abi, owner_badge)
    }

    pub fn execute_manifest_ignoring_fee(
        &mut self,
        mut manifest: TransactionManifest,
        initial_proofs: Vec<NonFungibleAddress>,
    ) -> TransactionReceipt {
        manifest.instructions.insert(
            0,
            transaction::model::BasicInstruction::CallMethod {
                component_address: FAUCET_COMPONENT,
                method_name: "lock_fee".to_string(),
                args: args!(dec!("100")),
            },
        );
        self.execute_manifest(manifest, initial_proofs)
    }

    pub fn execute_manifest(
        &mut self,
        manifest: TransactionManifest,
        initial_proofs: Vec<NonFungibleAddress>,
    ) -> TransactionReceipt {
        self.execute_manifest_with_cost_unit_limit(
            manifest,
            initial_proofs,
            DEFAULT_COST_UNIT_LIMIT,
        )
    }

    pub fn execute_manifest_with_cost_unit_limit(
        &mut self,
        manifest: TransactionManifest,
        initial_proofs: Vec<NonFungibleAddress>,
        cost_unit_limit: u32,
    ) -> TransactionReceipt {
        let transactions =
            TestTransaction::new(manifest, self.next_transaction_nonce(), cost_unit_limit);
        let executable = transactions.get_executable(initial_proofs);

        let fee_reserve_config = FeeReserveConfig::default();
        let mut execution_config = ExecutionConfig::default();
        execution_config.trace = self.trace;

        self.execute_transaction_with_config(executable, &fee_reserve_config, &execution_config)
    }

    pub fn execute_transaction(&mut self, executable: Executable) -> TransactionReceipt {
        let fee_config = FeeReserveConfig::default();
        let mut execution_config = ExecutionConfig::default();
        execution_config.trace = self.trace;

        self.execute_transaction_with_config(executable, &fee_config, &execution_config)
    }

    pub fn execute_transaction_with_config(
        &mut self,
        executable: Executable,
        fee_reserve_config: &FeeReserveConfig,
        execution_config: &ExecutionConfig,
    ) -> TransactionReceipt {
        execute_and_commit_transaction(
            &mut self.substate_store,
            &self.scrypto_interpreter,
            fee_reserve_config,
            execution_config,
            &executable,
        )
    }

    pub fn preview(
        &mut self,
        preview_intent: PreviewIntent,
        network: &NetworkDefinition,
    ) -> Result<PreviewResult, PreviewError> {
        execute_preview(
            &self.substate_store,
            &mut self.scrypto_interpreter,
            &self.intent_hash_manager,
            network,
            preview_intent,
        )
    }

    pub fn export_abi(
        &mut self,
        package_address: PackageAddress,
        blueprint_name: &str,
    ) -> BlueprintAbi {
        export_abi(&self.substate_store, package_address, blueprint_name)
            .expect("Failed to export ABI")
    }

    pub fn export_abi_by_component(&mut self, component_address: ComponentAddress) -> BlueprintAbi {
        export_abi_by_component(&self.substate_store, component_address)
            .expect("Failed to export ABI")
    }

    pub fn lock_resource_auth(
        &mut self,
        function: &str,
        auth: ResourceAddress,
        token: ResourceAddress,
        account: ComponentAddress,
        signer_public_key: EcdsaSecp256k1PublicKey,
    ) {
        let package = self.compile_and_publish("./tests/blueprints/resource_creator");
        let manifest = ManifestBuilder::new()
            .lock_fee(FAUCET_COMPONENT, 100u32.into())
            .create_proof_from_account(account, auth)
            .call_function(package, "ResourceCreator", function, args!(token))
            .build();
        self.execute_manifest(
            manifest,
            vec![NonFungibleAddress::from_public_key(&signer_public_key)],
        )
        .expect_commit_success();
    }

    pub fn update_resource_auth(
        &mut self,
        function: &str,
        auth: ResourceAddress,
        token: ResourceAddress,
        set_auth: ResourceAddress,
        account: ComponentAddress,
        signer_public_key: EcdsaSecp256k1PublicKey,
    ) {
        let package = self.compile_and_publish("./tests/blueprints/resource_creator");
        let manifest = ManifestBuilder::new()
            .lock_fee(FAUCET_COMPONENT, 100u32.into())
            .create_proof_from_account(account, auth)
            .call_function(package, "ResourceCreator", function, args!(token, set_auth))
            .call_method(
                account,
                "deposit_batch",
                args!(ManifestExpression::EntireWorktop),
            )
            .build();
        self.execute_manifest(
            manifest,
            vec![NonFungibleAddress::from_public_key(&signer_public_key)],
        )
        .expect_commit_success();
    }

    fn create_fungible_resource_and_deposit(
        &mut self,
        access_rules: BTreeMap<ResourceMethodAuthKey, (AccessRule, Mutability)>,
        to: ComponentAddress,
    ) -> ResourceAddress {
        let manifest = ManifestBuilder::new()
            .lock_fee(FAUCET_COMPONENT, 100u32.into())
            .create_fungible_resource(0, BTreeMap::new(), access_rules, Some(5.into()))
            .call_method(
                to,
                "deposit_batch",
                args!(ManifestExpression::EntireWorktop),
            )
            .build();
        let receipt = self.execute_manifest(manifest, vec![]);
        receipt.expect_commit_success();
        receipt
            .expect_commit()
            .entity_changes
            .new_resource_addresses[0]
    }

    pub fn create_restricted_token(
        &mut self,
        account: ComponentAddress,
    ) -> (
        ResourceAddress,
        ResourceAddress,
        ResourceAddress,
        ResourceAddress,
        ResourceAddress,
        ResourceAddress,
        ResourceAddress,
    ) {
        let mint_auth = self.create_non_fungible_resource(account);
        let burn_auth = self.create_non_fungible_resource(account);
        let withdraw_auth = self.create_non_fungible_resource(account);
        let recall_auth = self.create_non_fungible_resource(account);
        let update_metadata_auth = self.create_non_fungible_resource(account);
        let admin_auth = self.create_non_fungible_resource(account);

        let mut access_rules = BTreeMap::new();
        access_rules.insert(
            Mint,
            (
                rule!(require(mint_auth)),
                MUTABLE(rule!(require(admin_auth))),
            ),
        );
        access_rules.insert(
            Burn,
            (
                rule!(require(burn_auth)),
                MUTABLE(rule!(require(admin_auth))),
            ),
        );
        access_rules.insert(
            Withdraw,
            (
                rule!(require(withdraw_auth)),
                MUTABLE(rule!(require(admin_auth))),
            ),
        );
        access_rules.insert(
            Recall,
            (
                rule!(require(recall_auth)),
                MUTABLE(rule!(require(admin_auth))),
            ),
        );
        access_rules.insert(
            UpdateMetadata,
            (
                rule!(require(update_metadata_auth)),
                MUTABLE(rule!(require(admin_auth))),
            ),
        );
        access_rules.insert(
            Deposit,
            (rule!(allow_all), MUTABLE(rule!(require(admin_auth)))),
        );

        let token_address = self.create_fungible_resource_and_deposit(access_rules, account);

        (
            token_address,
            mint_auth,
            burn_auth,
            withdraw_auth,
            recall_auth,
            update_metadata_auth,
            admin_auth,
        )
    }

    pub fn create_recallable_token(&mut self, account: ComponentAddress) -> ResourceAddress {
        let mut access_rules = BTreeMap::new();
        access_rules.insert(ResourceMethodAuthKey::Withdraw, (rule!(allow_all), LOCKED));
        access_rules.insert(ResourceMethodAuthKey::Deposit, (rule!(allow_all), LOCKED));
        access_rules.insert(ResourceMethodAuthKey::Recall, (rule!(allow_all), LOCKED));

        self.create_fungible_resource_and_deposit(access_rules, account)
    }

    pub fn create_restricted_burn_token(
        &mut self,
        account: ComponentAddress,
    ) -> (ResourceAddress, ResourceAddress) {
        let auth_resource_address = self.create_non_fungible_resource(account);

        let mut access_rules = BTreeMap::new();
        access_rules.insert(ResourceMethodAuthKey::Withdraw, (rule!(allow_all), LOCKED));
        access_rules.insert(ResourceMethodAuthKey::Deposit, (rule!(allow_all), LOCKED));
        access_rules.insert(Burn, (rule!(require(auth_resource_address)), LOCKED));
        let resource_address = self.create_fungible_resource_and_deposit(access_rules, account);

        (auth_resource_address, resource_address)
    }

    pub fn create_restricted_transfer_token(
        &mut self,
        account: ComponentAddress,
    ) -> (ResourceAddress, ResourceAddress) {
        let auth_resource_address = self.create_non_fungible_resource(account);

        let mut access_rules = BTreeMap::new();
        access_rules.insert(
            ResourceMethodAuthKey::Withdraw,
            (rule!(require(auth_resource_address)), LOCKED),
        );
        access_rules.insert(ResourceMethodAuthKey::Deposit, (rule!(allow_all), LOCKED));
        let resource_address = self.create_fungible_resource_and_deposit(access_rules, account);

        (auth_resource_address, resource_address)
    }

    pub fn create_non_fungible_resource(&mut self, account: ComponentAddress) -> ResourceAddress {
        let mut access_rules = BTreeMap::new();
        access_rules.insert(ResourceMethodAuthKey::Withdraw, (rule!(allow_all), LOCKED));
        access_rules.insert(ResourceMethodAuthKey::Deposit, (rule!(allow_all), LOCKED));

        let mut entries = BTreeMap::new();
        entries.insert(NonFungibleId::U32(1), SampleNonFungibleData {});
        entries.insert(NonFungibleId::U32(2), SampleNonFungibleData {});
        entries.insert(NonFungibleId::U32(3), SampleNonFungibleData {});

        let manifest = ManifestBuilder::new()
            .lock_fee(FAUCET_COMPONENT, 100u32.into())
            .create_non_fungible_resource(
                NonFungibleIdType::U32,
                BTreeMap::new(),
                access_rules,
                Some(entries),
            )
            .call_method(
                account,
                "deposit_batch",
                args!(ManifestExpression::EntireWorktop),
            )
            .build();
        let receipt = self.execute_manifest(manifest, vec![]);
        receipt.expect_commit_success();
        receipt
            .expect_commit()
            .entity_changes
            .new_resource_addresses[0]
    }

    pub fn create_fungible_resource(
        &mut self,
        amount: Decimal,
        divisibility: u8,
        account: ComponentAddress,
    ) -> ResourceAddress {
        let mut access_rules = BTreeMap::new();
        access_rules.insert(ResourceMethodAuthKey::Withdraw, (rule!(allow_all), LOCKED));
        access_rules.insert(ResourceMethodAuthKey::Deposit, (rule!(allow_all), LOCKED));
        let manifest = ManifestBuilder::new()
            .lock_fee(FAUCET_COMPONENT, 100u32.into())
            .create_fungible_resource(divisibility, BTreeMap::new(), access_rules, Some(amount))
            .call_method(
                account,
                "deposit_batch",
                args!(ManifestExpression::EntireWorktop),
            )
            .build();
        let receipt = self.execute_manifest(manifest, vec![]);
        receipt.expect_commit_success();
        receipt
            .expect_commit()
            .entity_changes
            .new_resource_addresses[0]
    }

    pub fn create_mintable_fungible_resource(
        &mut self,
        amount: Decimal,
        divisibility: u8,
        account: ComponentAddress,
    ) -> ResourceAddress {
        let mut access_rules = BTreeMap::new();
        access_rules.insert(ResourceMethodAuthKey::Withdraw, (rule!(allow_all), LOCKED));
        access_rules.insert(ResourceMethodAuthKey::Deposit, (rule!(allow_all), LOCKED));
        access_rules.insert(ResourceMethodAuthKey::Mint, (rule!(allow_all), LOCKED));
        let manifest = ManifestBuilder::new()
            .lock_fee(FAUCET_COMPONENT, 100u32.into())
            .create_fungible_resource(divisibility, BTreeMap::new(), access_rules, Some(amount))
            .call_method(
                account,
                "deposit_batch",
                args!(ManifestExpression::EntireWorktop),
            )
            .build();
        let receipt = self.execute_manifest(manifest, vec![]);
        receipt.expect_commit_success();
        receipt
            .expect_commit()
            .entity_changes
            .new_resource_addresses[0]
    }

    pub fn instantiate_component<F>(
        &mut self,
        initial_proofs: Vec<NonFungibleAddress>,
        handler: F,
    ) -> ComponentAddress
    where
        F: FnOnce(&mut ManifestBuilder) -> &mut ManifestBuilder,
    {
        let manifest = ManifestBuilder::new()
            .call_method(FAUCET_COMPONENT, "lock_fee", args!(dec!("10")))
            .borrow_mut(|builder| Result::<_, Infallible>::Ok(handler(builder)))
            .unwrap()
<<<<<<< HEAD
            .call_method(
                account,
                "deposit_batch",
                args!(ManifestExpression::EntireWorktop),
            )
=======
>>>>>>> e75e4764
            .build();

        let receipt = self.execute_manifest(manifest, initial_proofs);
        receipt.new_component_addresses()[0]
    }

    pub fn set_current_epoch(&mut self, epoch: u64) {
        let instructions = vec![Instruction::System(NativeInvocation::EpochManager(
            EpochManagerInvocation::SetEpoch(EpochManagerSetEpochInvocation {
                receiver: EPOCH_MANAGER,
                epoch,
            }),
        ))];
        let blobs = vec![];
        let nonce = self.next_transaction_nonce();

        let receipt = self.execute_transaction(
            SystemTransaction {
                instructions,
                blobs,
                nonce,
            }
            .get_executable(vec![AuthAddresses::validator_role()]),
        );
        receipt.expect_commit_success();
    }

    pub fn get_current_epoch(&mut self) -> u64 {
        let instructions = vec![Instruction::System(NativeInvocation::EpochManager(
            EpochManagerInvocation::GetCurrentEpoch(EpochManagerGetCurrentEpochInvocation {
                receiver: EPOCH_MANAGER,
            }),
        ))];
        let blobs = vec![];
        let nonce = self.next_transaction_nonce();

        let receipt = self.execute_transaction(
            SystemTransaction {
                instructions,
                blobs,
                nonce,
            }
            .get_executable(vec![AuthAddresses::validator_role()]),
        );
        receipt.output(0)
    }
}

pub fn is_auth_error(e: &RuntimeError) -> bool {
    matches!(e, RuntimeError::ModuleError(ModuleError::AuthError(_)))
}

pub fn is_costing_error(e: &RuntimeError) -> bool {
    matches!(e, RuntimeError::ModuleError(ModuleError::CostingError(_)))
}

pub fn is_wasm_error(e: &RuntimeError) -> bool {
    matches!(e, RuntimeError::KernelError(KernelError::WasmError(..)))
}

pub fn wat2wasm(wat: &str) -> Vec<u8> {
    wabt::wat2wasm(
        wat.replace("${memcpy}", include_str!("snippets/memcpy.wat"))
            .replace("${memmove}", include_str!("snippets/memmove.wat"))
            .replace("${memset}", include_str!("snippets/memset.wat"))
            .replace("${buffer}", include_str!("snippets/buffer.wat")),
    )
    .expect("Failed to compiled WAT into WASM")
}

/// Gets the default cargo directory for the given crate.
/// This respects whether the crate is in a workspace.
pub fn get_cargo_target_directory(manifest_path: impl AsRef<OsStr>) -> String {
    let output = Command::new("cargo")
        .arg("metadata")
        .arg("--manifest-path")
        .arg(manifest_path.as_ref())
        .arg("--format-version")
        .arg("1")
        .arg("--no-deps")
        .output()
        .expect("Failed to call cargo metadata");
    if output.status.success() {
        let parsed = serde_json::from_slice::<serde_json::Value>(&output.stdout)
            .expect("Failed to parse cargo metadata");
        let target_directory = parsed
            .as_object()
            .and_then(|o| o.get("target_directory"))
            .and_then(|o| o.as_str())
            .expect("Failed to parse target_directory from cargo metadata");
        target_directory.to_owned()
    } else {
        panic!("Cargo metadata call was not successful");
    }
}

pub fn generate_single_function_abi(
    blueprint_name: &str,
    function_name: &str,
    output_type: Type,
) -> BTreeMap<String, BlueprintAbi> {
    let mut blueprint_abis = BTreeMap::new();
    blueprint_abis.insert(
        blueprint_name.to_string(),
        BlueprintAbi {
            structure: Type::Unit,
            fns: vec![Fn {
                ident: function_name.to_string(),
                mutability: Option::None,
                input: Type::Struct {
                    name: "Any".to_string(),
                    fields: Fields::Named { named: vec![] },
                },
                output: output_type,
                export_name: format!("{}_{}", blueprint_name, function_name),
            }],
        },
    );
    blueprint_abis
}

#[derive(NonFungibleData)]
struct SampleNonFungibleData {}<|MERGE_RESOLUTION|>--- conflicted
+++ resolved
@@ -825,14 +825,6 @@
             .call_method(FAUCET_COMPONENT, "lock_fee", args!(dec!("10")))
             .borrow_mut(|builder| Result::<_, Infallible>::Ok(handler(builder)))
             .unwrap()
-<<<<<<< HEAD
-            .call_method(
-                account,
-                "deposit_batch",
-                args!(ManifestExpression::EntireWorktop),
-            )
-=======
->>>>>>> e75e4764
             .build();
 
         let receipt = self.execute_manifest(manifest, initial_proofs);
