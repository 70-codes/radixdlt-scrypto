--- conflicted
+++ resolved
@@ -521,14 +521,8 @@
         node_id: &NodeId,
         partition_num: PartitionNumber,
         substate_key: SubstateKey,
-<<<<<<< HEAD
     ) -> (&mut TrackedKey, bool) {
-        self.get_tracked_substate_virtualize(node_id, module_num, substate_key, || None)
-=======
-    ) -> &mut TrackedKey {
         self.get_tracked_substate_virtualize(node_id, partition_num, substate_key, || None)
-            .0
->>>>>>> 7e08cdd9
     }
 }
 
@@ -616,14 +610,9 @@
         node_id: &NodeId,
         partition_num: PartitionNumber,
         substate_key: &SubstateKey,
-<<<<<<< HEAD
     ) -> Result<(Option<IndexedScryptoValue>, SubstateStoreAccessInfo), TakeSubstateError> {
         let (tracked, first_time_record_access) =
-            self.get_tracked_substate(node_id, module_num, substate_key.clone());
-=======
-    ) -> Result<Option<IndexedScryptoValue>, TakeSubstateError> {
-        let tracked = self.get_tracked_substate(node_id, partition_num, substate_key.clone());
->>>>>>> 7e08cdd9
+            self.get_tracked_substate(node_id, partition_num, substate_key.clone());
         if let Some(runtime) = tracked.get_runtime_substate_mut() {
             if runtime.lock_state.is_locked() {
                 return Err(TakeSubstateError::SubstateLocked(
@@ -675,13 +664,9 @@
             return (items, SubstateStoreAccessInfo::default());
         }
 
-<<<<<<< HEAD
-        let first_time_record_access = tracked_module.is_none();
-
-        let db_partition_key = M::to_db_partition_key(node_id, module_num);
-=======
+        let first_time_record_access = tracked_partition.is_none();
+
         let db_partition_key = M::to_db_partition_key(node_id, partition_num);
->>>>>>> 7e08cdd9
         let mut tracked_iter = TrackedIter::new(self.substate_db.list_entries(&db_partition_key));
         for (db_sort_key, substate) in &mut tracked_iter {
             if items.len() == count {
@@ -751,7 +736,7 @@
             return (items, SubstateStoreAccessInfo::default());
         }
 
-        let first_time_record_access = tracked_module.is_none();
+        let first_time_record_access = tracked_partition.is_none();
 
         // Read from database
         let db_partition_key = M::to_db_partition_key(node_id, partition_num);
@@ -816,13 +801,8 @@
         node_id: &NodeId,
         partition_num: PartitionNumber,
         count: u32,
-<<<<<<< HEAD
     ) -> (Vec<IndexedScryptoValue>, SubstateStoreAccessInfo) {
-        // TODO: Add module dependencies/lock
-=======
-    ) -> Vec<IndexedScryptoValue> {
         // TODO: Add partition dependencies/lock
->>>>>>> 7e08cdd9
         let count: usize = count.try_into().unwrap();
         let node_updates = self.tracked_nodes.get_mut(node_id);
         let is_new = node_updates
@@ -849,7 +829,7 @@
             return (items, SubstateStoreAccessInfo::default());
         }
 
-        let first_time_record_access = tracked_module.is_none();
+        let first_time_record_access = tracked_partition.is_none();
 
         // TODO: Add interleaving updates
         let db_partition_key = M::to_db_partition_key(node_id, partition_num);
@@ -933,15 +913,10 @@
         })?;
 
         Ok((
-<<<<<<< HEAD
-            self.new_lock_handle(node_id, module_num, substate_key, flags),
+            self.new_lock_handle(node_id, partition_num, substate_key, flags),
             SubstateStoreAccessInfo {
                 first_time_record_access: !found,
             },
-=======
-            self.new_lock_handle(node_id, partition_num, substate_key, flags),
-            !found,
->>>>>>> 7e08cdd9
         ))
     }
 
@@ -949,11 +924,7 @@
         let (node_id, partition_num, substate_key, flags) =
             self.locks.remove(&handle).expect("Invalid lock handle");
 
-<<<<<<< HEAD
-        let (tracked, _) = self.get_tracked_substate(&node_id, module_num, substate_key.clone());
-=======
-        let tracked = self.get_tracked_substate(&node_id, partition_num, substate_key.clone());
->>>>>>> 7e08cdd9
+        let (tracked, _) = self.get_tracked_substate(&node_id, partition_num, substate_key.clone());
 
         let substate = tracked
             .get_runtime_substate_mut()
@@ -992,11 +963,7 @@
         let node_id = *node_id;
         let partition_num = *partition_num;
 
-<<<<<<< HEAD
-        let (tracked, _) = self.get_tracked_substate(&node_id, module_num, substate_key.clone());
-=======
-        let tracked = self.get_tracked_substate(&node_id, partition_num, substate_key.clone());
->>>>>>> 7e08cdd9
+        let (tracked, _) = self.get_tracked_substate(&node_id, partition_num, substate_key.clone());
         tracked
             .get()
             .expect("Could not have created lock on non existent substate")
@@ -1013,11 +980,7 @@
         let node_id = *node_id;
         let partition_num = *partition_num;
 
-<<<<<<< HEAD
-        let (tracked, _) = self.get_tracked_substate(&node_id, module_num, substate_key.clone());
-=======
-        let tracked = self.get_tracked_substate(&node_id, partition_num, substate_key.clone());
->>>>>>> 7e08cdd9
+        let (tracked, _) = self.get_tracked_substate(&node_id, partition_num, substate_key.clone());
 
         match tracked {
             TrackedKey::New(substate)
