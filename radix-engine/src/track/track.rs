use crate::kernel::call_frame::TransientSubstates;
use crate::track::interface::{
    CommitableSubstateStore, IOAccess, NodeSubstates, TrackedSubstateInfo,
};
use crate::track::state_updates::*;
use crate::track::utils::OverlayingResultIterator;
use crate::types::*;
use radix_engine_interface::types::*;
use radix_engine_store_interface::db_key_mapper::SubstateKeyContent;
use radix_engine_store_interface::interface::DbPartitionKey;
use radix_engine_store_interface::{
    db_key_mapper::DatabaseKeyMapper,
    interface::{DbSortKey, PartitionEntry, SubstateDatabase},
};
use sbor::rust::collections::btree_map::Entry;
use sbor::rust::iter::empty;
use sbor::rust::mem;

use super::interface::{CanonicalPartition, CanonicalSubstateKey, StoreCommit, StoreCommitInfo};

<<<<<<< HEAD
/// A tree-like description of all updates that happened to a stored state, to be included as a part
/// of a transaction receipt.
/// This structure is indexed (i.e. uses [`IndexMap`]s where [`Vec`]s could be used) for convenience
/// and performance, since both the source (i.e. Track) and the sink (i.e. Database and API) operate
/// on indexed structures too.
/// This structure maintains partial information on the order of operations (please see individual
/// fields for details), since the end users care about it. Please note that this means multiple
/// instances of [`StateUpdates`] can represent the same transform of state store (i.e. differing
/// only by order of some operations), and hence it is not 100% "canonical form".
#[derive(Debug, Clone, PartialEq, Eq, ScryptoSbor, Default)]
pub struct StateUpdates {
    /// Indexed Node-level updates, captured in the order of first update operation to a Node.
    pub by_node: IndexMap<NodeId, NodeStateUpdates>,
}

impl StateUpdates {
    /// Starts a Node-level update.
    pub fn of_node(&mut self, node_id: NodeId) -> &mut NodeStateUpdates {
        self.by_node
            .entry(node_id)
            .or_insert_with(|| NodeStateUpdates::Delta {
                by_partition: index_map_new(),
            })
    }

    pub fn into_legacy(self) -> LegacyStateUpdates {
        self.into()
    }
}

/// A description of all updates that happened to a state of a single Node.
/// Note: currently, we do not support any Node-wide changes (e.g. deleting entire Node); however,
/// we use an enum for potential future development.
#[derive(Debug, Clone, PartialEq, Eq, ScryptoSbor)]
pub enum NodeStateUpdates {
    /// A "delta" update to a Node, touching only selected Partitions.
    /// Contains indexed Partition-level updates, captured in the order of first update operation to
    /// a Partition.
    Delta {
        by_partition: IndexMap<PartitionNumber, PartitionStateUpdates>,
    },
}

impl Default for NodeStateUpdates {
    fn default() -> Self {
        NodeStateUpdates::Delta {
            by_partition: index_map_new(),
        }
    }
}

impl NodeStateUpdates {
    /// Starts a Partition-level update.
    pub fn of_partition(&mut self, partition_num: PartitionNumber) -> &mut PartitionStateUpdates {
        match self {
            NodeStateUpdates::Delta { by_partition } => {
                by_partition.entry(partition_num).or_default()
            }
        }
    }

    pub fn partition_updates(&self) -> &IndexMap<PartitionNumber, PartitionStateUpdates> {
        match self {
            NodeStateUpdates::Delta { by_partition } => by_partition,
        }
    }
}

/// A description of all updates that happened to a state of a single Partition.
#[derive(Debug, Clone, PartialEq, Eq, ScryptoSbor)]
pub enum PartitionStateUpdates {
    /// A "delta" update to a Partition, touching only selected Substates.
    /// Contains indexed Substate-level updates, captured in the order of first update operation to
    /// a Substate.
    Delta {
        by_substate: IndexMap<SubstateKey, DatabaseUpdate>,
    },
    /// A batch update.
    Batch(BatchPartitionStateUpdate),
}

impl Default for PartitionStateUpdates {
    fn default() -> Self {
        PartitionStateUpdates::Delta {
            by_substate: index_map_new(),
        }
    }
}

impl PartitionStateUpdates {
    /// Resets the partition to an empty state.
    pub fn delete(&mut self) {
        *self = PartitionStateUpdates::Batch(BatchPartitionStateUpdate::Reset {
            new_substate_values: index_map_new(),
        });
    }

    /// Applies the given updates on top of the current updates to the partition.
    pub fn update_substates(
        &mut self,
        updates: impl IntoIterator<Item = (SubstateKey, DatabaseUpdate)>,
    ) {
        match self {
            PartitionStateUpdates::Delta { by_substate } => by_substate.extend(updates),
            PartitionStateUpdates::Batch(BatchPartitionStateUpdate::Reset {
                new_substate_values,
            }) => {
                for (substate_key, database_update) in updates {
                    match database_update {
                        DatabaseUpdate::Set(new_value) => {
                            new_substate_values.insert(substate_key, new_value);
                        }
                        DatabaseUpdate::Delete => {
                            let existed = new_substate_values.remove(&substate_key).is_some();
                            if !existed {
                                panic!("inconsistent update: delete of substate {:?} not existing in reset partition", substate_key);
                            }
                        }
                    }
                }
            }
        }
    }
}

/// A description of a batch update affecting an entire Partition.
#[derive(Debug, Clone, PartialEq, Eq, ScryptoSbor)]
pub enum BatchPartitionStateUpdate {
    /// A reset, dropping all Substates of a partition and replacing them with a new set.
    /// Contains indexed new Substate values, captured in the order of creation of a Substate.
    Reset {
        new_substate_values: IndexMap<SubstateKey, DbSubstateValue>,
    },
}

impl StateUpdates {
    /// Uses the given [`DatabaseKeyMapper`] to express self using database-level key encoding.
    pub fn create_database_updates<M: DatabaseKeyMapper>(&self) -> DatabaseUpdates {
        DatabaseUpdates {
            node_updates: self
                .by_node
                .iter()
                .map(|(node_id, node_state_updates)| {
                    (
                        M::to_db_node_key(node_id),
                        node_state_updates.create_database_updates::<M>(),
                    )
                })
                .collect(),
        }
    }
}

impl NodeStateUpdates {
    /// Uses the given [`DatabaseKeyMapper`] to express self using database-level key encoding.
    pub fn create_database_updates<M: DatabaseKeyMapper>(&self) -> NodeDatabaseUpdates {
        match self {
            NodeStateUpdates::Delta { by_partition } => NodeDatabaseUpdates {
                partition_updates: by_partition
                    .iter()
                    .map(|(partition_num, partition_state_updates)| {
                        (
                            M::to_db_partition_num(*partition_num),
                            partition_state_updates.create_database_updates::<M>(),
                        )
                    })
                    .collect(),
            },
        }
    }
}

impl PartitionStateUpdates {
    /// Uses the given [`DatabaseKeyMapper`] to express self using database-level key encoding.
    pub fn create_database_updates<M: DatabaseKeyMapper>(&self) -> PartitionDatabaseUpdates {
        match self {
            PartitionStateUpdates::Delta { by_substate } => PartitionDatabaseUpdates::Delta {
                substate_updates: by_substate
                    .iter()
                    .map(|(key, update)| (M::to_db_sort_key(key), update.clone()))
                    .collect(),
            },
            PartitionStateUpdates::Batch(batch) => batch.create_database_updates::<M>(),
        }
    }
}

impl BatchPartitionStateUpdate {
    /// Uses the given [`DatabaseKeyMapper`] to express self using database-level key encoding.
    pub fn create_database_updates<M: DatabaseKeyMapper>(&self) -> PartitionDatabaseUpdates {
        match self {
            BatchPartitionStateUpdate::Reset {
                new_substate_values,
            } => PartitionDatabaseUpdates::Reset {
                new_substate_values: new_substate_values
                    .iter()
                    .map(|(key, value)| (M::to_db_sort_key(key), value.clone()))
                    .collect(),
            },
        }
    }
}

#[derive(Clone, Debug)]
pub struct RuntimeSubstate {
    pub value: IndexedScryptoValue,
}

impl RuntimeSubstate {
    fn new(value: IndexedScryptoValue) -> Self {
        Self { value }
    }
}

#[derive(Clone, Debug)]
pub enum ReadOnly {
    NonExistent,
    Existent(RuntimeSubstate),
}

#[derive(Clone, Debug)]
pub enum Write {
    Update(RuntimeSubstate),
    Delete,
}

impl Write {
    fn into_value(self) -> Option<IndexedScryptoValue> {
        match self {
            Write::Update(substate) => Some(substate.value),
            Write::Delete => None,
        }
    }
}

#[derive(Clone, Debug)]
pub struct TrackedSubstate {
    pub substate_key: SubstateKey,
    pub substate_value: TrackedSubstateValue,
}

// TODO: Add new virtualized
#[derive(Clone, Debug)]
pub enum TrackedSubstateValue {
    New(RuntimeSubstate),
    ReadOnly(ReadOnly),
    ReadExistAndWrite(IndexedScryptoValue, Write),
    ReadNonExistAndWrite(RuntimeSubstate),
    WriteOnly(Write),
    Garbage,
}

impl TrackedSubstate {
    fn size(&self) -> usize {
        // `substate_key` is accounted as part of the CanonicalSubstateKey
        self.substate_value.size()
    }
}

impl TrackedSubstateValue {
    fn size(&self) -> usize {
        match self {
            TrackedSubstateValue::New(x) => x.value.len(),
            TrackedSubstateValue::ReadOnly(r) => match r {
                ReadOnly::NonExistent => 0,
                ReadOnly::Existent(x) => x.value.len(),
            },
            TrackedSubstateValue::ReadExistAndWrite(e, w) => {
                e.len()
                    + match w {
                        Write::Update(x) => x.value.len(),
                        Write::Delete => 0,
                    }
            }
            TrackedSubstateValue::ReadNonExistAndWrite(x) => x.value.len(),
            TrackedSubstateValue::WriteOnly(w) => match w {
                Write::Update(x) => x.value.len(),
                Write::Delete => 0,
            },
            TrackedSubstateValue::Garbage => 0,
        }
    }

    fn get_runtime_substate_mut(&mut self) -> Option<&mut RuntimeSubstate> {
        match self {
            TrackedSubstateValue::New(substate)
            | TrackedSubstateValue::WriteOnly(Write::Update(substate))
            | TrackedSubstateValue::ReadOnly(ReadOnly::Existent(substate))
            | TrackedSubstateValue::ReadExistAndWrite(_, Write::Update(substate))
            | TrackedSubstateValue::ReadNonExistAndWrite(substate) => Some(substate),

            TrackedSubstateValue::WriteOnly(Write::Delete)
            | TrackedSubstateValue::ReadExistAndWrite(_, Write::Delete)
            | TrackedSubstateValue::ReadOnly(ReadOnly::NonExistent)
            | TrackedSubstateValue::Garbage => None,
        }
    }

    pub fn get(&self) -> Option<&IndexedScryptoValue> {
        match self {
            TrackedSubstateValue::New(substate)
            | TrackedSubstateValue::WriteOnly(Write::Update(substate))
            | TrackedSubstateValue::ReadOnly(ReadOnly::Existent(substate))
            | TrackedSubstateValue::ReadExistAndWrite(_, Write::Update(substate))
            | TrackedSubstateValue::ReadNonExistAndWrite(substate) => Some(&substate.value),
            TrackedSubstateValue::WriteOnly(Write::Delete)
            | TrackedSubstateValue::ReadExistAndWrite(_, Write::Delete)
            | TrackedSubstateValue::ReadOnly(ReadOnly::NonExistent)
            | TrackedSubstateValue::Garbage => None,
        }
    }

    pub fn set(&mut self, value: IndexedScryptoValue) {
        match self {
            TrackedSubstateValue::Garbage => {
                *self = TrackedSubstateValue::WriteOnly(Write::Update(RuntimeSubstate::new(value)));
            }
            TrackedSubstateValue::New(substate)
            | TrackedSubstateValue::WriteOnly(Write::Update(substate))
            | TrackedSubstateValue::ReadExistAndWrite(_, Write::Update(substate))
            | TrackedSubstateValue::ReadNonExistAndWrite(substate) => {
                substate.value = value;
            }
            TrackedSubstateValue::ReadOnly(ReadOnly::NonExistent) => {
                let new_tracked =
                    TrackedSubstateValue::ReadNonExistAndWrite(RuntimeSubstate::new(value));
                *self = new_tracked;
            }
            TrackedSubstateValue::ReadOnly(ReadOnly::Existent(old)) => {
                let new_tracked = TrackedSubstateValue::ReadExistAndWrite(
                    old.value.clone(),
                    Write::Update(RuntimeSubstate::new(value)),
                );
                *self = new_tracked;
            }
            TrackedSubstateValue::ReadExistAndWrite(_, write @ Write::Delete)
            | TrackedSubstateValue::WriteOnly(write @ Write::Delete) => {
                *write = Write::Update(RuntimeSubstate::new(value));
            }
        };
    }

    pub fn take(&mut self) -> Option<IndexedScryptoValue> {
        match self {
            TrackedSubstateValue::Garbage => None,
            TrackedSubstateValue::New(..) => {
                let old = mem::replace(self, TrackedSubstateValue::Garbage);
                old.into_value()
            }
            TrackedSubstateValue::WriteOnly(_) => {
                let old = mem::replace(self, TrackedSubstateValue::WriteOnly(Write::Delete));
                old.into_value()
            }
            TrackedSubstateValue::ReadExistAndWrite(_, write) => {
                let write = mem::replace(write, Write::Delete);
                write.into_value()
            }
            TrackedSubstateValue::ReadNonExistAndWrite(..) => {
                let old = mem::replace(self, TrackedSubstateValue::ReadOnly(ReadOnly::NonExistent));
                old.into_value()
            }
            TrackedSubstateValue::ReadOnly(ReadOnly::Existent(v)) => {
                let new_tracked =
                    TrackedSubstateValue::ReadExistAndWrite(v.value.clone(), Write::Delete);
                let old = mem::replace(self, new_tracked);
                old.into_value()
            }
            TrackedSubstateValue::ReadOnly(ReadOnly::NonExistent) => None,
        }
    }

    fn revert_writes(&mut self) {
        match self {
            TrackedSubstateValue::ReadOnly(..) | TrackedSubstateValue::Garbage => {}
            TrackedSubstateValue::New(..) | TrackedSubstateValue::WriteOnly(_) => {
                *self = TrackedSubstateValue::Garbage;
            }
            TrackedSubstateValue::ReadExistAndWrite(read, _) => {
                *self = TrackedSubstateValue::ReadOnly(ReadOnly::Existent(RuntimeSubstate::new(
                    read.clone(),
                )));
            }
            TrackedSubstateValue::ReadNonExistAndWrite(..) => {
                *self = TrackedSubstateValue::ReadOnly(ReadOnly::NonExistent);
            }
        }
    }

    pub fn into_value(self) -> Option<IndexedScryptoValue> {
        match self {
            TrackedSubstateValue::New(substate)
            | TrackedSubstateValue::WriteOnly(Write::Update(substate))
            | TrackedSubstateValue::ReadOnly(ReadOnly::Existent(substate))
            | TrackedSubstateValue::ReadNonExistAndWrite(substate)
            | TrackedSubstateValue::ReadExistAndWrite(_, Write::Update(substate)) => {
                Some(substate.value)
            }
            TrackedSubstateValue::WriteOnly(Write::Delete)
            | TrackedSubstateValue::ReadExistAndWrite(_, Write::Delete)
            | TrackedSubstateValue::ReadOnly(ReadOnly::NonExistent)
            | TrackedSubstateValue::Garbage => None,
        }
    }
}

#[derive(Debug)]
pub struct TrackedPartition {
    pub substates: BTreeMap<DbSortKey, TrackedSubstate>,
    pub range_read: u32,
}

impl TrackedPartition {
    pub fn new() -> Self {
        Self {
            substates: BTreeMap::new(),
            range_read: 0,
        }
    }

    pub fn new_with_substates(substates: BTreeMap<DbSortKey, TrackedSubstate>) -> Self {
        Self {
            substates,
            range_read: 0,
        }
    }

    pub fn revert_writes(&mut self) {
        for substate in &mut self.substates.values_mut() {
            substate.substate_value.revert_writes();
        }
    }
}

#[derive(Debug)]
pub struct TrackedNode {
    pub tracked_partitions: IndexMap<PartitionNumber, TrackedPartition>,
    // If true, then all SubstateUpdates under this NodeUpdate must be inserts
    // The extra information, though awkward structurally, makes for a much
    // simpler iteration implementation as long as the invariant is maintained
    pub is_new: bool,
}

impl TrackedNode {
    pub fn new(is_new: bool) -> Self {
        Self {
            tracked_partitions: index_map_new(),
            is_new,
        }
    }

    pub fn revert_writes(&mut self) {
        for (_, tracked_partition) in &mut self.tracked_partitions {
            tracked_partition.revert_writes();
        }
    }
}

pub fn to_state_updates<M: DatabaseKeyMapper + 'static>(
    index: IndexMap<NodeId, TrackedNode>,
    partition_deletions: IndexSet<(NodeId, PartitionNumber)>,
) -> StateUpdates {
    let mut system_updates = index_map_new();
    for (node_id, tracked_node) in index {
        for (partition_num, tracked_partition) in tracked_node.tracked_partitions {
            let mut partition_updates = index_map_new();
            for tracked in tracked_partition.substates.into_values() {
                let update = match tracked.substate_value {
                    TrackedSubstateValue::ReadOnly(..) | TrackedSubstateValue::Garbage => None,
                    TrackedSubstateValue::ReadNonExistAndWrite(substate)
                    | TrackedSubstateValue::New(substate) => {
                        Some(DatabaseUpdate::Set(substate.value.into()))
                    }
                    TrackedSubstateValue::ReadExistAndWrite(_, write)
                    | TrackedSubstateValue::WriteOnly(write) => match write {
                        Write::Delete => Some(DatabaseUpdate::Delete),
                        Write::Update(substate) => Some(DatabaseUpdate::Set(substate.value.into())),
                    },
                };
                if let Some(update) = update {
                    partition_updates.insert(tracked.substate_key, update);
                }
            }
            system_updates.insert((node_id.clone(), partition_num), partition_updates);
        }
    }

    StateUpdates::from(LegacyStateUpdates {
        partition_deletions,
        system_updates,
    })
}

struct IterationCountedIter<'a, E> {
    iter: Box<dyn Iterator<Item = Result<(DbSortKey, (SubstateKey, IndexedScryptoValue)), E>> + 'a>,
    num_iterations: u32,
}

impl<'a, E> IterationCountedIter<'a, E> {
    fn new(
        iter: Box<
            dyn Iterator<Item = Result<(DbSortKey, (SubstateKey, IndexedScryptoValue)), E>> + 'a,
        >,
    ) -> Self {
        Self {
            iter,
            num_iterations: 0u32,
        }
    }
}

impl<'a, E> Iterator for IterationCountedIter<'a, E> {
    type Item = Result<(DbSortKey, (SubstateKey, IndexedScryptoValue)), E>;

    fn next(&mut self) -> Option<Self::Item> {
        self.num_iterations = self.num_iterations + 1;
        self.iter.next()
    }
}

=======
>>>>>>> f06434e6
/// Transaction-wide states and side effects
pub struct Track<'s, S: SubstateDatabase, M: DatabaseKeyMapper + 'static> {
    /// Substate database, use `get_substate_from_db` and `list_entries_from_db` for access
    substate_db: &'s S,

    tracked_nodes: IndexMap<NodeId, TrackedNode>,
    force_write_tracked_nodes: IndexMap<NodeId, TrackedNode>,
    /// TODO: if time allows, consider merging into tracked nodes.
    deleted_partitions: IndexSet<(NodeId, PartitionNumber)>,

    transient_substates: TransientSubstates,

    phantom_data: PhantomData<M>,
}

impl<'s, S: SubstateDatabase, M: DatabaseKeyMapper + 'static> Track<'s, S, M> {
    pub fn new(substate_db: &'s S) -> Self {
        Self {
            substate_db,
            force_write_tracked_nodes: index_map_new(),
            tracked_nodes: index_map_new(),
            deleted_partitions: index_set_new(),
            transient_substates: TransientSubstates::new(),
            phantom_data: PhantomData::default(),
        }
    }

    // TODO cleanup interface to avoid redundant information
    fn get_substate_from_db<E, F: FnMut(IOAccess) -> Result<(), E>>(
        substate_db: &'s S,
        partition_key: &DbPartitionKey,
        sort_key: &DbSortKey,
        on_io_access: &mut F,
        canonical_substate_key: CanonicalSubstateKey,
    ) -> Result<Option<IndexedScryptoValue>, E> {
        let result = substate_db
            .get_substate(partition_key, sort_key)
            .map(|e| IndexedScryptoValue::from_vec(e).expect("Failed to decode substate"));
        if let Some(x) = &result {
            on_io_access(IOAccess::ReadFromDb(canonical_substate_key, x.len()))?;
        } else {
            on_io_access(IOAccess::ReadFromDbNotFound(canonical_substate_key))?;
        }
        Ok(result)
    }

    // TODO cleanup interface to avoid redundant information
    fn list_entries_from_db<
        'x,
        E: 'x,
        F: FnMut(IOAccess) -> Result<(), E> + 'x,
        K: SubstateKeyContent + 'static,
    >(
        substate_db: &'x S,
        partition_key: &DbPartitionKey,
        on_io_access: &'x mut F,
        canonical_partition: CanonicalPartition,
    ) -> Box<dyn Iterator<Item = Result<(DbSortKey, (SubstateKey, IndexedScryptoValue)), E>> + 'x>
    {
        struct TracedIterator<
            'a,
            E,
            F: FnMut(IOAccess) -> Result<(), E>,
            M: DatabaseKeyMapper + 'static,
            K: SubstateKeyContent + 'static,
        > {
            iterator: Box<dyn Iterator<Item = PartitionEntry> + 'a>,
            on_io_access: &'a mut F,
            canonical_partition: CanonicalPartition,
            errored_out: bool,
            phantom1: PhantomData<M>,
            phantom2: PhantomData<K>,
        }

        impl<
                'a,
                E,
                F: FnMut(IOAccess) -> Result<(), E>,
                M: DatabaseKeyMapper + 'static,
                K: SubstateKeyContent + 'static,
            > Iterator for TracedIterator<'a, E, F, M, K>
        {
            type Item = Result<(DbSortKey, (SubstateKey, IndexedScryptoValue)), E>;

            fn next(&mut self) -> Option<Self::Item> {
                if self.errored_out {
                    return None;
                }

                let result = self.iterator.next();
                if let Some(x) = result {
                    let substate_key = M::from_db_sort_key::<K>(&x.0);
                    let substate_value =
                        IndexedScryptoValue::from_vec(x.1).expect("Failed to decode substate");
                    let io_access = IOAccess::ReadFromDb(
                        CanonicalSubstateKey::of(self.canonical_partition, substate_key.clone()),
                        substate_value.len(),
                    );
                    let result = (self.on_io_access)(io_access);
                    match result {
                        Ok(()) => Some(Ok((x.0, (substate_key, substate_value)))),
                        Err(e) => {
                            self.errored_out = true;
                            Some(Err(e))
                        }
                    }
                } else {
                    None
                }
            }
        }

        Box::new(TracedIterator {
            iterator: substate_db.list_entries(partition_key),
            on_io_access,
            canonical_partition,
            errored_out: false,
            phantom1: PhantomData::<M>,
            phantom2: PhantomData::<K>,
        })
    }

    /// Reverts all non force write changes.
    ///
    /// Note that dependencies will never be reverted.
    pub fn revert_non_force_write_changes(&mut self) {
        self.tracked_nodes
            .retain(|_, tracked_node| !tracked_node.is_new);
        for (_, tracked_node) in &mut self.tracked_nodes {
            tracked_node.revert_writes();
        }

        let force_writes = mem::take(&mut self.force_write_tracked_nodes);

        for (node_id, force_track_node) in force_writes {
            for (partition_num, force_track_partition) in force_track_node.tracked_partitions {
                for (db_sort_key, force_track_key) in force_track_partition.substates {
                    let tracked_node = self.tracked_nodes.get_mut(&node_id).unwrap();
                    let tracked_partition = tracked_node
                        .tracked_partitions
                        .get_mut(&partition_num)
                        .unwrap();
                    let tracked = &mut tracked_partition
                        .substates
                        .get_mut(&db_sort_key)
                        .unwrap()
                        .substate_value;
                    *tracked = force_track_key.substate_value;
                }
            }
        }
    }

    /// Finalizes changes captured by this substate store.
    ///
    ///  Returns the state changes and dependencies.
    pub fn finalize(
        self,
    ) -> (
        IndexMap<NodeId, TrackedNode>,
        IndexSet<(NodeId, PartitionNumber)>,
    ) {
        (self.tracked_nodes, self.deleted_partitions)
    }

    fn get_tracked_partition(
        &mut self,
        node_id: &NodeId,
        partition_num: PartitionNumber,
    ) -> &mut TrackedPartition {
        self.tracked_nodes
            .entry(*node_id)
            .or_insert(TrackedNode::new(false))
            .tracked_partitions
            .entry(partition_num)
            .or_insert(TrackedPartition::new())
    }

    fn get_tracked_substate<E, F: FnMut(IOAccess) -> Result<(), E>>(
        &mut self,
        node_id: &NodeId,
        partition_number: PartitionNumber,
        substate_key: SubstateKey,
        on_io_access: &mut F,
    ) -> Result<&mut TrackedSubstateValue, E> {
        let db_sort_key = M::to_db_sort_key(&substate_key);
        let partition = &mut self
            .tracked_nodes
            .entry(*node_id)
            .or_insert(TrackedNode::new(false))
            .tracked_partitions
            .entry(partition_number)
            .or_insert(TrackedPartition::new())
            .substates;
        let entry = partition.entry(db_sort_key.clone());

        match entry {
            Entry::Vacant(e) => {
                if self
                    .transient_substates
                    .is_transient(node_id, partition_number, &substate_key)
                {
                    let tracked = TrackedSubstate {
                        substate_key: substate_key.clone(),
                        substate_value: TrackedSubstateValue::ReadOnly(ReadOnly::NonExistent),
                    };
                    let new_size = Some(tracked.size());
                    e.insert(tracked);

                    on_io_access(IOAccess::TrackSubstateUpdated {
                        canonical_substate_key: CanonicalSubstateKey {
                            node_id: *node_id,
                            partition_number,
                            substate_key,
                        },
                        old_size: None,
                        new_size,
                    })?;
                } else {
                    let db_partition_key = M::to_db_partition_key(node_id, partition_number);
                    let substate_value = Self::get_substate_from_db(
                        self.substate_db,
                        &db_partition_key,
                        &M::to_db_sort_key(&substate_key),
                        on_io_access,
                        CanonicalSubstateKey {
                            node_id: *node_id,
                            partition_number,
                            substate_key: substate_key.clone(),
                        },
                    )?;

                    let new_size;
                    if let Some(value) = substate_value {
                        let tracked = TrackedSubstate {
                            substate_key: substate_key.clone(),
                            substate_value: TrackedSubstateValue::ReadOnly(ReadOnly::Existent(
                                RuntimeSubstate::new(value),
                            )),
                        };
                        new_size = Some(tracked.size());
                        e.insert(tracked);
                    } else {
                        let tracked = TrackedSubstate {
                            substate_key: substate_key.clone(),
                            substate_value: TrackedSubstateValue::ReadOnly(ReadOnly::NonExistent),
                        };
                        new_size = Some(tracked.size());
                        e.insert(tracked);
                    };

                    // Notify upper layer
                    on_io_access(IOAccess::TrackSubstateUpdated {
                        canonical_substate_key: CanonicalSubstateKey {
                            node_id: *node_id,
                            partition_number,
                            substate_key,
                        },
                        old_size: None,
                        new_size,
                    })?;
                }
            }
            Entry::Occupied(..) => {}
        }

        Ok(&mut partition.get_mut(&db_sort_key).unwrap().substate_value)
    }
}

impl<'s, S: SubstateDatabase, M: DatabaseKeyMapper + 'static> CommitableSubstateStore
    for Track<'s, S, M>
{
    fn mark_as_transient(
        &mut self,
        node_id: NodeId,
        partition_num: PartitionNumber,
        substate_key: SubstateKey,
    ) {
        self.transient_substates
            .mark_as_transient(node_id, partition_num, substate_key);
    }

    fn create_node<E, F: FnMut(IOAccess) -> Result<(), E>>(
        &mut self,
        node_id: NodeId,
        node_substates: NodeSubstates,
        on_io_access: &mut F,
    ) -> Result<(), E> {
        let mut tracked_partitions = index_map_new();

        for (partition_number, partition) in node_substates {
            let mut partition_substates = BTreeMap::new();
            for (substate_key, substate_value) in partition {
                let db_sort_key = M::to_db_sort_key(&substate_key);

                let tracked = TrackedSubstate {
                    substate_key: substate_key.clone(),
                    substate_value: TrackedSubstateValue::New(RuntimeSubstate::new(substate_value)),
                };
                let new_size = Some(tracked.size());
                let old_tracked = partition_substates.insert(db_sort_key, tracked);
                assert!(old_tracked.is_none());

                // Notify upper layer
                on_io_access(IOAccess::TrackSubstateUpdated {
                    canonical_substate_key: CanonicalSubstateKey {
                        node_id,
                        partition_number,
                        substate_key,
                    },
                    old_size: None,
                    new_size,
                })?;
            }
            let tracked_partition = TrackedPartition::new_with_substates(partition_substates);
            tracked_partitions.insert(partition_number, tracked_partition);
        }

        self.tracked_nodes.insert(
            node_id,
            TrackedNode {
                tracked_partitions,
                is_new: true,
            },
        );

        Ok(())
    }

    fn get_tracked_substate_info(
        &mut self,
        node_id: &NodeId,
        partition_num: PartitionNumber,
        substate_key: &SubstateKey,
    ) -> TrackedSubstateInfo {
        let db_sort_key = M::to_db_sort_key(substate_key);
        let info = self
            .tracked_nodes
            .get(node_id)
            .and_then(|n| n.tracked_partitions.get(&partition_num))
            .and_then(|p| p.substates.get(&db_sort_key))
            .map(|s| match s.substate_value {
                TrackedSubstateValue::New(..) | TrackedSubstateValue::Garbage => {
                    TrackedSubstateInfo::New
                }
                TrackedSubstateValue::WriteOnly(..)
                | TrackedSubstateValue::ReadExistAndWrite(..)
                | TrackedSubstateValue::ReadNonExistAndWrite(..) => TrackedSubstateInfo::Updated,
                TrackedSubstateValue::ReadOnly(..) => TrackedSubstateInfo::Unmodified,
            })
            .unwrap_or(TrackedSubstateInfo::Unmodified);

        info
    }

    fn get_substate<E, F: FnMut(IOAccess) -> Result<(), E>>(
        &mut self,
        node_id: &NodeId,
        partition_num: PartitionNumber,
        substate_key: &SubstateKey,
        on_io_access: &mut F,
    ) -> Result<Option<&IndexedScryptoValue>, E> {
        // Load the substate from state track
        let tracked =
            self.get_tracked_substate(node_id, partition_num, substate_key.clone(), on_io_access)?;

        let value = tracked.get_runtime_substate_mut().map(|v| &v.value);

        Ok(value)
    }

    fn set_substate<E, F: FnMut(IOAccess) -> Result<(), E>>(
        &mut self,
        node_id: NodeId,
        partition_number: PartitionNumber,
        substate_key: SubstateKey,
        substate_value: IndexedScryptoValue,
        on_io_access: &mut F,
    ) -> Result<(), E> {
        let tracked_partition = self
            .tracked_nodes
            .entry(node_id)
            .or_insert(TrackedNode::new(false))
            .tracked_partitions
            .entry(partition_number)
            .or_insert(TrackedPartition::new());
        let db_sort_key = M::to_db_sort_key(&substate_key);
        let entry = tracked_partition.substates.entry(db_sort_key);

        match entry {
            Entry::Vacant(e) => {
                let tracked = TrackedSubstate {
                    substate_key: substate_key.clone(),
                    substate_value: TrackedSubstateValue::WriteOnly(Write::Update(
                        RuntimeSubstate::new(substate_value),
                    )),
                };
                let new_size = Some(tracked.size());
                e.insert(tracked);

                // Notify upper layer
                on_io_access(IOAccess::TrackSubstateUpdated {
                    canonical_substate_key: CanonicalSubstateKey {
                        node_id,
                        partition_number,
                        substate_key,
                    },
                    old_size: None,
                    new_size,
                })?;
            }
            Entry::Occupied(mut e) => {
                let tracked = e.get_mut();

                let old_size = Some(tracked.size());
                tracked.substate_value.set(substate_value);
                let new_size = Some(tracked.size());

                // Notify upper layer
                on_io_access(IOAccess::TrackSubstateUpdated {
                    canonical_substate_key: CanonicalSubstateKey {
                        node_id,
                        partition_number,
                        substate_key,
                    },
                    old_size,
                    new_size,
                })?;
            }
        }

        Ok(())
    }

    fn force_write(
        &mut self,
        node_id: &NodeId,
        partition_num: &PartitionNumber,
        substate_key: &SubstateKey,
    ) {
        let tracked = self
            .get_tracked_substate(
                node_id,
                *partition_num,
                substate_key.clone(),
                &mut |_| -> Result<(), ()> { Err(()) },
            )
            .expect("Should not need to go into store on close substate.");
        let cloned_track = tracked.clone();

        self.force_write_tracked_nodes
            .entry(*node_id)
            .or_insert(TrackedNode {
                tracked_partitions: index_map_new(),
                is_new: false,
            })
            .tracked_partitions
            .entry(*partition_num)
            .or_insert(TrackedPartition::new())
            .substates
            .insert(
                M::to_db_sort_key(&substate_key),
                TrackedSubstate {
                    substate_key: substate_key.clone(),
                    substate_value: cloned_track,
                },
            );
    }

    // Should not use on virtualized substates
    fn remove_substate<E, F: FnMut(IOAccess) -> Result<(), E>>(
        &mut self,
        node_id: &NodeId,
        partition_number: PartitionNumber,
        substate_key: &SubstateKey,
        on_io_access: &mut F,
    ) -> Result<Option<IndexedScryptoValue>, E> {
        let tracked = self.get_tracked_substate(
            node_id,
            partition_number,
            substate_key.clone(),
            on_io_access,
        )?;

        let old_size = Some(tracked.size());
        let taken = tracked.take();
        let new_size = Some(tracked.size());

        // Notify upper layer
        on_io_access(IOAccess::TrackSubstateUpdated {
            canonical_substate_key: CanonicalSubstateKey {
                node_id: *node_id,
                partition_number,
                substate_key: substate_key.clone(),
            },
            old_size,
            new_size,
        })?;

        Ok(taken)
    }

    fn scan_keys<K: SubstateKeyContent + 'static, E, F: FnMut(IOAccess) -> Result<(), E>>(
        &mut self,
        node_id: &NodeId,
        partition_number: PartitionNumber,
        limit: u32,
        on_io_access: &mut F,
    ) -> Result<Vec<SubstateKey>, E> {
        let limit: usize = limit.try_into().unwrap();
        let mut items = Vec::new();

        let node_updates = self.tracked_nodes.get(node_id);
        let is_new = node_updates
            .map(|tracked_node| tracked_node.is_new)
            .unwrap_or(false);
        let tracked_partition =
            node_updates.and_then(|n| n.tracked_partitions.get(&partition_number));

        if let Some(tracked_partition) = tracked_partition {
            for (_db_sort_key, tracked_substate) in &tracked_partition.substates {
                if items.len() == limit {
                    return Ok(items);
                }

                // TODO: Check that substate is not write locked, before use outside of native blueprints
                if let Some(_substate) = tracked_substate.substate_value.get() {
                    items.push(tracked_substate.substate_key.clone());
                }
            }
        }

        // Optimization, no need to go into database if the node is just created
        if items.len() == limit || is_new {
            return Ok(items);
        }

        let db_partition_key = M::to_db_partition_key(node_id, partition_number);
        let mut tracked_iter = IterationCountedIter::new(Self::list_entries_from_db::<E, F, K>(
            self.substate_db,
            &db_partition_key,
            on_io_access,
            CanonicalPartition {
                node_id: *node_id,
                partition_number,
            },
        ));

        for result in &mut tracked_iter {
            let (db_sort_key, (substate_key, _substate_value)) = result?;

            if items.len() == limit {
                break;
            }

            if tracked_partition
                .map(|tracked_partition| tracked_partition.substates.contains_key(&db_sort_key))
                .unwrap_or(false)
            {
                continue;
            }

            // TODO: cache read substates in Track (and notify upper layer)

            items.push(substate_key);
        }

        // Update track
        let num_iterations = tracked_iter.num_iterations;
        let tracked_partition = self.get_tracked_partition(node_id, partition_number);
        tracked_partition.range_read = u32::max(tracked_partition.range_read, num_iterations);

        Ok(items)
    }

    fn drain_substates<K: SubstateKeyContent + 'static, E, F: FnMut(IOAccess) -> Result<(), E>>(
        &mut self,
        node_id: &NodeId,
        partition_number: PartitionNumber,
        limit: u32,
        on_io_access: &mut F,
    ) -> Result<Vec<(SubstateKey, IndexedScryptoValue)>, E> {
        let limit: usize = limit.try_into().unwrap();
        let mut items = Vec::new();

        let node_updates = self.tracked_nodes.get_mut(node_id);
        let is_new = node_updates
            .as_ref()
            .map(|tracked_node| tracked_node.is_new)
            .unwrap_or(false);

        // Check what we've currently got so far without going into database
        let mut tracked_partition =
            node_updates.and_then(|n| n.tracked_partitions.get_mut(&partition_number));
        if let Some(tracked_partition) = tracked_partition.as_mut() {
            for (_db_sort_key, tracked_substate) in tracked_partition.substates.iter_mut() {
                if items.len() == limit {
                    return Ok(items);
                }

                let old_size = Some(tracked_substate.size());
                if let Some(value) = tracked_substate.substate_value.take() {
                    items.push((tracked_substate.substate_key.clone(), value));
                }
                let new_size = Some(tracked_substate.size());

                // Notify upper layer
                on_io_access(IOAccess::TrackSubstateUpdated {
                    canonical_substate_key: CanonicalSubstateKey {
                        node_id: *node_id,
                        partition_number,
                        substate_key: tracked_substate.substate_key.clone(),
                    },
                    old_size,
                    new_size,
                })?;
            }
        }

        // Optimization, no need to go into database if the node is just created
        if items.len() == limit || is_new {
            return Ok(items);
        }

        // Read from database
        let db_partition_key = M::to_db_partition_key(node_id, partition_number);

        let (new_updates, num_iterations) = {
            let mut tracked_iter =
                IterationCountedIter::new(Self::list_entries_from_db::<E, F, K>(
                    self.substate_db,
                    &db_partition_key,
                    on_io_access,
                    CanonicalPartition {
                        node_id: *node_id,
                        partition_number,
                    },
                ));
            let new_updates = {
                let mut new_updates = Vec::new();
                for result in &mut tracked_iter {
                    let (db_sort_key, (substate_key, substate_value)) = result?;

                    if items.len() == limit {
                        break;
                    }

                    if tracked_partition
                        .as_ref()
                        .map(|tracked_partition| {
                            tracked_partition.substates.contains_key(&db_sort_key)
                        })
                        .unwrap_or(false)
                    {
                        continue;
                    }

                    let tracked = TrackedSubstate {
                        substate_key: substate_key.clone(),
                        substate_value: TrackedSubstateValue::ReadExistAndWrite(
                            substate_value.clone(),
                            Write::Delete,
                        ),
                    };
                    new_updates.push((db_sort_key, tracked));
                    items.push((substate_key, substate_value));
                }
                new_updates
            };

            (new_updates, tracked_iter.num_iterations)
        };

        // Update track
        {
            let tracked_partition = self.get_tracked_partition(node_id, partition_number);
            tracked_partition.range_read = u32::max(tracked_partition.range_read, num_iterations);

            for (db_sort_key, tracked_substate) in new_updates {
                let substate_key = tracked_substate.substate_key.clone();
                let new_size = Some(tracked_substate.size());
                let old_size = tracked_partition
                    .substates
                    .insert(db_sort_key, tracked_substate)
                    .map(|x| x.size());

                // Notify upper layer
                on_io_access(IOAccess::TrackSubstateUpdated {
                    canonical_substate_key: CanonicalSubstateKey {
                        node_id: *node_id,
                        partition_number,
                        substate_key,
                    },
                    old_size,
                    new_size,
                })?;
            }
        }

        Ok(items)
    }

    fn scan_sorted_substates<E, F: FnMut(IOAccess) -> Result<(), E>>(
        &mut self,
        node_id: &NodeId,
        partition_number: PartitionNumber,
        limit: u32,
        on_io_access: &mut F,
    ) -> Result<Vec<(SortedKey, IndexedScryptoValue)>, E> {
        // TODO: ensure we abort if any substates are write locked.
        let limit: usize = limit.try_into().unwrap();

        // initialize the track partition, since we will definitely need it: either to read values from it OR to update the `range_read` on it
        let tracked_node = self
            .tracked_nodes
            .entry(node_id.clone())
            .or_insert(TrackedNode::new(false));
        let tracked_partition = tracked_node
            .tracked_partitions
            .entry(partition_number)
            .or_insert(TrackedPartition::new());

        // initialize the "from db" iterator: use `dyn`, since we want to skip it altogether if the node is marked as `is_new` in our track
        let mut db_values_count = 0u32;
        let raw_db_entries: Box<
            dyn Iterator<Item = Result<(DbSortKey, (SubstateKey, IndexedScryptoValue)), E>>,
        > = if tracked_node.is_new {
            Box::new(empty()) // optimization: avoid touching the database altogether
        } else {
            let partition_key = M::to_db_partition_key(node_id, partition_number);
            Box::new(Self::list_entries_from_db::<E, F, SortedKey>(
                self.substate_db,
                &partition_key,
                on_io_access,
                CanonicalPartition {
                    node_id: *node_id,
                    partition_number,
                },
            ))
        };
        let db_read_entries = raw_db_entries.inspect(|_| {
            db_values_count += 1;
        });

        // initialize the "from track" iterator
        let tracked_entry_changes =
            tracked_partition
                .substates
                .iter()
                .map(|(db_sort_key, tracked_substate)| {
                    // TODO: ensure we abort if any substates are write locked.
                    if let Some(value) = tracked_substate.substate_value.get() {
                        (
                            db_sort_key.clone(),
                            Some((tracked_substate.substate_key.clone(), value.clone())),
                        )
                    } else {
                        (db_sort_key.clone(), None)
                    }
                });

        let mut items = Vec::new();
        // construct the composite iterator, which applies changes read from our track on top of db values
        for result in
            OverlayingResultIterator::new(db_read_entries, tracked_entry_changes).take(limit)
        {
            let (_db_sort_key, (substate_key, substate_value)) = result?;
            let sorted_key = match substate_key {
                SubstateKey::Sorted(sorted) => sorted,
                _ => panic!("Should be a sorted key"),
            };
            items.push((sorted_key, substate_value));
        }

        // Use the statistics (gathered by the `.inspect()`s above) to update the track's metadata and to return costing info
        tracked_partition.range_read = u32::max(tracked_partition.range_read, db_values_count);

        // TODO: cache read substates in Track (and notify upper layer)

        Ok(items)
    }

    fn delete_partition(&mut self, node_id: &NodeId, partition_num: PartitionNumber) {
        // This is used for transaction tracker only, for which we don't account for store access.

        self.deleted_partitions.insert((*node_id, partition_num));
    }

    fn get_commit_info(&mut self) -> StoreCommitInfo {
        let mut store_commit = Vec::new();

        for (node_id, node) in &self.tracked_nodes {
            for (partition_number, partition) in &node.tracked_partitions {
                for (db_sort_key, substate) in &partition.substates {
                    if self.transient_substates.is_transient(
                        node_id,
                        *partition_number,
                        &substate.substate_key,
                    ) {
                        continue;
                    }

                    let canonical_substate_key = CanonicalSubstateKey {
                        node_id: *node_id,
                        partition_number: *partition_number,
                        substate_key: substate.substate_key.clone(),
                    };

                    match &substate.substate_value {
                        TrackedSubstateValue::New(v) => {
                            store_commit.push(StoreCommit::Insert {
                                canonical_substate_key,
                                size: v.value.len(),
                            });
                        }
                        TrackedSubstateValue::ReadOnly(_) => {
                            // No op
                        }
                        TrackedSubstateValue::ReadExistAndWrite(old_value, write) => match write {
                            Write::Update(x) => {
                                store_commit.push(StoreCommit::Update {
                                    canonical_substate_key,
                                    size: x.value.len(),
                                    old_size: old_value.len(),
                                });
                            }
                            Write::Delete => {
                                store_commit.push(StoreCommit::Delete {
                                    canonical_substate_key,
                                    old_size: old_value.len(),
                                });
                            }
                        },
                        TrackedSubstateValue::ReadNonExistAndWrite(value) => {
                            store_commit.push(StoreCommit::Insert {
                                canonical_substate_key,
                                size: value.value.len(),
                            });
                        }
                        TrackedSubstateValue::WriteOnly(write) => {
                            let old_size = self
                                .substate_db
                                .get_substate(
                                    &M::to_db_partition_key(node_id, *partition_number),
                                    db_sort_key,
                                )
                                .map(|x| x.len());

                            match (old_size, write) {
                                (Some(old_size), Write::Update(x)) => {
                                    store_commit.push(StoreCommit::Update {
                                        canonical_substate_key,
                                        size: x.value.len(),
                                        old_size,
                                    });
                                }
                                (Some(old_size), Write::Delete) => {
                                    store_commit.push(StoreCommit::Delete {
                                        canonical_substate_key,
                                        old_size,
                                    });
                                }
                                (None, Write::Update(x)) => {
                                    store_commit.push(StoreCommit::Insert {
                                        canonical_substate_key,
                                        size: x.value.len(),
                                    });
                                }
                                (None, Write::Delete) => {
                                    // TODO: this should never happen?
                                }
                            }
                        }
                        TrackedSubstateValue::Garbage => {
                            // No op
                        }
                    }
                }
            }
        }

        store_commit
    }
}<|MERGE_RESOLUTION|>--- conflicted
+++ resolved
@@ -18,528 +18,6 @@
 
 use super::interface::{CanonicalPartition, CanonicalSubstateKey, StoreCommit, StoreCommitInfo};
 
-<<<<<<< HEAD
-/// A tree-like description of all updates that happened to a stored state, to be included as a part
-/// of a transaction receipt.
-/// This structure is indexed (i.e. uses [`IndexMap`]s where [`Vec`]s could be used) for convenience
-/// and performance, since both the source (i.e. Track) and the sink (i.e. Database and API) operate
-/// on indexed structures too.
-/// This structure maintains partial information on the order of operations (please see individual
-/// fields for details), since the end users care about it. Please note that this means multiple
-/// instances of [`StateUpdates`] can represent the same transform of state store (i.e. differing
-/// only by order of some operations), and hence it is not 100% "canonical form".
-#[derive(Debug, Clone, PartialEq, Eq, ScryptoSbor, Default)]
-pub struct StateUpdates {
-    /// Indexed Node-level updates, captured in the order of first update operation to a Node.
-    pub by_node: IndexMap<NodeId, NodeStateUpdates>,
-}
-
-impl StateUpdates {
-    /// Starts a Node-level update.
-    pub fn of_node(&mut self, node_id: NodeId) -> &mut NodeStateUpdates {
-        self.by_node
-            .entry(node_id)
-            .or_insert_with(|| NodeStateUpdates::Delta {
-                by_partition: index_map_new(),
-            })
-    }
-
-    pub fn into_legacy(self) -> LegacyStateUpdates {
-        self.into()
-    }
-}
-
-/// A description of all updates that happened to a state of a single Node.
-/// Note: currently, we do not support any Node-wide changes (e.g. deleting entire Node); however,
-/// we use an enum for potential future development.
-#[derive(Debug, Clone, PartialEq, Eq, ScryptoSbor)]
-pub enum NodeStateUpdates {
-    /// A "delta" update to a Node, touching only selected Partitions.
-    /// Contains indexed Partition-level updates, captured in the order of first update operation to
-    /// a Partition.
-    Delta {
-        by_partition: IndexMap<PartitionNumber, PartitionStateUpdates>,
-    },
-}
-
-impl Default for NodeStateUpdates {
-    fn default() -> Self {
-        NodeStateUpdates::Delta {
-            by_partition: index_map_new(),
-        }
-    }
-}
-
-impl NodeStateUpdates {
-    /// Starts a Partition-level update.
-    pub fn of_partition(&mut self, partition_num: PartitionNumber) -> &mut PartitionStateUpdates {
-        match self {
-            NodeStateUpdates::Delta { by_partition } => {
-                by_partition.entry(partition_num).or_default()
-            }
-        }
-    }
-
-    pub fn partition_updates(&self) -> &IndexMap<PartitionNumber, PartitionStateUpdates> {
-        match self {
-            NodeStateUpdates::Delta { by_partition } => by_partition,
-        }
-    }
-}
-
-/// A description of all updates that happened to a state of a single Partition.
-#[derive(Debug, Clone, PartialEq, Eq, ScryptoSbor)]
-pub enum PartitionStateUpdates {
-    /// A "delta" update to a Partition, touching only selected Substates.
-    /// Contains indexed Substate-level updates, captured in the order of first update operation to
-    /// a Substate.
-    Delta {
-        by_substate: IndexMap<SubstateKey, DatabaseUpdate>,
-    },
-    /// A batch update.
-    Batch(BatchPartitionStateUpdate),
-}
-
-impl Default for PartitionStateUpdates {
-    fn default() -> Self {
-        PartitionStateUpdates::Delta {
-            by_substate: index_map_new(),
-        }
-    }
-}
-
-impl PartitionStateUpdates {
-    /// Resets the partition to an empty state.
-    pub fn delete(&mut self) {
-        *self = PartitionStateUpdates::Batch(BatchPartitionStateUpdate::Reset {
-            new_substate_values: index_map_new(),
-        });
-    }
-
-    /// Applies the given updates on top of the current updates to the partition.
-    pub fn update_substates(
-        &mut self,
-        updates: impl IntoIterator<Item = (SubstateKey, DatabaseUpdate)>,
-    ) {
-        match self {
-            PartitionStateUpdates::Delta { by_substate } => by_substate.extend(updates),
-            PartitionStateUpdates::Batch(BatchPartitionStateUpdate::Reset {
-                new_substate_values,
-            }) => {
-                for (substate_key, database_update) in updates {
-                    match database_update {
-                        DatabaseUpdate::Set(new_value) => {
-                            new_substate_values.insert(substate_key, new_value);
-                        }
-                        DatabaseUpdate::Delete => {
-                            let existed = new_substate_values.remove(&substate_key).is_some();
-                            if !existed {
-                                panic!("inconsistent update: delete of substate {:?} not existing in reset partition", substate_key);
-                            }
-                        }
-                    }
-                }
-            }
-        }
-    }
-}
-
-/// A description of a batch update affecting an entire Partition.
-#[derive(Debug, Clone, PartialEq, Eq, ScryptoSbor)]
-pub enum BatchPartitionStateUpdate {
-    /// A reset, dropping all Substates of a partition and replacing them with a new set.
-    /// Contains indexed new Substate values, captured in the order of creation of a Substate.
-    Reset {
-        new_substate_values: IndexMap<SubstateKey, DbSubstateValue>,
-    },
-}
-
-impl StateUpdates {
-    /// Uses the given [`DatabaseKeyMapper`] to express self using database-level key encoding.
-    pub fn create_database_updates<M: DatabaseKeyMapper>(&self) -> DatabaseUpdates {
-        DatabaseUpdates {
-            node_updates: self
-                .by_node
-                .iter()
-                .map(|(node_id, node_state_updates)| {
-                    (
-                        M::to_db_node_key(node_id),
-                        node_state_updates.create_database_updates::<M>(),
-                    )
-                })
-                .collect(),
-        }
-    }
-}
-
-impl NodeStateUpdates {
-    /// Uses the given [`DatabaseKeyMapper`] to express self using database-level key encoding.
-    pub fn create_database_updates<M: DatabaseKeyMapper>(&self) -> NodeDatabaseUpdates {
-        match self {
-            NodeStateUpdates::Delta { by_partition } => NodeDatabaseUpdates {
-                partition_updates: by_partition
-                    .iter()
-                    .map(|(partition_num, partition_state_updates)| {
-                        (
-                            M::to_db_partition_num(*partition_num),
-                            partition_state_updates.create_database_updates::<M>(),
-                        )
-                    })
-                    .collect(),
-            },
-        }
-    }
-}
-
-impl PartitionStateUpdates {
-    /// Uses the given [`DatabaseKeyMapper`] to express self using database-level key encoding.
-    pub fn create_database_updates<M: DatabaseKeyMapper>(&self) -> PartitionDatabaseUpdates {
-        match self {
-            PartitionStateUpdates::Delta { by_substate } => PartitionDatabaseUpdates::Delta {
-                substate_updates: by_substate
-                    .iter()
-                    .map(|(key, update)| (M::to_db_sort_key(key), update.clone()))
-                    .collect(),
-            },
-            PartitionStateUpdates::Batch(batch) => batch.create_database_updates::<M>(),
-        }
-    }
-}
-
-impl BatchPartitionStateUpdate {
-    /// Uses the given [`DatabaseKeyMapper`] to express self using database-level key encoding.
-    pub fn create_database_updates<M: DatabaseKeyMapper>(&self) -> PartitionDatabaseUpdates {
-        match self {
-            BatchPartitionStateUpdate::Reset {
-                new_substate_values,
-            } => PartitionDatabaseUpdates::Reset {
-                new_substate_values: new_substate_values
-                    .iter()
-                    .map(|(key, value)| (M::to_db_sort_key(key), value.clone()))
-                    .collect(),
-            },
-        }
-    }
-}
-
-#[derive(Clone, Debug)]
-pub struct RuntimeSubstate {
-    pub value: IndexedScryptoValue,
-}
-
-impl RuntimeSubstate {
-    fn new(value: IndexedScryptoValue) -> Self {
-        Self { value }
-    }
-}
-
-#[derive(Clone, Debug)]
-pub enum ReadOnly {
-    NonExistent,
-    Existent(RuntimeSubstate),
-}
-
-#[derive(Clone, Debug)]
-pub enum Write {
-    Update(RuntimeSubstate),
-    Delete,
-}
-
-impl Write {
-    fn into_value(self) -> Option<IndexedScryptoValue> {
-        match self {
-            Write::Update(substate) => Some(substate.value),
-            Write::Delete => None,
-        }
-    }
-}
-
-#[derive(Clone, Debug)]
-pub struct TrackedSubstate {
-    pub substate_key: SubstateKey,
-    pub substate_value: TrackedSubstateValue,
-}
-
-// TODO: Add new virtualized
-#[derive(Clone, Debug)]
-pub enum TrackedSubstateValue {
-    New(RuntimeSubstate),
-    ReadOnly(ReadOnly),
-    ReadExistAndWrite(IndexedScryptoValue, Write),
-    ReadNonExistAndWrite(RuntimeSubstate),
-    WriteOnly(Write),
-    Garbage,
-}
-
-impl TrackedSubstate {
-    fn size(&self) -> usize {
-        // `substate_key` is accounted as part of the CanonicalSubstateKey
-        self.substate_value.size()
-    }
-}
-
-impl TrackedSubstateValue {
-    fn size(&self) -> usize {
-        match self {
-            TrackedSubstateValue::New(x) => x.value.len(),
-            TrackedSubstateValue::ReadOnly(r) => match r {
-                ReadOnly::NonExistent => 0,
-                ReadOnly::Existent(x) => x.value.len(),
-            },
-            TrackedSubstateValue::ReadExistAndWrite(e, w) => {
-                e.len()
-                    + match w {
-                        Write::Update(x) => x.value.len(),
-                        Write::Delete => 0,
-                    }
-            }
-            TrackedSubstateValue::ReadNonExistAndWrite(x) => x.value.len(),
-            TrackedSubstateValue::WriteOnly(w) => match w {
-                Write::Update(x) => x.value.len(),
-                Write::Delete => 0,
-            },
-            TrackedSubstateValue::Garbage => 0,
-        }
-    }
-
-    fn get_runtime_substate_mut(&mut self) -> Option<&mut RuntimeSubstate> {
-        match self {
-            TrackedSubstateValue::New(substate)
-            | TrackedSubstateValue::WriteOnly(Write::Update(substate))
-            | TrackedSubstateValue::ReadOnly(ReadOnly::Existent(substate))
-            | TrackedSubstateValue::ReadExistAndWrite(_, Write::Update(substate))
-            | TrackedSubstateValue::ReadNonExistAndWrite(substate) => Some(substate),
-
-            TrackedSubstateValue::WriteOnly(Write::Delete)
-            | TrackedSubstateValue::ReadExistAndWrite(_, Write::Delete)
-            | TrackedSubstateValue::ReadOnly(ReadOnly::NonExistent)
-            | TrackedSubstateValue::Garbage => None,
-        }
-    }
-
-    pub fn get(&self) -> Option<&IndexedScryptoValue> {
-        match self {
-            TrackedSubstateValue::New(substate)
-            | TrackedSubstateValue::WriteOnly(Write::Update(substate))
-            | TrackedSubstateValue::ReadOnly(ReadOnly::Existent(substate))
-            | TrackedSubstateValue::ReadExistAndWrite(_, Write::Update(substate))
-            | TrackedSubstateValue::ReadNonExistAndWrite(substate) => Some(&substate.value),
-            TrackedSubstateValue::WriteOnly(Write::Delete)
-            | TrackedSubstateValue::ReadExistAndWrite(_, Write::Delete)
-            | TrackedSubstateValue::ReadOnly(ReadOnly::NonExistent)
-            | TrackedSubstateValue::Garbage => None,
-        }
-    }
-
-    pub fn set(&mut self, value: IndexedScryptoValue) {
-        match self {
-            TrackedSubstateValue::Garbage => {
-                *self = TrackedSubstateValue::WriteOnly(Write::Update(RuntimeSubstate::new(value)));
-            }
-            TrackedSubstateValue::New(substate)
-            | TrackedSubstateValue::WriteOnly(Write::Update(substate))
-            | TrackedSubstateValue::ReadExistAndWrite(_, Write::Update(substate))
-            | TrackedSubstateValue::ReadNonExistAndWrite(substate) => {
-                substate.value = value;
-            }
-            TrackedSubstateValue::ReadOnly(ReadOnly::NonExistent) => {
-                let new_tracked =
-                    TrackedSubstateValue::ReadNonExistAndWrite(RuntimeSubstate::new(value));
-                *self = new_tracked;
-            }
-            TrackedSubstateValue::ReadOnly(ReadOnly::Existent(old)) => {
-                let new_tracked = TrackedSubstateValue::ReadExistAndWrite(
-                    old.value.clone(),
-                    Write::Update(RuntimeSubstate::new(value)),
-                );
-                *self = new_tracked;
-            }
-            TrackedSubstateValue::ReadExistAndWrite(_, write @ Write::Delete)
-            | TrackedSubstateValue::WriteOnly(write @ Write::Delete) => {
-                *write = Write::Update(RuntimeSubstate::new(value));
-            }
-        };
-    }
-
-    pub fn take(&mut self) -> Option<IndexedScryptoValue> {
-        match self {
-            TrackedSubstateValue::Garbage => None,
-            TrackedSubstateValue::New(..) => {
-                let old = mem::replace(self, TrackedSubstateValue::Garbage);
-                old.into_value()
-            }
-            TrackedSubstateValue::WriteOnly(_) => {
-                let old = mem::replace(self, TrackedSubstateValue::WriteOnly(Write::Delete));
-                old.into_value()
-            }
-            TrackedSubstateValue::ReadExistAndWrite(_, write) => {
-                let write = mem::replace(write, Write::Delete);
-                write.into_value()
-            }
-            TrackedSubstateValue::ReadNonExistAndWrite(..) => {
-                let old = mem::replace(self, TrackedSubstateValue::ReadOnly(ReadOnly::NonExistent));
-                old.into_value()
-            }
-            TrackedSubstateValue::ReadOnly(ReadOnly::Existent(v)) => {
-                let new_tracked =
-                    TrackedSubstateValue::ReadExistAndWrite(v.value.clone(), Write::Delete);
-                let old = mem::replace(self, new_tracked);
-                old.into_value()
-            }
-            TrackedSubstateValue::ReadOnly(ReadOnly::NonExistent) => None,
-        }
-    }
-
-    fn revert_writes(&mut self) {
-        match self {
-            TrackedSubstateValue::ReadOnly(..) | TrackedSubstateValue::Garbage => {}
-            TrackedSubstateValue::New(..) | TrackedSubstateValue::WriteOnly(_) => {
-                *self = TrackedSubstateValue::Garbage;
-            }
-            TrackedSubstateValue::ReadExistAndWrite(read, _) => {
-                *self = TrackedSubstateValue::ReadOnly(ReadOnly::Existent(RuntimeSubstate::new(
-                    read.clone(),
-                )));
-            }
-            TrackedSubstateValue::ReadNonExistAndWrite(..) => {
-                *self = TrackedSubstateValue::ReadOnly(ReadOnly::NonExistent);
-            }
-        }
-    }
-
-    pub fn into_value(self) -> Option<IndexedScryptoValue> {
-        match self {
-            TrackedSubstateValue::New(substate)
-            | TrackedSubstateValue::WriteOnly(Write::Update(substate))
-            | TrackedSubstateValue::ReadOnly(ReadOnly::Existent(substate))
-            | TrackedSubstateValue::ReadNonExistAndWrite(substate)
-            | TrackedSubstateValue::ReadExistAndWrite(_, Write::Update(substate)) => {
-                Some(substate.value)
-            }
-            TrackedSubstateValue::WriteOnly(Write::Delete)
-            | TrackedSubstateValue::ReadExistAndWrite(_, Write::Delete)
-            | TrackedSubstateValue::ReadOnly(ReadOnly::NonExistent)
-            | TrackedSubstateValue::Garbage => None,
-        }
-    }
-}
-
-#[derive(Debug)]
-pub struct TrackedPartition {
-    pub substates: BTreeMap<DbSortKey, TrackedSubstate>,
-    pub range_read: u32,
-}
-
-impl TrackedPartition {
-    pub fn new() -> Self {
-        Self {
-            substates: BTreeMap::new(),
-            range_read: 0,
-        }
-    }
-
-    pub fn new_with_substates(substates: BTreeMap<DbSortKey, TrackedSubstate>) -> Self {
-        Self {
-            substates,
-            range_read: 0,
-        }
-    }
-
-    pub fn revert_writes(&mut self) {
-        for substate in &mut self.substates.values_mut() {
-            substate.substate_value.revert_writes();
-        }
-    }
-}
-
-#[derive(Debug)]
-pub struct TrackedNode {
-    pub tracked_partitions: IndexMap<PartitionNumber, TrackedPartition>,
-    // If true, then all SubstateUpdates under this NodeUpdate must be inserts
-    // The extra information, though awkward structurally, makes for a much
-    // simpler iteration implementation as long as the invariant is maintained
-    pub is_new: bool,
-}
-
-impl TrackedNode {
-    pub fn new(is_new: bool) -> Self {
-        Self {
-            tracked_partitions: index_map_new(),
-            is_new,
-        }
-    }
-
-    pub fn revert_writes(&mut self) {
-        for (_, tracked_partition) in &mut self.tracked_partitions {
-            tracked_partition.revert_writes();
-        }
-    }
-}
-
-pub fn to_state_updates<M: DatabaseKeyMapper + 'static>(
-    index: IndexMap<NodeId, TrackedNode>,
-    partition_deletions: IndexSet<(NodeId, PartitionNumber)>,
-) -> StateUpdates {
-    let mut system_updates = index_map_new();
-    for (node_id, tracked_node) in index {
-        for (partition_num, tracked_partition) in tracked_node.tracked_partitions {
-            let mut partition_updates = index_map_new();
-            for tracked in tracked_partition.substates.into_values() {
-                let update = match tracked.substate_value {
-                    TrackedSubstateValue::ReadOnly(..) | TrackedSubstateValue::Garbage => None,
-                    TrackedSubstateValue::ReadNonExistAndWrite(substate)
-                    | TrackedSubstateValue::New(substate) => {
-                        Some(DatabaseUpdate::Set(substate.value.into()))
-                    }
-                    TrackedSubstateValue::ReadExistAndWrite(_, write)
-                    | TrackedSubstateValue::WriteOnly(write) => match write {
-                        Write::Delete => Some(DatabaseUpdate::Delete),
-                        Write::Update(substate) => Some(DatabaseUpdate::Set(substate.value.into())),
-                    },
-                };
-                if let Some(update) = update {
-                    partition_updates.insert(tracked.substate_key, update);
-                }
-            }
-            system_updates.insert((node_id.clone(), partition_num), partition_updates);
-        }
-    }
-
-    StateUpdates::from(LegacyStateUpdates {
-        partition_deletions,
-        system_updates,
-    })
-}
-
-struct IterationCountedIter<'a, E> {
-    iter: Box<dyn Iterator<Item = Result<(DbSortKey, (SubstateKey, IndexedScryptoValue)), E>> + 'a>,
-    num_iterations: u32,
-}
-
-impl<'a, E> IterationCountedIter<'a, E> {
-    fn new(
-        iter: Box<
-            dyn Iterator<Item = Result<(DbSortKey, (SubstateKey, IndexedScryptoValue)), E>> + 'a,
-        >,
-    ) -> Self {
-        Self {
-            iter,
-            num_iterations: 0u32,
-        }
-    }
-}
-
-impl<'a, E> Iterator for IterationCountedIter<'a, E> {
-    type Item = Result<(DbSortKey, (SubstateKey, IndexedScryptoValue)), E>;
-
-    fn next(&mut self) -> Option<Self::Item> {
-        self.num_iterations = self.num_iterations + 1;
-        self.iter.next()
-    }
-}
-
-=======
->>>>>>> f06434e6
 /// Transaction-wide states and side effects
 pub struct Track<'s, S: SubstateDatabase, M: DatabaseKeyMapper + 'static> {
     /// Substate database, use `get_substate_from_db` and `list_entries_from_db` for access
