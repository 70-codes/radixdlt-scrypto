--- conflicted
+++ resolved
@@ -31,13 +31,8 @@
 
 pub use scrypto::abi::{BlueprintAbi, Fields, Fn, Type, Variant};
 
-<<<<<<< HEAD
 use radix_engine_interface::api::api::Invocation;
 use std::fmt::Debug;
-=======
-// methods and macros
-use crate::engine::Invocation;
->>>>>>> ed3475b9
 
 /// Scrypto function/method invocation.
 #[derive(Debug)]
