use sbor::rust::collections::*;
use scrypto::engine::types::*;
use scrypto::values::ScryptoValue;

use crate::engine::*;
use crate::model::*;

#[derive(Debug)]
pub enum RENode {
    Bucket(Bucket),
    Proof(Proof),
    Vault(Vault),
<<<<<<< HEAD
    KeyValueStore(PreCommittedKeyValueStore),
    Component(Component),
=======
    Worktop(Worktop),
    KeyValueStore {
        store: PreCommittedKeyValueStore,
        child_values: InMemoryChildren,
    },
    Component {
        component: Component,
        child_values: InMemoryChildren,
    },
>>>>>>> b62e4c77
    Package(ValidatedPackage),
    Resource(ResourceManager),
    NonFungibles(HashMap<NonFungibleId, NonFungible>),
}

impl RENode {
    pub fn resource_manager(&self) -> &ResourceManager {
        match self {
            RENode::Resource(resource_manager) => resource_manager,
            _ => panic!("Expected to be a resource manager"),
        }
    }

    pub fn resource_manager_mut(&mut self) -> &mut ResourceManager {
        match self {
            RENode::Resource(resource_manager) => resource_manager,
            _ => panic!("Expected to be a resource manager"),
        }
    }

    pub fn non_fungibles(&self) -> &HashMap<NonFungibleId, NonFungible> {
        match self {
            RENode::NonFungibles(non_fungibles) => non_fungibles,
            _ => panic!("Expected to be non fungibles"),
        }
    }

    pub fn non_fungibles_mut(&mut self) -> &mut HashMap<NonFungibleId, NonFungible> {
        match self {
            RENode::NonFungibles(non_fungibles) => non_fungibles,
            _ => panic!("Expected to be non fungibles"),
        }
    }

    pub fn package(&self) -> &ValidatedPackage {
        match self {
            RENode::Package(package) => package,
            _ => panic!("Expected to be a package"),
        }
    }

    pub fn component(&self) -> &Component {
        match self {
            RENode::Component(component) => component,
            _ => panic!("Expected to be a store"),
        }
    }

    pub fn component_mut(&mut self) -> &mut Component {
        match self {
            RENode::Component(component) => component,
            _ => panic!("Expected to be a store"),
        }
    }

    pub fn kv_store(&self) -> &PreCommittedKeyValueStore {
        match self {
            RENode::KeyValueStore(store) => store,
            _ => panic!("Expected to be a store"),
        }
    }

    pub fn kv_store_mut(&mut self) -> &mut PreCommittedKeyValueStore {
        match self {
            RENode::KeyValueStore(store) => store,
            _ => panic!("Expected to be a store"),
        }
    }

    pub fn vault(&self) -> &Vault {
        match self {
            RENode::Vault(vault) => vault,
            _ => panic!("Expected to be a vault"),
        }
    }

    pub fn vault_mut(&mut self) -> &mut Vault {
        match self {
            RENode::Vault(vault) => vault,
            _ => panic!("Expected to be a vault"),
        }
    }

    pub fn verify_can_move(&self) -> Result<(), RuntimeError> {
        match self {
            RENode::Bucket(bucket) => {
                if bucket.is_locked() {
                    Err(RuntimeError::CantMoveLockedBucket)
                } else {
                    Ok(())
                }
            }
            RENode::Proof(proof) => {
                if proof.is_restricted() {
                    Err(RuntimeError::CantMoveRestrictedProof)
                } else {
                    Ok(())
                }
            }
<<<<<<< HEAD
            RENode::KeyValueStore(..) => Ok(()),
            RENode::Component(..) => Ok(()),
            RENode::Vault(..) => Ok(()),
            RENode::Resource(..) => Ok(()),
            RENode::NonFungibles(..) => Ok(()),
            RENode::Package(..) => Ok(()),
=======
            REValue::KeyValueStore { .. } => Ok(()),
            REValue::Component { .. } => Ok(()),
            REValue::Vault(..) => Ok(()),
            REValue::Resource(..) => Ok(()),
            REValue::NonFungibles(..) => Ok(()),
            REValue::Package(..) => Ok(()),
            REValue::Worktop(..) => Ok(()),
>>>>>>> b62e4c77
        }
    }

    pub fn verify_can_persist(&self) -> Result<(), RuntimeError> {
        match self {
<<<<<<< HEAD
            RENode::KeyValueStore { .. } => Ok(()),
            RENode::Component { .. } => Ok(()),
            RENode::Vault(..) => Ok(()),
            RENode::Resource(..) => Err(RuntimeError::ValueNotAllowed),
            RENode::NonFungibles(..) => Err(RuntimeError::ValueNotAllowed),
            RENode::Package(..) => Err(RuntimeError::ValueNotAllowed),
            RENode::Bucket(..) => Err(RuntimeError::ValueNotAllowed),
            RENode::Proof(..) => Err(RuntimeError::ValueNotAllowed),
=======
            REValue::KeyValueStore { .. } => Ok(()),
            REValue::Component { .. } => Ok(()),
            REValue::Vault(..) => Ok(()),
            REValue::Resource(..) => Err(RuntimeError::ValueNotAllowed),
            REValue::NonFungibles(..) => Err(RuntimeError::ValueNotAllowed),
            REValue::Package(..) => Err(RuntimeError::ValueNotAllowed),
            REValue::Bucket(..) => Err(RuntimeError::ValueNotAllowed),
            REValue::Proof(..) => Err(RuntimeError::ValueNotAllowed),
            REValue::Worktop(..) => Err(RuntimeError::ValueNotAllowed),
>>>>>>> b62e4c77
        }
    }

    pub fn try_drop(self) -> Result<(), DropFailure> {
        match self {
            RENode::Package(..) => Err(DropFailure::Package),
            RENode::Vault(..) => Err(DropFailure::Vault),
            RENode::KeyValueStore(..) => Err(DropFailure::KeyValueStore),
            RENode::Component(..) => Err(DropFailure::Component),
            RENode::Bucket(..) => Err(DropFailure::Bucket),
            RENode::Resource(..) => Err(DropFailure::Resource),
            RENode::NonFungibles(..) => Err(DropFailure::Resource),
            RENode::Proof(proof) => {
                proof.drop();
                Ok(())
            }
            REValue::Worktop(worktop) => worktop.drop(),
        }
    }

    pub fn drop_values(values: Vec<REValue>) -> Result<(), DropFailure> {
        let mut worktops = Vec::new();
        for value in values {
            if let REValue::Worktop(worktop) = value {
                worktops.push(worktop);
            } else {
                value.try_drop()?;
            }
        }
        for worktop in worktops {
            worktop.drop()?;
        }

        Ok(())
    }
}

#[derive(Debug)]
pub struct REValue {
    pub root: RENode,
    pub non_root_nodes: HashMap<ValueId, RENode>,
}

impl REValue {
    pub fn root(&self) -> &RENode {
        &self.root
    }

    pub fn root_mut(&mut self) -> &mut RENode {
        &mut self.root
    }

    pub fn non_root(&self, id: &ValueId) -> &RENode {
        self.non_root_nodes.get(id).unwrap()
    }

    pub fn non_root_mut(&mut self, id: &ValueId) -> &mut RENode {
        self.non_root_nodes.get_mut(id).unwrap()
    }

    pub fn get_node(&self, id: Option<&ValueId>) -> &RENode {
        if let Some(value_id) = id {
            self.non_root_nodes.get(value_id).unwrap()
        } else {
            &self.root
        }
    }

    pub fn get_node_mut(&mut self, id: Option<&ValueId>) -> &mut RENode {
        if let Some(value_id) = id {
            self.non_root_nodes.get_mut(value_id).unwrap()
        } else {
            &mut self.root
        }
    }

    pub fn insert_non_root_nodes(&mut self, values: HashMap<ValueId, RENode>) {
        for (id, value) in values {
            self.non_root_nodes.insert(id, value);
        }
    }

    pub fn to_nodes(self, root_id: ValueId) -> HashMap<ValueId, RENode> {
        let mut nodes = self.non_root_nodes;
        nodes.insert(root_id, self.root);
        nodes
    }

    pub fn try_drop(self) -> Result<(), DropFailure> {
        self.root.try_drop()
    }
}

impl Into<Bucket> for REValue {
    fn into(self) -> Bucket {
        match self.root {
            RENode::Bucket(bucket) => bucket,
            _ => panic!("Expected to be a bucket"),
        }
    }
}

impl Into<Proof> for REValue {
    fn into(self) -> Proof {
        match self.root {
            RENode::Proof(proof) => proof,
            _ => panic!("Expected to be a proof"),
        }
    }
}

impl Into<HashMap<NonFungibleId, NonFungible>> for REValue {
    fn into(self) -> HashMap<NonFungibleId, NonFungible> {
        match self.root {
            RENode::NonFungibles(non_fungibles) => non_fungibles,
            _ => panic!("Expected to be non fungibles"),
        }
    }
}

#[derive(Debug)]
pub enum REComplexValue {
    Component(Component),
}

impl REComplexValue {
    pub fn get_children(&self) -> Result<HashSet<ValueId>, RuntimeError> {
        match self {
            REComplexValue::Component(component) => {
                let value = ScryptoValue::from_slice(component.state())
                    .map_err(RuntimeError::DecodeError)?;
                Ok(value.value_ids())
            }
        }
    }

    pub fn into_re_value(self, non_root_values: HashMap<ValueId, REValue>) -> REValue {
        let mut non_root_nodes = HashMap::new();
        for (id, val) in non_root_values {
            non_root_nodes.extend(val.to_nodes(id));
        }
        match self {
            REComplexValue::Component(component) => REValue {
                root: RENode::Component(component),
                non_root_nodes,
            },
        }
    }
}

#[derive(Debug)]
pub enum REPrimitiveValue {
    Package(ValidatedPackage),
    Bucket(Bucket),
    Proof(Proof),
    KeyValue(PreCommittedKeyValueStore),
    Resource(ResourceManager),
    NonFungibles(ResourceAddress, HashMap<NonFungibleId, NonFungible>),
    Vault(Vault),
    Worktop(Worktop),
}

#[derive(Debug)]
pub enum REValueByComplexity {
    Primitive(REPrimitiveValue),
    Complex(REComplexValue),
}

impl Into<REValue> for REPrimitiveValue {
    fn into(self) -> REValue {
        let root = match self {
            REPrimitiveValue::Resource(resource_manager) => RENode::Resource(resource_manager),
            REPrimitiveValue::NonFungibles(_resource_address, non_fungibles) => {
                RENode::NonFungibles(non_fungibles)
            }
<<<<<<< HEAD
            REPrimitiveValue::Package(package) => RENode::Package(package),
            REPrimitiveValue::Bucket(bucket) => RENode::Bucket(bucket),
            REPrimitiveValue::Proof(proof) => RENode::Proof(proof),
            REPrimitiveValue::KeyValue(store) => RENode::KeyValueStore(store),
            REPrimitiveValue::Vault(vault) => RENode::Vault(vault),
        };
        REValue {
            root,
            non_root_nodes: HashMap::new(),
=======
            REPrimitiveValue::Package(package) => REValue::Package(package),
            REPrimitiveValue::Bucket(bucket) => REValue::Bucket(bucket),
            REPrimitiveValue::Proof(proof) => REValue::Proof(proof),
            REPrimitiveValue::KeyValue(store) => REValue::KeyValueStore {
                store: store,
                child_values: InMemoryChildren::new(),
            },
            REPrimitiveValue::Vault(vault) => REValue::Vault(vault),
            REPrimitiveValue::Worktop(worktop) => REValue::Worktop(worktop),
>>>>>>> b62e4c77
        }
    }
}

impl Into<REValueByComplexity> for ResourceManager {
    fn into(self) -> REValueByComplexity {
        REValueByComplexity::Primitive(REPrimitiveValue::Resource(self))
    }
}

impl Into<REValueByComplexity> for (ResourceAddress, HashMap<NonFungibleId, NonFungible>) {
    fn into(self) -> REValueByComplexity {
        REValueByComplexity::Primitive(REPrimitiveValue::NonFungibles(self.0, self.1))
    }
}

impl Into<REValueByComplexity> for Bucket {
    fn into(self) -> REValueByComplexity {
        REValueByComplexity::Primitive(REPrimitiveValue::Bucket(self))
    }
}

impl Into<REValueByComplexity> for Proof {
    fn into(self) -> REValueByComplexity {
        REValueByComplexity::Primitive(REPrimitiveValue::Proof(self))
    }
}

impl Into<REValueByComplexity> for Vault {
    fn into(self) -> REValueByComplexity {
        REValueByComplexity::Primitive(REPrimitiveValue::Vault(self))
    }
}

impl Into<REValueByComplexity> for Worktop {
    fn into(self) -> REValueByComplexity {
        REValueByComplexity::Primitive(REPrimitiveValue::Worktop(self))
    }
}

impl Into<REValueByComplexity> for PreCommittedKeyValueStore {
    fn into(self) -> REValueByComplexity {
        REValueByComplexity::Primitive(REPrimitiveValue::KeyValue(self))
    }
}

impl Into<REValueByComplexity> for ValidatedPackage {
    fn into(self) -> REValueByComplexity {
        REValueByComplexity::Primitive(REPrimitiveValue::Package(self))
    }
}

impl Into<REValueByComplexity> for Component {
    fn into(self) -> REValueByComplexity {
        REValueByComplexity::Complex(REComplexValue::Component(self))
    }
}<|MERGE_RESOLUTION|>--- conflicted
+++ resolved
@@ -10,20 +10,9 @@
     Bucket(Bucket),
     Proof(Proof),
     Vault(Vault),
-<<<<<<< HEAD
     KeyValueStore(PreCommittedKeyValueStore),
     Component(Component),
-=======
     Worktop(Worktop),
-    KeyValueStore {
-        store: PreCommittedKeyValueStore,
-        child_values: InMemoryChildren,
-    },
-    Component {
-        component: Component,
-        child_values: InMemoryChildren,
-    },
->>>>>>> b62e4c77
     Package(ValidatedPackage),
     Resource(ResourceManager),
     NonFungibles(HashMap<NonFungibleId, NonFungible>),
@@ -123,28 +112,18 @@
                     Ok(())
                 }
             }
-<<<<<<< HEAD
             RENode::KeyValueStore(..) => Ok(()),
             RENode::Component(..) => Ok(()),
             RENode::Vault(..) => Ok(()),
             RENode::Resource(..) => Ok(()),
             RENode::NonFungibles(..) => Ok(()),
             RENode::Package(..) => Ok(()),
-=======
-            REValue::KeyValueStore { .. } => Ok(()),
-            REValue::Component { .. } => Ok(()),
-            REValue::Vault(..) => Ok(()),
-            REValue::Resource(..) => Ok(()),
-            REValue::NonFungibles(..) => Ok(()),
-            REValue::Package(..) => Ok(()),
-            REValue::Worktop(..) => Ok(()),
->>>>>>> b62e4c77
+            RENode::Worktop(..) => Ok(()),
         }
     }
 
     pub fn verify_can_persist(&self) -> Result<(), RuntimeError> {
         match self {
-<<<<<<< HEAD
             RENode::KeyValueStore { .. } => Ok(()),
             RENode::Component { .. } => Ok(()),
             RENode::Vault(..) => Ok(()),
@@ -153,17 +132,7 @@
             RENode::Package(..) => Err(RuntimeError::ValueNotAllowed),
             RENode::Bucket(..) => Err(RuntimeError::ValueNotAllowed),
             RENode::Proof(..) => Err(RuntimeError::ValueNotAllowed),
-=======
-            REValue::KeyValueStore { .. } => Ok(()),
-            REValue::Component { .. } => Ok(()),
-            REValue::Vault(..) => Ok(()),
-            REValue::Resource(..) => Err(RuntimeError::ValueNotAllowed),
-            REValue::NonFungibles(..) => Err(RuntimeError::ValueNotAllowed),
-            REValue::Package(..) => Err(RuntimeError::ValueNotAllowed),
-            REValue::Bucket(..) => Err(RuntimeError::ValueNotAllowed),
-            REValue::Proof(..) => Err(RuntimeError::ValueNotAllowed),
-            REValue::Worktop(..) => Err(RuntimeError::ValueNotAllowed),
->>>>>>> b62e4c77
+            RENode::Worktop(..) => Err(RuntimeError::ValueNotAllowed),
         }
     }
 
@@ -180,14 +149,14 @@
                 proof.drop();
                 Ok(())
             }
-            REValue::Worktop(worktop) => worktop.drop(),
+            RENode::Worktop(worktop) => worktop.drop(),
         }
     }
 
     pub fn drop_values(values: Vec<REValue>) -> Result<(), DropFailure> {
         let mut worktops = Vec::new();
         for value in values {
-            if let REValue::Worktop(worktop) = value {
+            if let RENode::Worktop(worktop) = value.root {
                 worktops.push(worktop);
             } else {
                 value.try_drop()?;
@@ -339,27 +308,17 @@
             REPrimitiveValue::NonFungibles(_resource_address, non_fungibles) => {
                 RENode::NonFungibles(non_fungibles)
             }
-<<<<<<< HEAD
             REPrimitiveValue::Package(package) => RENode::Package(package),
             REPrimitiveValue::Bucket(bucket) => RENode::Bucket(bucket),
             REPrimitiveValue::Proof(proof) => RENode::Proof(proof),
             REPrimitiveValue::KeyValue(store) => RENode::KeyValueStore(store),
             REPrimitiveValue::Vault(vault) => RENode::Vault(vault),
+
+            REPrimitiveValue::Worktop(worktop) => RENode::Worktop(worktop),
         };
         REValue {
             root,
             non_root_nodes: HashMap::new(),
-=======
-            REPrimitiveValue::Package(package) => REValue::Package(package),
-            REPrimitiveValue::Bucket(bucket) => REValue::Bucket(bucket),
-            REPrimitiveValue::Proof(proof) => REValue::Proof(proof),
-            REPrimitiveValue::KeyValue(store) => REValue::KeyValueStore {
-                store: store,
-                child_values: InMemoryChildren::new(),
-            },
-            REPrimitiveValue::Vault(vault) => REValue::Vault(vault),
-            REPrimitiveValue::Worktop(worktop) => REValue::Worktop(worktop),
->>>>>>> b62e4c77
         }
     }
 }
