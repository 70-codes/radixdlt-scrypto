use sbor::rust::boxed::Box;
use sbor::rust::cell::{RefCell, RefMut};
use sbor::rust::collections::*;
use sbor::rust::format;
use sbor::rust::marker::*;
use sbor::rust::ops::Deref;
use sbor::rust::string::String;
use sbor::rust::string::ToString;
use sbor::rust::vec;
use sbor::rust::vec::Vec;
use sbor::*;
use scrypto::buffer::scrypto_decode;
use scrypto::core::{SNodeRef, ScryptoActor};
use scrypto::engine::types::*;
use scrypto::prelude::ComponentOffset;
use scrypto::resource::AuthZoneClearInput;
use scrypto::values::*;
use transaction::validation::*;

use crate::engine::*;
use crate::fee::*;
use crate::ledger::*;
use crate::model::*;
use crate::wasm::*;

/// A call frame is the basic unit that forms a transaction call stack, which keeps track of the
/// owned objects by this function.
pub struct CallFrame<
    'p, // parent lifetime
    't, // Track lifetime
    's, // Substate store lifetime
    'w, // WASM engine lifetime
    'c, // Costing lifetime
    S,  // Substore store type
    W,  // WASM engine type
    I,  // WASM instance type
> where
    S: ReadableSubstateStore,
    W: WasmEngine<I>,
    I: WasmInstance,
{
    /// The transaction hash
    transaction_hash: Hash,
    /// The call depth
    depth: usize,
    /// Whether to show trace messages
    trace: bool,

    /// State track
    track: &'t mut Track<'s, S>,
    /// Wasm engine
    wasm_engine: &'w mut W,
    /// Wasm Instrumenter
    wasm_instrumenter: &'w mut WasmInstrumenter,

    /// Remaining cost unit counter
    cost_unit_counter: &'c mut CostUnitCounter,
    /// Fee table
    fee_table: &'c FeeTable,

    /// All ref values accessible by this call frame. The value may be located in one of the following:
    /// 1. borrowed values
    /// 2. track
    value_refs: HashMap<ValueId, REValueInfo>,

    /// Owned Values
<<<<<<< HEAD
    owned_values: HashMap<ValueId, REValue>,
    worktop: Option<RefCell<Worktop>>,
=======
    owned_values: HashMap<ValueId, RefCell<REValue>>,
>>>>>>> b62e4c77
    auth_zone: Option<RefCell<AuthZone>>,

    /// Borrowed Values from call frames up the stack
    parent_values: Vec<&'p mut HashMap<ValueId, REValue>>,
    caller_auth_zone: Option<&'p RefCell<AuthZone>>,

    phantom: PhantomData<I>,
}

#[macro_export]
macro_rules! trace {
    ( $self: expr, $level: expr, $msg: expr $( , $arg:expr )* ) => {
        #[cfg(not(feature = "alloc"))]
        if $self.trace {
            println!("{}[{:5}] {}", "  ".repeat($self.depth), $level, sbor::rust::format!($msg, $( $arg ),*));
        }
    };
}

fn verify_stored_value_update(
    old: &HashSet<ValueId>,
    missing: &HashSet<ValueId>,
) -> Result<(), RuntimeError> {
    // TODO: optimize intersection search
    for old_id in old.iter() {
        if !missing.contains(&old_id) {
            return Err(RuntimeError::StoredValueRemoved(old_id.clone()));
        }
    }

    for missing_id in missing.iter() {
        if !old.contains(missing_id) {
            return Err(RuntimeError::ValueNotFound(*missing_id));
        }
    }

    Ok(())
}

fn verify_stored_key(value: &ScryptoValue) -> Result<(), RuntimeError> {
    if !value.bucket_ids.is_empty() {
        return Err(RuntimeError::BucketNotAllowed);
    }
    if !value.proof_ids.is_empty() {
        return Err(RuntimeError::ProofNotAllowed);
    }
    if !value.vault_ids.is_empty() {
        return Err(RuntimeError::VaultNotAllowed);
    }
    if !value.kv_store_ids.is_empty() {
        return Err(RuntimeError::KeyValueStoreNotAllowed);
    }
    Ok(())
}

#[derive(Debug, Clone)]
pub struct REValueInfo {
    visible: bool,
    location: REValuePointer,
}

#[derive(Debug, Clone)]
pub enum REValuePointer {
    Stack {
        frame_id: Option<usize>,
        root: ValueId,
        id: Option<ValueId>,
    },
    Track(Address),
}

impl REValuePointer {
    fn child(&self, child_id: ValueId) -> REValuePointer {
        match self {
            REValuePointer::Stack { frame_id, root, .. } => REValuePointer::Stack {
                frame_id: frame_id.clone(),
                root: root.clone(),
                id: Option::Some(child_id),
            },
            REValuePointer::Track(..) => {
                let child_address = match child_id {
                    ValueId::KeyValueStore(kv_store_id) => Address::KeyValueStore(kv_store_id),
                    ValueId::Vault(vault_id) => Address::Vault(vault_id),
                    ValueId::Component(component_id) => Address::LocalComponent(component_id),
                    _ => panic!("Unexpected"),
                };
                REValuePointer::Track(child_address)
            }
        }
    }

    fn borrow_native_ref<'p, S: ReadableSubstateStore>(
        &self, // TODO: Consider changing this to self
        owned_values: &mut HashMap<ValueId, REValue>,
        borrowed_values: &mut Vec<&'p mut HashMap<ValueId, REValue>>,
        track: &mut Track<S>,
    ) -> RENativeValueRef {
        match self {
            REValuePointer::Stack { frame_id, root, id } => {
                let frame = if let Some(frame_id) = frame_id {
                    borrowed_values.get_mut(*frame_id).unwrap()
                } else {
                    owned_values
                };
                let re_value = frame.remove(root).expect("Should exist");
                RENativeValueRef::Stack(re_value, frame_id.clone(), root.clone(), id.clone())
            }
            REValuePointer::Track(address) => {
                let value = track.take_value(address.clone());
                RENativeValueRef::Track(address.clone(), value)
            }
        }
    }

    fn to_ref<'f, 'p, 's, S: ReadableSubstateStore>(
        &self,
        owned_values: &'f HashMap<ValueId, REValue>,
        borrowed_values: &'f Vec<&'p mut HashMap<ValueId, REValue>>,
        track: &'f Track<'s, S>,
    ) -> REValueRef<'f, 's, S> {
        match self {
            REValuePointer::Stack { frame_id, root, id } => {
                let frame = if let Some(frame_id) = frame_id {
                    borrowed_values.get(*frame_id).unwrap()
                } else {
                    owned_values
                };
                REValueRef::Stack(frame.get(root).unwrap(), id.clone())
            }
            REValuePointer::Track(address) => REValueRef::Track(track, address.clone()),
        }
    }

    fn to_ref_mut<'f, 'p, 's, S: ReadableSubstateStore>(
        &self,
        owned_values: &'f mut HashMap<ValueId, REValue>,
        borrowed_values: &'f mut Vec<&'p mut HashMap<ValueId, REValue>>,
        track: &'f mut Track<'s, S>,
    ) -> REValueRefMut<'f, 's, S> {
        match self {
            REValuePointer::Stack { frame_id, root, id } => {
                let frame = if let Some(frame_id) = frame_id {
                    borrowed_values.get_mut(*frame_id).unwrap()
                } else {
                    owned_values
                };
                REValueRefMut::Stack(frame.get_mut(root).unwrap(), id.clone())
            }
            REValuePointer::Track(address) => REValueRefMut::Track(track, address.clone()),
        }
    }
}

pub enum RENativeValueRef {
    Stack(REValue, Option<usize>, ValueId, Option<ValueId>),
    Track(Address, SubstateValue),
}

impl RENativeValueRef {
    pub fn bucket(&mut self) -> &mut Bucket {
        match self {
            RENativeValueRef::Stack(root, _frame_id, _root_id, maybe_child) => {
                match root.get_node_mut(maybe_child.as_ref()) {
                    RENode::Bucket(bucket) => bucket,
                    _ => panic!("Expecting to be a bucket"),
                }
            }
            _ => panic!("Expecting to be a bucket"),
        }
    }

    pub fn proof(&mut self) -> &mut Proof {
        match self {
            RENativeValueRef::Stack(ref mut root, _frame_id, _root_id, maybe_child) => {
                match root.get_node_mut(maybe_child.as_ref()) {
                    RENode::Proof(proof) => proof,
                    _ => panic!("Expecting to be a proof"),
                }
            }
            _ => panic!("Expecting to be a proof"),
        }
    }

    pub fn worktop(&mut self) -> &mut Worktop {
        match self {
            RENativeValueRef::OwnedRef(ref mut root) => match root.deref_mut() {
                REValue::Worktop(worktop) => worktop,
                _ => panic!("Expecting to be a worktop"),
            },
            _ => panic!("Expecting to be a worktop"),
        }
    }

    pub fn vault(&mut self) -> &mut Vault {
        match self {
            RENativeValueRef::Stack(root, _frame_id, _root_id, maybe_child) => {
                root.get_node_mut(maybe_child.as_ref()).vault_mut()
            }
            RENativeValueRef::Track(_address, value) => value.vault_mut(),
        }
    }

    pub fn component(&mut self) -> &mut Component {
        match self {
            RENativeValueRef::Stack(root, _frame_id, _root_id, maybe_child) => {
                root.get_node_mut(maybe_child.as_ref()).component_mut()
            }
            _ => panic!("Expecting to be a component"),
        }
    }

    pub fn package(&mut self) -> &ValidatedPackage {
        match self {
            RENativeValueRef::Track(_address, value) => value.package(),
            _ => panic!("Expecting to be tracked"),
        }
    }

    pub fn resource_manager(&mut self) -> &mut ResourceManager {
        match self {
            RENativeValueRef::Stack(value, _frame_id, _root_id, maybe_child) => value
                .get_node_mut(maybe_child.as_ref())
                .resource_manager_mut(),
            RENativeValueRef::Track(_address, value) => value.resource_manager_mut(),
        }
    }

    pub fn return_to_location<'a, 'p, S: ReadableSubstateStore>(
        self,
        owned_values: &'a mut HashMap<ValueId, REValue>,
        borrowed_values: &'a mut Vec<&'p mut HashMap<ValueId, REValue>>,
        track: &mut Track<S>,
    ) {
        match self {
            RENativeValueRef::Stack(owned, frame_id, value_id, ..) => {
                let frame = if let Some(frame_id) = frame_id {
                    borrowed_values.get_mut(frame_id).unwrap()
                } else {
                    owned_values
                };
                frame.insert(value_id, owned);
            }
            RENativeValueRef::Track(address, value) => track.write_value(address, value),
        }
    }
}

pub enum REValueRef<'f, 's, S: ReadableSubstateStore> {
    Stack(&'f REValue, Option<ValueId>),
    Track(&'f Track<'s, S>, Address),
}

impl<'f, 'p, 's, S: ReadableSubstateStore> REValueRef<'f, 's, S> {
    pub fn vault(&self) -> &Vault {
        match self {
            REValueRef::Stack(value, id) => id
                .as_ref()
                .map_or(value.root(), |v| value.non_root(v))
                .vault(),
            REValueRef::Track(track, address) => track.read_value(address.clone()).vault(),
        }
    }

    pub fn resource_manager(&self) -> &ResourceManager {
        match self {
            REValueRef::Stack(value, id) => id
                .as_ref()
                .map_or(value.root(), |v| value.non_root(v))
                .resource_manager(),
            REValueRef::Track(track, address) => {
                track.read_value(address.clone()).resource_manager()
            }
        }
    }

    pub fn component(&self) -> &Component {
        match self {
            REValueRef::Stack(value, id) => id
                .as_ref()
                .map_or(value.root(), |v| value.non_root(v))
                .component(),
            REValueRef::Track(track, address) => track.read_value(address.clone()).component(),
        }
    }

    pub fn package(&self) -> &ValidatedPackage {
        match self {
            REValueRef::Stack(value, id) => id
                .as_ref()
                .map_or(value.root(), |v| value.non_root(v))
                .package(),
            REValueRef::Track(track, address) => track.read_value(address.clone()).package(),
        }
    }
}

pub enum REValueRefMut<'f, 's, S: ReadableSubstateStore> {
    Stack(&'f mut REValue, Option<ValueId>),
    Track(&'f mut Track<'s, S>, Address),
}

impl<'f, 's, S: ReadableSubstateStore> REValueRefMut<'f, 's, S> {
    fn kv_store_put(
        &mut self,
        key: Vec<u8>,
        value: ScryptoValue,
        to_store: HashMap<ValueId, REValue>,
    ) {
        match self {
            REValueRefMut::Stack(re_value, id) => {
                re_value
                    .get_node_mut(id.as_ref())
                    .kv_store_mut()
                    .put(key, value);
                for (id, val) in to_store {
                    re_value.insert_non_root_nodes(val.to_nodes(id));
                }
            }
            REValueRefMut::Track(track, address) => {
                track.set_key_value(
                    address.clone(),
                    key,
                    SubstateValue::KeyValueStoreEntry(Some(value.raw)),
                );
                for (id, val) in to_store {
                    track.insert_non_root_nodes(val.to_nodes(id));
                }
            }
        }
    }

    fn kv_store_get(&mut self, key: &[u8]) -> ScryptoValue {
        let maybe_value = match self {
            REValueRefMut::Stack(re_value, id) => {
                let store = re_value.get_node_mut(id.as_ref()).kv_store_mut();
                store.get(key).map(|v| v.dom)
            }
            REValueRefMut::Track(track, address) => {
                let substate_value = track.read_key_value(address.clone(), key.to_vec());
                substate_value
                    .kv_entry()
                    .as_ref()
                    .map(|bytes| decode_any(bytes).unwrap())
            }
        };

        // TODO: Cleanup
        let value = maybe_value.map_or(
            Value::Option {
                value: Box::new(Option::None),
            },
            |v| Value::Option {
                value: Box::new(Some(v)),
            },
        );
        ScryptoValue::from_value(value).unwrap()
    }

    fn non_fungible_get(&mut self, id: &NonFungibleId) -> ScryptoValue {
        match self {
            REValueRefMut::Stack(value, re_id) => {
                let non_fungible_set = re_id
                    .as_ref()
                    .map_or(value.root(), |v| value.non_root(v))
                    .non_fungibles();
                ScryptoValue::from_typed(&non_fungible_set.get(id).cloned())
            }
            REValueRefMut::Track(track, address) => {
                let value = track.read_key_value(address.clone(), id.to_vec());
                ScryptoValue::from_typed(value.non_fungible())
            }
        }
    }

    fn non_fungible_remove(&mut self, id: &NonFungibleId) {
        match self {
            REValueRefMut::Stack(..) => {
                panic!("Not supported");
            }
            REValueRefMut::Track(track, address) => {
                track.set_key_value(
                    address.clone(),
                    id.to_vec(),
                    SubstateValue::NonFungible(None),
                );
            }
        }
    }

    fn non_fungible_put(&mut self, id: NonFungibleId, value: ScryptoValue) {
        match self {
            REValueRefMut::Stack(re_value, re_id) => {
                let non_fungible: NonFungible =
                    scrypto_decode(&value.raw).expect("Should not fail.");

                let non_fungible_set = re_value.get_node_mut(re_id.as_ref()).non_fungibles_mut();
                non_fungible_set.insert(id, non_fungible);
            }
            REValueRefMut::Track(track, address) => {
                let non_fungible: NonFungible =
                    scrypto_decode(&value.raw).expect("Should not fail.");
                track.set_key_value(
                    address.clone(),
                    id.to_vec(),
                    SubstateValue::NonFungible(Some(non_fungible)),
                );
            }
        }
    }

    fn component_put(&mut self, value: ScryptoValue, to_store: HashMap<ValueId, REValue>) {
        match self {
            REValueRefMut::Stack(re_value, id) => {
                let component = re_value.get_node_mut(id.as_ref()).component_mut();
                component.set_state(value.raw);
                for (id, val) in to_store {
                    re_value.insert_non_root_nodes(val.to_nodes(id));
                }
            }
            REValueRefMut::Track(track, address) => {
                track.write_component_value(address.clone(), value.raw);
                for (id, val) in to_store {
                    track.insert_non_root_nodes(val.to_nodes(id));
                }
            }
        }
    }

    fn component(&mut self) -> &Component {
        match self {
            REValueRefMut::Stack(re_value, id) => re_value.get_node_mut(id.as_ref()).component(),
            REValueRefMut::Track(track, address) => {
                let component_val = track.read_value(address.clone());
                component_val.component()
            }
        }
    }
}

pub enum StaticSNodeState {
    Package,
    Resource,
    System,
    TransactionProcessor,
}

pub enum SNodeExecution<'a> {
    Static(StaticSNodeState),
    Consumed(ValueId),
    AuthZone(RefMut<'a, AuthZone>),
    ValueRef(ValueId),
    Scrypto(ScryptoActorInfo, PackageAddress),
}

pub enum SubstateAddress {
    KeyValueEntry(KeyValueStoreId, ScryptoValue),
    NonFungible(ResourceAddress, NonFungibleId),
    Component(ComponentAddress, ComponentOffset),
}

impl<'p, 't, 's, 'w, 'c, S, W, I> CallFrame<'p, 't, 's, 'w, 'c, S, W, I>
where
    S: ReadableSubstateStore,
    W: WasmEngine<I>,
    I: WasmInstance,
{
    pub fn new_root(
        verbose: bool,
        transaction_hash: Hash,
        signer_public_keys: Vec<EcdsaPublicKey>,
        track: &'t mut Track<'s, S>,
        wasm_engine: &'w mut W,
        wasm_instrumenter: &'w mut WasmInstrumenter,
        cost_unit_counter: &'c mut CostUnitCounter,
        fee_table: &'c FeeTable,
    ) -> Self {
        let signer_non_fungible_ids: BTreeSet<NonFungibleId> = signer_public_keys
            .clone()
            .into_iter()
            .map(|public_key| NonFungibleId::from_bytes(public_key.to_vec()))
            .collect();

        let mut initial_auth_zone_proofs = Vec::new();
        if !signer_non_fungible_ids.is_empty() {
            // Proofs can't be zero amount
            let mut ecdsa_bucket = Bucket::new(ResourceContainer::new_non_fungible(
                ECDSA_TOKEN,
                signer_non_fungible_ids,
            ));
            let ecdsa_proof = ecdsa_bucket.create_proof(ECDSA_TOKEN_BUCKET_ID).unwrap();
            initial_auth_zone_proofs.push(ecdsa_proof);
        }

        Self::new(
            transaction_hash,
            0,
            verbose,
            track,
            wasm_engine,
            wasm_instrumenter,
            cost_unit_counter,
            fee_table,
            Some(RefCell::new(AuthZone::new_with_proofs(
                initial_auth_zone_proofs,
            ))),
            HashMap::new(),
            HashMap::new(),
            Vec::new(),
            None,
        )
    }

    pub fn new(
        transaction_hash: Hash,
        depth: usize,
        trace: bool,
        track: &'t mut Track<'s, S>,
        wasm_engine: &'w mut W,
        wasm_instrumenter: &'w mut WasmInstrumenter,
        cost_unit_counter: &'c mut CostUnitCounter,
        fee_table: &'c FeeTable,
        auth_zone: Option<RefCell<AuthZone>>,
<<<<<<< HEAD
        worktop: Option<RefCell<Worktop>>,
        owned_values: HashMap<ValueId, REValue>,
=======
        owned_values: HashMap<ValueId, RefCell<REValue>>,
>>>>>>> b62e4c77
        value_refs: HashMap<ValueId, REValueInfo>,
        parent_values: Vec<&'p mut HashMap<ValueId, REValue>>,
        caller_auth_zone: Option<&'p RefCell<AuthZone>>,
    ) -> Self {
        Self {
            transaction_hash,
            depth,
            trace,
            track,
            wasm_engine,
            wasm_instrumenter,
            cost_unit_counter,
            fee_table,
            owned_values,
            value_refs,
<<<<<<< HEAD
            parent_values,
            worktop,
=======
            frame_borrowed_values,
>>>>>>> b62e4c77
            auth_zone,
            caller_auth_zone,
            phantom: PhantomData,
        }
    }

    fn drop_owned_values(&mut self) -> Result<(), RuntimeError> {
<<<<<<< HEAD
        for (_, value) in self.owned_values.drain() {
            trace!(self, Level::Warn, "Dangling value: {:?}", value);
            value.try_drop().map_err(|e| RuntimeError::DropFailure(e))?;
        }

        if let Some(ref_worktop) = &self.worktop {
            let worktop = ref_worktop.borrow();
            if !worktop.is_empty() {
                trace!(self, Level::Warn, "Resource worktop is not empty");
                return Err(RuntimeError::DropFailure(DropFailure::Worktop));
            }
        }

        Ok(())
=======
        let values = self
            .owned_values
            .drain()
            .map(|(_, cell)| cell.into_inner())
            .collect();
        REValue::drop_values(values).map_err(|e| RuntimeError::DropFailure(e))
>>>>>>> b62e4c77
    }

    fn process_call_data(validated: &ScryptoValue) -> Result<(), RuntimeError> {
        if !validated.kv_store_ids.is_empty() {
            return Err(RuntimeError::KeyValueStoreNotAllowed);
        }
        if !validated.vault_ids.is_empty() {
            return Err(RuntimeError::VaultNotAllowed);
        }
        Ok(())
    }

    fn process_return_data(
        &mut self,
        from: Option<SNodeRef>,
        validated: &ScryptoValue,
    ) -> Result<(), RuntimeError> {
        if !validated.kv_store_ids.is_empty() {
            return Err(RuntimeError::KeyValueStoreNotAllowed);
        }

        // Allow vaults to be returned from ResourceStatic
        // TODO: Should we allow vaults to be returned by any component?
        if !matches!(from, Some(SNodeRef::ResourceRef(_))) {
            if !validated.vault_ids.is_empty() {
                return Err(RuntimeError::VaultNotAllowed);
            }
        }

        Ok(())
    }

    pub fn run(
        &mut self,
        snode_ref: Option<SNodeRef>, // TODO: Remove, abstractions between invoke_snode() and run() are a bit messy right now
        execution: SNodeExecution<'p>,
        fn_ident: &str,
        input: ScryptoValue,
    ) -> Result<(ScryptoValue, HashMap<ValueId, REValue>), RuntimeError> {
        trace!(
            self,
            Level::Debug,
            "Run started! Depth: {}, Remaining cost units: {}",
            self.depth,
            self.cost_unit_counter.remaining()
        );
        self.cost_unit_counter
            .consume(self.fee_table.engine_run_cost())
            .map_err(RuntimeError::CostingError)?;

        let output = {
            let rtn = match execution {
                SNodeExecution::Static(state) => match state {
                    StaticSNodeState::System => System::static_main(fn_ident, input, self)
                        .map_err(RuntimeError::SystemError),
                    StaticSNodeState::TransactionProcessor => TransactionProcessor::static_main(
                        fn_ident, input, self,
                    )
                    .map_err(|e| match e {
                        TransactionProcessorError::InvalidRequestData(_) => panic!("Illegal state"),
                        TransactionProcessorError::InvalidMethod => panic!("Illegal state"),
                        TransactionProcessorError::RuntimeError(e) => e,
                    }),
                    StaticSNodeState::Package => {
                        ValidatedPackage::static_main(fn_ident, input, self)
                            .map_err(RuntimeError::PackageError)
                    }
                    StaticSNodeState::Resource => {
                        ResourceManager::static_main(fn_ident, input, self)
                            .map_err(RuntimeError::ResourceManagerError)
                    }
                },
                SNodeExecution::Consumed(value_id) => match value_id {
                    ValueId::Bucket(..) => Bucket::consuming_main(value_id, fn_ident, input, self)
                        .map_err(RuntimeError::BucketError),
                    ValueId::Proof(..) => Proof::main_consume(value_id, fn_ident, input, self)
                        .map_err(RuntimeError::ProofError),
                    ValueId::Component(..) => {
                        Component::main_consume(value_id, fn_ident, input, self)
                            .map_err(RuntimeError::ComponentError)
                    }
                    _ => panic!("Unexpected"),
                },
                SNodeExecution::AuthZone(mut auth_zone) => auth_zone
                    .main(fn_ident, input, self)
                    .map_err(RuntimeError::AuthZoneError),
                SNodeExecution::ValueRef(value_id) => match value_id {
                    ValueId::Bucket(bucket_id) => Bucket::main(bucket_id, fn_ident, input, self)
                        .map_err(RuntimeError::BucketError),
                    ValueId::Proof(..) => Proof::main(value_id, fn_ident, input, self)
                        .map_err(RuntimeError::ProofError),
                    ValueId::Worktop => {
                        Worktop::main(value_id, fn_ident, input, self)
                            .map_err(RuntimeError::WorktopError)
                    }
                    ValueId::Vault(vault_id) => Vault::main(vault_id, fn_ident, input, self)
                        .map_err(RuntimeError::VaultError),
                    ValueId::Component(..) => Component::main(value_id, fn_ident, input, self)
                        .map_err(RuntimeError::ComponentError),
                    ValueId::Resource(resource_address) => {
                        ResourceManager::main(resource_address, fn_ident, input, self)
                            .map_err(RuntimeError::ResourceManagerError)
                    }
                    _ => panic!("Unexpected"),
                },
                SNodeExecution::Scrypto(ref actor, package_address) => {
                    let output = {
                        let package = self.track.read_value(package_address).package();
                        let wasm_metering_params = self.fee_table.wasm_metering_params();
                        let instrumented_code = self
                            .wasm_instrumenter
                            .instrument(package.code(), &wasm_metering_params);
                        let mut instance = self.wasm_engine.instantiate(instrumented_code);
                        let blueprint_abi = package
                            .blueprint_abi(actor.blueprint_name())
                            .expect("Blueprint should exist");
                        let export_name = &blueprint_abi
                            .get_fn_abi(fn_ident)
                            .unwrap()
                            .export_name
                            .to_string();
                        let mut runtime: Box<dyn WasmRuntime> =
                            Box::new(RadixEngineWasmRuntime::new(actor.clone(), self));
                        instance
                            .invoke_export(&export_name, &input, &mut runtime)
                            .map_err(|e| match e {
                                // Flatten error code for more readable transaction receipt
                                InvokeError::RuntimeError(e) => e,
                                e @ _ => RuntimeError::InvokeError(e.into()),
                            })?
                    };

                    let package = self.track.read_value(package_address).package();
                    let blueprint_abi = package
                        .blueprint_abi(actor.blueprint_name())
                        .expect("Blueprint should exist");
                    let fn_abi = blueprint_abi.get_fn_abi(fn_ident).unwrap();
                    if !fn_abi.output.matches(&output.dom) {
                        Err(RuntimeError::InvalidFnOutput {
                            fn_ident: fn_ident.to_string(),
                            output: output.dom,
                        })
                    } else {
                        Ok(output)
                    }
                }
            }?;

            rtn
        };

        // Prevent vaults/kvstores from being returned
        self.process_return_data(snode_ref, &output)?;

        // Take values to return
        let values_to_take = output.value_ids();
        let (taken_values, mut missing) = self.take_available_values(values_to_take, false)?;
        let first_missing_value = missing.drain().nth(0);
        if let Some(missing_value) = first_missing_value {
            return Err(RuntimeError::ValueNotFound(missing_value));
        }

        // drop proofs and check resource leak
        if self.auth_zone.is_some() {
            self.invoke_snode(
                SNodeRef::AuthZoneRef,
                "clear".to_string(),
                ScryptoValue::from_typed(&AuthZoneClearInput {}),
            )?;
        }
        self.drop_owned_values()?;

        trace!(
            self,
            Level::Debug,
            "Run finished! Remaining cost units: {}",
            self.cost_unit_counter().remaining()
        );

        Ok((output, taken_values))
    }

    fn take_available_values(
        &mut self,
        value_ids: HashSet<ValueId>,
        persist_only: bool,
    ) -> Result<(HashMap<ValueId, REValue>, HashSet<ValueId>), RuntimeError> {
        let (taken, missing) = {
            let mut taken_values = HashMap::new();
            let mut missing_values = HashSet::new();

            for id in value_ids {
                let maybe = self.owned_values.remove(&id);
                if let Some(value) = maybe {
                    value.root().verify_can_move()?;
                    if persist_only {
                        value.root().verify_can_persist()?;
                    }
                    taken_values.insert(id, value);
                } else {
                    missing_values.insert(id);
                }
            }

            (taken_values, missing_values)
        };

        // Moved values must have their references removed
        for (id, value) in &taken {
            self.value_refs.remove(id);
            for (id, ..) in &value.non_root_nodes {
                self.value_refs.remove(id);
            }
        }

        Ok((taken, missing))
    }

    fn read_value_internal(
        &mut self,
        address: &SubstateAddress,
    ) -> Result<(REValuePointer, ScryptoValue), RuntimeError> {
        let value_id = match address {
            SubstateAddress::Component(component_address, ..) => {
                ValueId::Component(*component_address)
            }
            SubstateAddress::NonFungible(resource_address, ..) => {
                ValueId::NonFungibles(*resource_address)
            }
            SubstateAddress::KeyValueEntry(kv_store_id, ..) => ValueId::KeyValueStore(*kv_store_id),
        };

        // Get location
        // Note this must be run AFTER values are taken, otherwise there would be inconsistent readable_values state
        let (value_info, address_borrowed) = self
            .value_refs
            .get(&value_id)
            .cloned()
            .map(|v| (v, None))
            .or_else(|| {
                // Allow global read access to any component info
                if let SubstateAddress::Component(component_address, ComponentOffset::Info) =
                    address
                {
                    if self.owned_values.contains_key(&value_id) {
                        return Some((
                            REValueInfo {
                                location: REValuePointer::Stack {
                                    frame_id: Option::None,
                                    root: value_id.clone(),
                                    id: Option::None,
                                },
                                visible: true,
                            },
                            None,
                        ));
                    } else if self
                        .track
                        .take_lock(Address::GlobalComponent(*component_address), false)
                        .is_ok()
                    {
                        return Some((
                            REValueInfo {
                                location: REValuePointer::Track(Address::GlobalComponent(
                                    *component_address,
                                )),
                                visible: true,
                            },
                            Some(component_address),
                        ));
                    }
                }

                None
            })
            .ok_or_else(|| RuntimeError::InvalidDataAccess(value_id))?;
        if !value_info.visible {
            return Err(RuntimeError::InvalidDataAccess(value_id));
        }
        let location = &value_info.location;

        // Read current value
        let current_value = {
            let mut value_ref = location.to_ref_mut(
                &mut self.owned_values,
                &mut self.parent_values,
                &mut self.track,
            );
            match &address {
                SubstateAddress::Component(.., offset) => match offset {
                    ComponentOffset::State => {
                        ScryptoValue::from_slice(value_ref.component().state())
                            .expect("Expected to decode")
                    }
                    ComponentOffset::Info => {
                        ScryptoValue::from_typed(&value_ref.component().info())
                    }
                },
                SubstateAddress::KeyValueEntry(.., key) => {
                    verify_stored_key(key)?;
                    value_ref.kv_store_get(&key.raw)
                }
                SubstateAddress::NonFungible(.., id) => value_ref.non_fungible_get(id),
            }
        };

        // TODO: Remove, currently a hack to allow for global component info retrieval
        if let Some(component_address) = address_borrowed {
            self.track
                .release_lock(Address::GlobalComponent(*component_address));
        }

        Ok((location.clone(), current_value))
    }
}

impl<'p, 't, 's, 'w, 'c, S, W, I> SystemApi<'p, 's, W, I, S>
    for CallFrame<'p, 't, 's, 'w, 'c, S, W, I>
where
    S: ReadableSubstateStore,
    W: WasmEngine<I>,
    I: WasmInstance,
{
    fn invoke_snode(
        &mut self,
        snode_ref: SNodeRef,
        fn_ident: String,
        input: ScryptoValue,
    ) -> Result<ScryptoValue, RuntimeError> {
        if self.depth == MAX_CALL_DEPTH {
            return Err(RuntimeError::MaxCallDepthLimitReached);
        }

        trace!(
            self,
            Level::Debug,
            "Invoking: {:?} {:?}",
            snode_ref,
            &fn_ident
        );

        // Prevent vaults/kvstores from being moved
        Self::process_call_data(&input)?;

        // Figure out what buckets and proofs to move from this process
        let values_to_take = input.value_ids();
        let (taken_values, mut missing) = self.take_available_values(values_to_take, false)?;
        let first_missing_value = missing.drain().nth(0);
        if let Some(missing_value) = first_missing_value {
            return Err(RuntimeError::ValueNotFound(missing_value));
        }

        let mut next_owned_values = HashMap::new();

        // Internal state update to taken values
        for (id, mut value) in taken_values {
            trace!(self, Level::Debug, "Sending value: {:?}", value);
            match &mut value.root_mut() {
                RENode::Proof(proof) => proof.change_to_restricted(),
                _ => {}
            }
            next_owned_values.insert(id, value);
        }

        let mut locked_values = HashSet::new();
        let mut value_refs = HashMap::new();

        // Authorization and state load
        let (loaded_snode, method_auths) = match &snode_ref {
            SNodeRef::TransactionProcessor => {
                // FIXME: only TransactionExecutor can invoke this function
                Ok((
                    SNodeExecution::Static(StaticSNodeState::TransactionProcessor),
                    vec![],
                ))
            }
            SNodeRef::PackageStatic => {
                Ok((SNodeExecution::Static(StaticSNodeState::Package), vec![]))
            }
            SNodeRef::SystemStatic => {
                Ok((SNodeExecution::Static(StaticSNodeState::System), vec![]))
            }
            SNodeRef::ResourceStatic => {
                Ok((SNodeExecution::Static(StaticSNodeState::Resource), vec![]))
            }
            SNodeRef::Consumed(value_id) => {
                let value = self
                    .owned_values
                    .remove(value_id)
                    .ok_or(RuntimeError::ValueNotFound(*value_id))?;

                let method_auths = match &value.root() {
                    RENode::Bucket(bucket) => {
                        let resource_address = bucket.resource_address();
                        self.track
                            .take_lock(resource_address, true)
                            .expect("Should not fail.");
                        locked_values.insert(resource_address.clone().into());
                        let resource_manager =
                            self.track.read_value(resource_address).resource_manager();
                        let method_auth = resource_manager.get_consuming_bucket_auth(&fn_ident);
                        value_refs.insert(
                            ValueId::Resource(resource_address),
                            REValueInfo {
                                location: REValuePointer::Track(Address::Resource(
                                    resource_address,
                                )),
                                visible: true,
                            },
                        );
                        value_refs.insert(
                            ValueId::NonFungibles(resource_address),
                            REValueInfo {
                                location: REValuePointer::Track(Address::NonFungibleSet(
                                    resource_address,
                                )),
                                visible: true,
                            },
                        );
                        vec![method_auth.clone()]
                    }
                    RENode::Proof(_) => vec![],
                    RENode::Component(component) => {
                        let package_address = component.package_address();
                        self.track
                            .take_lock(package_address, false)
                            .expect("Should not fail.");
                        locked_values.insert(package_address.clone().into());
                        value_refs.insert(
                            ValueId::Package(package_address),
                            REValueInfo {
                                location: REValuePointer::Track(Address::Package(package_address)),
                                visible: true,
                            },
                        );
                        vec![]
                    }
                    _ => return Err(RuntimeError::MethodDoesNotExist(fn_ident.clone())),
                };

                next_owned_values.insert(*value_id, value);

                Ok((SNodeExecution::Consumed(*value_id), method_auths))
            }
            SNodeRef::AuthZoneRef => {
                if let Some(auth_zone) = &self.auth_zone {
                    for resource_address in &input.resource_addresses {
                        self.track
                            .take_lock(resource_address.clone(), false)
                            .map_err(|e| match e {
                                TrackError::NotFound => {
                                    RuntimeError::ResourceManagerNotFound(resource_address.clone())
                                }
                                TrackError::Reentrancy => {
                                    panic!("Package reentrancy error should never occur.")
                                }
                            })?;
                        locked_values.insert(resource_address.clone().into());
                        value_refs.insert(
                            ValueId::Resource(resource_address.clone()),
                            REValueInfo {
                                location: REValuePointer::Track(Address::Resource(
                                    resource_address.clone(),
                                )),
                                visible: true,
                            },
                        );
                    }
                    let borrowed = auth_zone.borrow_mut();
                    Ok((SNodeExecution::AuthZone(borrowed), vec![]))
                } else {
                    Err(RuntimeError::AuthZoneDoesNotExist)
                }
            }
<<<<<<< HEAD
            SNodeRef::WorktopRef => {
                if let Some(worktop_ref) = &self.worktop {
                    for resource_address in &input.resource_addresses {
                        self.track
                            .take_lock(resource_address.clone(), false)
                            .map_err(|e| match e {
                                TrackError::NotFound => {
                                    RuntimeError::ResourceManagerNotFound(resource_address.clone())
                                }
                                TrackError::Reentrancy => {
                                    panic!("Package reentrancy error should never occur.")
                                }
                            })?;
                        locked_values.insert(resource_address.clone().into());
                        value_refs.insert(
                            ValueId::Resource(resource_address.clone()),
                            REValueInfo {
                                location: REValuePointer::Track(Address::Resource(
                                    resource_address.clone(),
                                )),
                                visible: true,
                            },
                        );
                    }
                    let worktop = worktop_ref.borrow_mut();
                    Ok((SNodeExecution::Worktop(worktop), vec![]))
                } else {
                    Err(RuntimeError::WorktopDoesNotExist)
                }
            }
=======
>>>>>>> b62e4c77
            SNodeRef::ResourceRef(resource_address) => {
                let value_id = ValueId::Resource(*resource_address);
                let address: Address = Address::Resource(*resource_address);
                self.track
                    .take_lock(address.clone(), true)
                    .map_err(|e| match e {
                        TrackError::NotFound => {
                            RuntimeError::ResourceManagerNotFound(resource_address.clone())
                        }
                        TrackError::Reentrancy => {
                            panic!("Resource call has caused reentrancy")
                        }
                    })?;
                locked_values.insert(address.clone());
                let resource_manager = self.track.read_value(address).resource_manager();
                let method_auth = resource_manager.get_auth(&fn_ident, &input).clone();
                value_refs.insert(
                    value_id.clone(),
                    REValueInfo {
                        location: REValuePointer::Track(Address::Resource(*resource_address)),
                        visible: true,
                    },
                );
                value_refs.insert(
                    ValueId::NonFungibles(*resource_address),
                    REValueInfo {
                        location: REValuePointer::Track(Address::NonFungibleSet(*resource_address)),
                        visible: true,
                    },
                );

                Ok((SNodeExecution::ValueRef(value_id), vec![method_auth]))
            }
            SNodeRef::BucketRef(bucket_id) => {
                let value_id = ValueId::Bucket(*bucket_id);
                if !self.owned_values.contains_key(&value_id) {
                    return Err(RuntimeError::BucketNotFound(bucket_id.clone()));
                }
                value_refs.insert(
                    value_id.clone(),
                    REValueInfo {
                        location: REValuePointer::Stack {
                            frame_id: Some(self.depth),
                            root: value_id.clone(),
                            id: None,
                        },
                        visible: true,
                    },
                );

                Ok((SNodeExecution::ValueRef(value_id), vec![]))
            }
            SNodeRef::ProofRef(proof_id) => {
                let value_id = ValueId::Proof(*proof_id);
                if !self.owned_values.contains_key(&value_id) {
                    return Err(RuntimeError::ProofNotFound(proof_id.clone()));
                }
                value_refs.insert(
                    value_id.clone(),
                    REValueInfo {
                        location: REValuePointer::Stack {
                            frame_id: Some(self.depth),
                            root: value_id.clone(),
                            id: None,
                        },
                        visible: true,
                    },
                );
                Ok((SNodeExecution::ValueRef(value_id), vec![]))
            }
            SNodeRef::WorktopRef => {
                let value_id = ValueId::Worktop;
                let worktop_cell = self
                    .owned_values
                    .get(&value_id)
                    .ok_or(RuntimeError::ValueNotFound(value_id))?;

                let ref_mut = worktop_cell.borrow_mut();
                next_borrowed_values.insert(value_id.clone(), ref_mut);
                value_refs.insert(
                    value_id.clone(),
                    REValueInfo {
                        location: REValueLocation::BorrowedRoot(value_id),
                        visible: true,
                    },
                );

                for resource_address in &input.resource_addresses {
                    self.track
                        .take_lock(resource_address.clone(), false)
                        .map_err(|e| match e {
                            TrackError::NotFound => {
                                RuntimeError::ResourceManagerNotFound(resource_address.clone())
                            }
                            TrackError::Reentrancy => {
                                panic!("Package reentrancy error should never occur.")
                            }
                        })?;
                    locked_values.insert(resource_address.clone().into());
                    value_refs.insert(
                        ValueId::Resource(resource_address.clone()),
                        REValueInfo {
                            location: REValueLocation::Track(Address::Resource(resource_address.clone())),
                            visible: true,
                        },
                    );
                }

                Ok((SNodeExecution::ValueRef(value_id), vec![]))
            }
            SNodeRef::Scrypto(actor) => match actor {
                ScryptoActor::Blueprint(package_address, blueprint_name) => {
                    self.track
                        .take_lock(package_address.clone(), false)
                        .map_err(|e| match e {
                            TrackError::NotFound => RuntimeError::PackageNotFound(*package_address),
                            TrackError::Reentrancy => {
                                panic!("Package reentrancy error should never occur.")
                            }
                        })?;
                    locked_values.insert(package_address.clone().into());
                    let package = self.track.read_value(package_address.clone()).package();
                    let abi = package.blueprint_abi(blueprint_name).ok_or(
                        RuntimeError::BlueprintNotFound(
                            package_address.clone(),
                            blueprint_name.clone(),
                        ),
                    )?;
                    let fn_abi = abi
                        .get_fn_abi(&fn_ident)
                        .ok_or(RuntimeError::MethodDoesNotExist(fn_ident.clone()))?;
                    if !fn_abi.input.matches(&input.dom) {
                        return Err(RuntimeError::InvalidFnInput {
                            fn_ident,
                            input: input.dom,
                        });
                    }
                    Ok((
                        SNodeExecution::Scrypto(
                            ScryptoActorInfo::blueprint(
                                package_address.clone(),
                                blueprint_name.clone(),
                            ),
                            package_address.clone(),
                        ),
                        vec![],
                    ))
                }
                ScryptoActor::Component(component_address) => {
                    let component_address = *component_address;

                    // Find value
                    let value_id = ValueId::Component(component_address);
                    let cur_location = if self.owned_values.contains_key(&value_id) {
                        REValuePointer::Stack {
                            frame_id: None,
                            root: value_id.clone(),
                            id: None,
                        }
                    } else if let Some(REValueInfo { location, .. }) =
                        self.value_refs.get(&value_id)
                    {
                        location.clone()
                    } else {
                        REValuePointer::Track(Address::GlobalComponent(component_address))
                    };

                    // Lock values and setup next frame
                    let next_location = match cur_location.clone() {
                        REValuePointer::Track(address) => {
                            self.track
                                .take_lock(address.clone(), true)
                                .map_err(|e| match e {
                                    TrackError::NotFound => {
                                        RuntimeError::ComponentNotFound(component_address)
                                    }
                                    TrackError::Reentrancy => {
                                        RuntimeError::ComponentReentrancy(component_address)
                                    }
                                })?;
                            locked_values.insert(address.clone());
                            REValuePointer::Track(address)
                        }
                        REValuePointer::Stack { frame_id, root, id } => REValuePointer::Stack {
                            frame_id: frame_id.or(Some(self.depth)),
                            root,
                            id,
                        },
                    };

                    let actor_info = {
                        let value_ref = cur_location.to_ref(
                            &self.owned_values,
                            &self.parent_values,
                            &mut self.track,
                        );
                        let component = value_ref.component();
                        ScryptoActorInfo::component(
                            component.package_address(),
                            component.blueprint_name().to_string(),
                            component_address,
                        )
                    };

                    // Retrieve Method Authorization
                    let (method_auths, package_address) = {
                        let package_address = actor_info.package_address().clone();
                        let blueprint_name = actor_info.blueprint_name().to_string();
                        self.track
                            .take_lock(package_address, false)
                            .expect("Should never fail");
                        locked_values.insert(package_address.clone().into());
                        let package = self.track.read_value(package_address).package();
                        let abi = package
                            .blueprint_abi(&blueprint_name)
                            .expect("Blueprint not found for existing component");
                        let fn_abi = abi
                            .get_fn_abi(&fn_ident)
                            .ok_or(RuntimeError::MethodDoesNotExist(fn_ident.clone()))?;
                        if !fn_abi.input.matches(&input.dom) {
                            return Err(RuntimeError::InvalidFnInput {
                                fn_ident,
                                input: input.dom,
                            });
                        }

                        let method_auths = {
                            let value_ref = cur_location.to_ref(
                                &self.owned_values,
                                &self.parent_values,
                                &self.track,
                            );
                            value_ref
                                .component()
                                .method_authorization(&abi.structure, &fn_ident)
                        };

                        (method_auths, package_address)
                    };

                    value_refs.insert(
                        value_id,
                        REValueInfo {
                            location: next_location,
                            visible: true,
                        },
                    );

                    Ok((
                        SNodeExecution::Scrypto(actor_info, package_address),
                        method_auths,
                    ))
                }
            },
            SNodeRef::Component(component_address) => {
                let component_address = *component_address;

                // Find value
                let value_id = ValueId::Component(component_address);
                let cur_location = if self.owned_values.contains_key(&value_id) {
                    REValuePointer::Stack {
                        frame_id: None,
                        root: value_id.clone(),
                        id: None,
                    }
                } else {
                    return Err(RuntimeError::NotSupported);
                };

                // Setup next frame
                match cur_location {
                    REValuePointer::Stack {
                        frame_id: _,
                        root,
                        id,
                    } => {
                        let owned_ref = self.owned_values.get_mut(&root).unwrap();

                        // Lock package
                        let package_address = owned_ref.root().component().package_address();
                        self.track
                            .take_lock(package_address, false)
                            .map_err(|e| match e {
                                TrackError::NotFound => panic!("Should exist"),
                                TrackError::Reentrancy => RuntimeError::PackageReentrancy,
                            })?;
                        locked_values.insert(package_address.into());
                        value_refs.insert(
                            ValueId::Package(package_address),
                            REValueInfo {
                                location: REValuePointer::Track(Address::Package(package_address)),
                                visible: true,
                            },
                        );

                        value_refs.insert(
                            value_id,
                            REValueInfo {
                                location: REValuePointer::Stack {
                                    frame_id: Some(self.depth),
                                    root: root.clone(),
                                    id: id.clone(),
                                },
                                visible: true,
                            },
                        );
                    }
                    _ => panic!("Unexpected"),
                }

                Ok((SNodeExecution::ValueRef(value_id), vec![]))
            }

            SNodeRef::VaultRef(vault_id) => {
                // Find value
                let value_id = ValueId::Vault(*vault_id);
                let cur_location = if self.owned_values.contains_key(&value_id) {
                    REValuePointer::Stack {
                        frame_id: None,
                        root: value_id.clone(),
                        id: Option::None,
                    }
                } else {
                    let maybe_value_ref = self.value_refs.get(&value_id);
                    maybe_value_ref
                        .map(|info| &info.location)
                        .cloned()
                        .ok_or(RuntimeError::ValueNotFound(ValueId::Vault(*vault_id)))?
                };

                // Lock values and setup next frame
                let next_location = {
                    // Lock Vault
                    let next_location = match cur_location.clone() {
                        REValuePointer::Track(address) => {
                            self.track
                                .take_lock(address.clone(), true)
                                .expect("Should never fail.");
                            locked_values.insert(address.clone().into());
                            REValuePointer::Track(address)
                        }
                        REValuePointer::Stack { frame_id, root, id } => REValuePointer::Stack {
                            frame_id: frame_id.or(Some(self.depth)),
                            root,
                            id,
                        },
                    };

                    // Lock Resource
                    let resource_address = {
                        let value_ref = cur_location.to_ref(
                            &mut self.owned_values,
                            &mut self.parent_values,
                            &mut self.track,
                        );
                        value_ref.vault().resource_address()
                    };
                    self.track
                        .take_lock(resource_address, true)
                        .expect("Should never fail.");
                    locked_values.insert(resource_address.into());

                    next_location
                };

                // Retrieve Method Authorization
                let method_auth = {
                    let resource_address = {
                        let value_ref = cur_location.to_ref(
                            &mut self.owned_values,
                            &mut self.parent_values,
                            &mut self.track,
                        );
                        value_ref.vault().resource_address()
                    };
                    let resource_manager =
                        self.track.read_value(resource_address).resource_manager();
                    resource_manager.get_vault_auth(&fn_ident).clone()
                };

                value_refs.insert(
                    value_id.clone(),
                    REValueInfo {
                        location: next_location,
                        visible: true,
                    },
                );

                Ok((SNodeExecution::ValueRef(value_id), vec![method_auth]))
            }
        }?;

        // Authorization check
        if !method_auths.is_empty() {
            let mut auth_zones = Vec::new();
            if let Some(self_auth_zone) = &self.auth_zone {
                auth_zones.push(self_auth_zone.borrow());
            }

            match &loaded_snode {
                // Resource auth check includes caller
                SNodeExecution::Scrypto(..)
                | SNodeExecution::ValueRef(ValueId::Resource(..), ..)
                | SNodeExecution::ValueRef(ValueId::Vault(..), ..)
                | SNodeExecution::Consumed(ValueId::Bucket(..)) => {
                    if let Some(auth_zone) = self.caller_auth_zone {
                        auth_zones.push(auth_zone.borrow());
                    }
                }
                // Extern call auth check
                _ => {}
            };

            let mut borrowed = Vec::new();
            for auth_zone in &auth_zones {
                borrowed.push(auth_zone.deref());
            }
            for method_auth in method_auths {
                method_auth
                    .check(&borrowed)
                    .map_err(|error| RuntimeError::AuthorizationError {
                        function: fn_ident.clone(),
                        authorization: method_auth,
                        error,
                    })?;
            }
        }

<<<<<<< HEAD
        // Setup next parent frame
        let mut next_borrowed_values: Vec<&mut HashMap<ValueId, REValue>> = Vec::new();
        for parent_values in &mut self.parent_values {
            next_borrowed_values.push(parent_values);
        }
        next_borrowed_values.push(&mut self.owned_values);

        // Prepare moving cost unit counter and fee table
        let cost_unit_counter = self
            .cost_unit_counter
            .take()
            .expect("Frame doesn't own a cost unit counter");
        let fee_table = self
            .fee_table
            .take()
            .expect("Frame doesn't own a fee table");

=======
>>>>>>> b62e4c77
        // start a new frame
        let mut frame = CallFrame::new(
            self.transaction_hash,
            self.depth + 1,
            self.trace,
            self.track,
            self.wasm_engine,
            self.wasm_instrumenter,
            self.cost_unit_counter,
            self.fee_table,
            match loaded_snode {
                SNodeExecution::Scrypto(..)
                | SNodeExecution::Static(StaticSNodeState::TransactionProcessor) => {
                    Some(RefCell::new(AuthZone::new()))
                }
                _ => None,
            },
            next_owned_values,
            value_refs,
            next_borrowed_values,
            self.auth_zone.as_ref(),
        );

        // invoke the main function
        let (result, received_values) =
            frame.run(Some(snode_ref), loaded_snode, &fn_ident, input)?;
        drop(frame);

        // Release locked addresses
        for l in locked_values {
            self.track.release_lock(l);
        }

        // move buckets and proofs to this process.
        for (id, value) in received_values {
            trace!(self, Level::Debug, "Received value: {:?}", value);
            self.owned_values.insert(id, value);
        }

        Ok(result)
    }

    fn borrow_value(&self, value_id: &ValueId) -> REValueRef<'_, 's, S> {
        let info = self
            .value_refs
            .get(value_id)
            .expect(&format!("{:?} is unknown.", value_id));
        if !info.visible {
            panic!("Trying to read value which is not visible.")
        }

        info.location
            .to_ref(&self.owned_values, &self.parent_values, &self.track)
    }

    fn borrow_value_mut(&mut self, value_id: &ValueId) -> RENativeValueRef {
        let info = self
            .value_refs
            .get(value_id)
            .expect(&format!("Value should exist {:?}", value_id));
        if !info.visible {
            panic!("Trying to read value which is not visible.")
        }

        info.location.borrow_native_ref(
            &mut self.owned_values,
            &mut self.parent_values,
            &mut self.track,
        )
    }

    fn return_value_mut(&mut self, val_ref: RENativeValueRef) {
        val_ref.return_to_location(
            &mut self.owned_values,
            &mut self.parent_values,
            &mut self.track,
        )
    }

    fn drop_value(&mut self, value_id: &ValueId) -> REValue {
        self.owned_values.remove(&value_id).unwrap()
    }

    fn create_value<V: Into<REValueByComplexity>>(
        &mut self,
        v: V,
    ) -> Result<ValueId, RuntimeError> {
        let value_by_complexity = v.into();
        let id = match value_by_complexity {
            REValueByComplexity::Primitive(REPrimitiveValue::Bucket(..)) => {
                let bucket_id = self.track.new_bucket_id();
                ValueId::Bucket(bucket_id)
            }
            REValueByComplexity::Primitive(REPrimitiveValue::Proof(..)) => {
                let proof_id = self.track.new_proof_id();
                ValueId::Proof(proof_id)
            }
            REValueByComplexity::Primitive(REPrimitiveValue::Worktop(..)) => {
                ValueId::Worktop
            }
            REValueByComplexity::Primitive(REPrimitiveValue::Vault(..)) => {
                let vault_id = self.track.new_vault_id();
                ValueId::Vault(vault_id)
            }
            REValueByComplexity::Primitive(REPrimitiveValue::KeyValue(..)) => {
                let kv_store_id = self.track.new_kv_store_id();
                ValueId::KeyValueStore(kv_store_id)
            }
            REValueByComplexity::Primitive(REPrimitiveValue::Package(..)) => {
                let package_address = self.track.new_package_address();
                ValueId::Package(package_address)
            }
            REValueByComplexity::Primitive(REPrimitiveValue::Resource(..)) => {
                let resource_address = self.track.new_resource_address();
                ValueId::Resource(resource_address)
            }
            REValueByComplexity::Primitive(REPrimitiveValue::NonFungibles(
                resource_address,
                ..,
            )) => ValueId::NonFungibles(resource_address),
            REValueByComplexity::Complex(REComplexValue::Component(..)) => {
                let component_address = self.track.new_component_address();
                ValueId::Component(component_address)
            }
        };

        let re_value = match value_by_complexity {
            REValueByComplexity::Primitive(primitive) => primitive.into(),
            REValueByComplexity::Complex(complex) => {
                let children = complex.get_children()?;
                let (child_values, mut missing) = self.take_available_values(children, true)?;
                let first_missing_value = missing.drain().nth(0);
                if let Some(missing_value) = first_missing_value {
                    return Err(RuntimeError::ValueNotFound(missing_value));
                }
                complex.into_re_value(child_values)
            }
        };
        self.owned_values.insert(id, re_value);

        match id {
            ValueId::KeyValueStore(..) | ValueId::Resource(..) | ValueId::NonFungibles(..) => {
                self.value_refs.insert(
                    id.clone(),
                    REValueInfo {
                        location: REValuePointer::Stack {
                            frame_id: None,
                            root: id.clone(),
                            id: None,
                        },
                        visible: true,
                    },
                );
            }
            _ => {}
        }

        Ok(id)
    }

    fn globalize_value(&mut self, value_id: &ValueId) {
        let mut values = HashSet::new();
        values.insert(value_id.clone());
        let (taken_values, missing) = self.take_available_values(values, false).unwrap();
        assert!(missing.is_empty());
        assert!(taken_values.len() == 1);
        let value = taken_values.into_values().nth(0).unwrap();

        let (substate, maybe_non_fungibles) = match value.root {
            RENode::Component(component) => (SubstateValue::Component(component), None),
            RENode::Package(package) => (SubstateValue::Package(package), None),
            RENode::Resource(resource_manager) => {
                let non_fungibles =
                    if matches!(resource_manager.resource_type(), ResourceType::NonFungible) {
                        let resource_address: ResourceAddress = value_id.clone().into();
                        let re_value = self
                            .owned_values
                            .remove(&ValueId::NonFungibles(resource_address))
                            .unwrap();
                        let non_fungibles: HashMap<NonFungibleId, NonFungible> = re_value.into();
                        Some(non_fungibles)
                    } else {
                        None
                    };
                (SubstateValue::Resource(resource_manager), non_fungibles)
            }
            _ => panic!("Not expected"),
        };

        let address = match value_id {
            ValueId::Component(component_address) => Address::GlobalComponent(*component_address),
            ValueId::Package(package_address) => Address::Package(*package_address),
            ValueId::Resource(resource_address) => Address::Resource(*resource_address),
            _ => panic!("Expected to be a component address"),
        };

        self.track.create_uuid_value(address.clone(), substate);

        let mut to_store_values = HashMap::new();
        for (id, value) in value.non_root_nodes.into_iter() {
            to_store_values.insert(id, value);
        }
        self.track.insert_non_root_nodes(to_store_values);

        if let Some(non_fungibles) = maybe_non_fungibles {
            let resource_address: ResourceAddress = address.clone().into();
            self.track
                .create_key_space(Address::NonFungibleSet(resource_address));
            let parent_address = Address::NonFungibleSet(resource_address.clone());
            for (id, non_fungible) in non_fungibles {
                self.track.set_key_value(
                    parent_address.clone(),
                    id.to_vec(),
                    SubstateValue::NonFungible(Some(non_fungible)),
                );
            }
        }
    }

    fn remove_value_data(
        &mut self,
        address: SubstateAddress,
    ) -> Result<ScryptoValue, RuntimeError> {
        let (location, current_value) = self.read_value_internal(&address)?;
        let cur_children = current_value.value_ids();
        if !cur_children.is_empty() {
            return Err(RuntimeError::ValueNotAllowed);
        }

        // Write values
        let mut value_ref = location.to_ref_mut(
            &mut self.owned_values,
            &mut self.parent_values,
            &mut self.track,
        );
        match address {
            SubstateAddress::Component(..) => {
                panic!("Should not get here");
            }
            SubstateAddress::KeyValueEntry(..) => {
                panic!("Should not get here");
            }
            SubstateAddress::NonFungible(.., id) => value_ref.non_fungible_remove(&id),
        }

        Ok(current_value)
    }

    fn read_value_data(&mut self, address: SubstateAddress) -> Result<ScryptoValue, RuntimeError> {
        let (parent_location, current_value) = self.read_value_internal(&address)?;
        let cur_children = current_value.value_ids();
        for child_id in cur_children {
            let child_location = parent_location.child(child_id);

            // Extend current readable space when kv stores are found
            let visible = matches!(child_id, ValueId::KeyValueStore(..));
            let child_info = REValueInfo {
                location: child_location,
                visible,
            };
            self.value_refs.insert(child_id, child_info);
        }
        Ok(current_value)
    }

    fn write_value_data(
        &mut self,
        address: SubstateAddress,
        value: ScryptoValue,
    ) -> Result<(), RuntimeError> {
        // If write, take values from current frame
        let (taken_values, missing) = {
            let value_ids = value.value_ids();
            match address {
                SubstateAddress::KeyValueEntry(..)
                | SubstateAddress::Component(_, ComponentOffset::State) => {
                    self.take_available_values(value_ids, true)?
                }
                SubstateAddress::Component(_, ComponentOffset::Info) => {
                    return Err(RuntimeError::InvalidDataWrite)
                }
                SubstateAddress::NonFungible(..) => {
                    if !value_ids.is_empty() {
                        return Err(RuntimeError::ValueNotAllowed);
                    }
                    (HashMap::new(), HashSet::new())
                }
            }
        };

        let (location, current_value) = self.read_value_internal(&address)?;
        let cur_children = current_value.value_ids();

        // Fulfill method
        verify_stored_value_update(&cur_children, &missing)?;

        // TODO: verify against some schema

        // Write values
        let mut value_ref = location.to_ref_mut(
            &mut self.owned_values,
            &mut self.parent_values,
            &mut self.track,
        );
        match address {
            SubstateAddress::Component(.., offset) => match offset {
                ComponentOffset::State => value_ref.component_put(value, taken_values),
                ComponentOffset::Info => {
                    return Err(RuntimeError::InvalidDataWrite);
                }
            },
            SubstateAddress::KeyValueEntry(.., key) => {
                value_ref.kv_store_put(key.raw, value, taken_values);
            }
            SubstateAddress::NonFungible(.., id) => value_ref.non_fungible_put(id, value),
        }

        Ok(())
    }

    fn get_epoch(&mut self) -> u64 {
        self.track.current_epoch()
    }

    fn get_transaction_hash(&mut self) -> Hash {
        self.track.transaction_hash()
    }

    fn generate_uuid(&mut self) -> u128 {
        self.track.new_uuid()
    }

    fn user_log(&mut self, level: Level, message: String) {
        self.track.add_log(level, message);
    }

    fn check_access_rule(
        &mut self,
        access_rule: scrypto::resource::AccessRule,
        proof_ids: Vec<ProofId>,
    ) -> Result<bool, RuntimeError> {
        let proofs = proof_ids
            .iter()
            .map(|proof_id| {
                self.owned_values
                    .get(&ValueId::Proof(*proof_id))
                    .map(|p| match p.root() {
                        RENode::Proof(proof) => proof.clone(),
                        _ => panic!("Expected proof"),
                    })
                    .ok_or(RuntimeError::ProofNotFound(proof_id.clone()))
            })
            .collect::<Result<Vec<Proof>, RuntimeError>>()?;
        let mut simulated_auth_zone = AuthZone::new_with_proofs(proofs);

        let method_authorization = convert(&Type::Unit, &Value::Unit, &access_rule);
        let is_authorized = method_authorization.check(&[&simulated_auth_zone]).is_ok();
        simulated_auth_zone
            .main(
                "clear",
                ScryptoValue::from_typed(&AuthZoneClearInput {}),
                self,
            )
            .map_err(RuntimeError::AuthZoneError)?;

        Ok(is_authorized)
    }

    fn cost_unit_counter(&mut self) -> &mut CostUnitCounter {
        self.cost_unit_counter
    }

    fn fee_table(&self) -> &FeeTable {
        self.fee_table
    }
}<|MERGE_RESOLUTION|>--- conflicted
+++ resolved
@@ -64,12 +64,7 @@
     value_refs: HashMap<ValueId, REValueInfo>,
 
     /// Owned Values
-<<<<<<< HEAD
     owned_values: HashMap<ValueId, REValue>,
-    worktop: Option<RefCell<Worktop>>,
-=======
-    owned_values: HashMap<ValueId, RefCell<REValue>>,
->>>>>>> b62e4c77
     auth_zone: Option<RefCell<AuthZone>>,
 
     /// Borrowed Values from call frames up the stack
@@ -255,10 +250,12 @@
 
     pub fn worktop(&mut self) -> &mut Worktop {
         match self {
-            RENativeValueRef::OwnedRef(ref mut root) => match root.deref_mut() {
-                REValue::Worktop(worktop) => worktop,
-                _ => panic!("Expecting to be a worktop"),
-            },
+            RENativeValueRef::Stack(ref mut root, _frame_id, _root_id, maybe_child) => {
+                match root.get_node_mut(maybe_child.as_ref()) {
+                    RENode::Worktop(worktop) => worktop,
+                    _ => panic!("Expecting to be a worktop"),
+                }
+            }
             _ => panic!("Expecting to be a worktop"),
         }
     }
@@ -592,12 +589,7 @@
         cost_unit_counter: &'c mut CostUnitCounter,
         fee_table: &'c FeeTable,
         auth_zone: Option<RefCell<AuthZone>>,
-<<<<<<< HEAD
-        worktop: Option<RefCell<Worktop>>,
         owned_values: HashMap<ValueId, REValue>,
-=======
-        owned_values: HashMap<ValueId, RefCell<REValue>>,
->>>>>>> b62e4c77
         value_refs: HashMap<ValueId, REValueInfo>,
         parent_values: Vec<&'p mut HashMap<ValueId, REValue>>,
         caller_auth_zone: Option<&'p RefCell<AuthZone>>,
@@ -613,12 +605,7 @@
             fee_table,
             owned_values,
             value_refs,
-<<<<<<< HEAD
             parent_values,
-            worktop,
-=======
-            frame_borrowed_values,
->>>>>>> b62e4c77
             auth_zone,
             caller_auth_zone,
             phantom: PhantomData,
@@ -626,29 +613,12 @@
     }
 
     fn drop_owned_values(&mut self) -> Result<(), RuntimeError> {
-<<<<<<< HEAD
-        for (_, value) in self.owned_values.drain() {
-            trace!(self, Level::Warn, "Dangling value: {:?}", value);
-            value.try_drop().map_err(|e| RuntimeError::DropFailure(e))?;
-        }
-
-        if let Some(ref_worktop) = &self.worktop {
-            let worktop = ref_worktop.borrow();
-            if !worktop.is_empty() {
-                trace!(self, Level::Warn, "Resource worktop is not empty");
-                return Err(RuntimeError::DropFailure(DropFailure::Worktop));
-            }
-        }
-
-        Ok(())
-=======
         let values = self
             .owned_values
             .drain()
-            .map(|(_, cell)| cell.into_inner())
+            .map(|(_id, value)| value)
             .collect();
-        REValue::drop_values(values).map_err(|e| RuntimeError::DropFailure(e))
->>>>>>> b62e4c77
+        RENode::drop_values(values).map_err(|e| RuntimeError::DropFailure(e))
     }
 
     fn process_call_data(validated: &ScryptoValue) -> Result<(), RuntimeError> {
@@ -740,10 +710,8 @@
                         .map_err(RuntimeError::BucketError),
                     ValueId::Proof(..) => Proof::main(value_id, fn_ident, input, self)
                         .map_err(RuntimeError::ProofError),
-                    ValueId::Worktop => {
-                        Worktop::main(value_id, fn_ident, input, self)
-                            .map_err(RuntimeError::WorktopError)
-                    }
+                    ValueId::Worktop => Worktop::main(value_id, fn_ident, input, self)
+                        .map_err(RuntimeError::WorktopError),
                     ValueId::Vault(vault_id) => Vault::main(vault_id, fn_ident, input, self)
                         .map_err(RuntimeError::VaultError),
                     ValueId::Component(..) => Component::main(value_id, fn_ident, input, self)
@@ -1123,39 +1091,6 @@
                     Err(RuntimeError::AuthZoneDoesNotExist)
                 }
             }
-<<<<<<< HEAD
-            SNodeRef::WorktopRef => {
-                if let Some(worktop_ref) = &self.worktop {
-                    for resource_address in &input.resource_addresses {
-                        self.track
-                            .take_lock(resource_address.clone(), false)
-                            .map_err(|e| match e {
-                                TrackError::NotFound => {
-                                    RuntimeError::ResourceManagerNotFound(resource_address.clone())
-                                }
-                                TrackError::Reentrancy => {
-                                    panic!("Package reentrancy error should never occur.")
-                                }
-                            })?;
-                        locked_values.insert(resource_address.clone().into());
-                        value_refs.insert(
-                            ValueId::Resource(resource_address.clone()),
-                            REValueInfo {
-                                location: REValuePointer::Track(Address::Resource(
-                                    resource_address.clone(),
-                                )),
-                                visible: true,
-                            },
-                        );
-                    }
-                    let worktop = worktop_ref.borrow_mut();
-                    Ok((SNodeExecution::Worktop(worktop), vec![]))
-                } else {
-                    Err(RuntimeError::WorktopDoesNotExist)
-                }
-            }
-=======
->>>>>>> b62e4c77
             SNodeRef::ResourceRef(resource_address) => {
                 let value_id = ValueId::Resource(*resource_address);
                 let address: Address = Address::Resource(*resource_address);
@@ -1228,17 +1163,17 @@
             }
             SNodeRef::WorktopRef => {
                 let value_id = ValueId::Worktop;
-                let worktop_cell = self
-                    .owned_values
-                    .get(&value_id)
-                    .ok_or(RuntimeError::ValueNotFound(value_id))?;
-
-                let ref_mut = worktop_cell.borrow_mut();
-                next_borrowed_values.insert(value_id.clone(), ref_mut);
+                if !self.owned_values.contains_key(&value_id) {
+                    return Err(RuntimeError::ValueNotFound(value_id));
+                }
                 value_refs.insert(
                     value_id.clone(),
                     REValueInfo {
-                        location: REValueLocation::BorrowedRoot(value_id),
+                        location: REValuePointer::Stack {
+                            frame_id: Some(self.depth),
+                            root: value_id.clone(),
+                            id: None,
+                        },
                         visible: true,
                     },
                 );
@@ -1254,11 +1189,14 @@
                                 panic!("Package reentrancy error should never occur.")
                             }
                         })?;
+
                     locked_values.insert(resource_address.clone().into());
                     value_refs.insert(
                         ValueId::Resource(resource_address.clone()),
                         REValueInfo {
-                            location: REValueLocation::Track(Address::Resource(resource_address.clone())),
+                            location: REValuePointer::Track(Address::Resource(
+                                resource_address.clone(),
+                            )),
                             visible: true,
                         },
                     );
@@ -1584,7 +1522,6 @@
             }
         }
 
-<<<<<<< HEAD
         // Setup next parent frame
         let mut next_borrowed_values: Vec<&mut HashMap<ValueId, REValue>> = Vec::new();
         for parent_values in &mut self.parent_values {
@@ -1592,18 +1529,6 @@
         }
         next_borrowed_values.push(&mut self.owned_values);
 
-        // Prepare moving cost unit counter and fee table
-        let cost_unit_counter = self
-            .cost_unit_counter
-            .take()
-            .expect("Frame doesn't own a cost unit counter");
-        let fee_table = self
-            .fee_table
-            .take()
-            .expect("Frame doesn't own a fee table");
-
-=======
->>>>>>> b62e4c77
         // start a new frame
         let mut frame = CallFrame::new(
             self.transaction_hash,
@@ -1701,9 +1626,7 @@
                 let proof_id = self.track.new_proof_id();
                 ValueId::Proof(proof_id)
             }
-            REValueByComplexity::Primitive(REPrimitiveValue::Worktop(..)) => {
-                ValueId::Worktop
-            }
+            REValueByComplexity::Primitive(REPrimitiveValue::Worktop(..)) => ValueId::Worktop,
             REValueByComplexity::Primitive(REPrimitiveValue::Vault(..)) => {
                 let vault_id = self.track.new_vault_id();
                 ValueId::Vault(vault_id)
