use crate::engine::errors::KernelError;
use crate::engine::*;
use crate::fee::*;
use crate::model::{ InvokeError, };
use crate::types::*;
use crate::wasm::*;
use scrypto::engine::api::ScryptoSyscalls;

/// A glue between system api (call frame and track abstraction) and WASM.
///
/// Execution is free from a costing perspective, as we assume
/// the system api will bill properly.
pub struct RadixEngineWasmRuntime<'y, 'a, Y>
where
<<<<<<< HEAD
    Y: SystemApi<'s, R>
        + ScryptoSyscalls<RuntimeError>
        + Invokable<ScryptoInvocation>
        + InvokableNative<'a>,
    R: FeeReserve,
=======
    Y: SystemApi + Invokable<ScryptoInvocation> + InvokableNative<'a>,
>>>>>>> deb6dc03
{
    system_api: &'y mut Y,
<<<<<<< HEAD
    phantom1: PhantomData<R>,
    phantom2: PhantomData<&'s ()>,
    phantom3: PhantomData<&'a ()>,
=======
    lock_types: HashMap<LockHandle, SubstateOffset>,
    phantom: PhantomData<&'a ()>,
>>>>>>> deb6dc03
}

impl<'y, 'a, Y> RadixEngineWasmRuntime<'y, 'a, Y>
where
<<<<<<< HEAD
    Y: SystemApi<'s, R>
        + ScryptoSyscalls<RuntimeError>
        + Invokable<ScryptoInvocation>
        + InvokableNative<'a>,
    R: FeeReserve,
=======
    Y: SystemApi + Invokable<ScryptoInvocation> + InvokableNative<'a>,
>>>>>>> deb6dc03
{
    // TODO: expose API for reading blobs

    // TODO: do we want to allow dynamic creation of blobs?

    // TODO: do we check existence of blobs when being passed as arguments/return?

    pub fn new(system_api: &'y mut Y) -> Self {
        RadixEngineWasmRuntime {
            system_api,
<<<<<<< HEAD
            phantom1: PhantomData,
            phantom2: PhantomData,
            phantom3: PhantomData,
=======
            lock_types: HashMap::new(),
            phantom: PhantomData,
>>>>>>> deb6dc03
        }
    }

    fn handle_invoke_native_function(
        &mut self,
        native_function: NativeFunction,
        args: Vec<u8>,
    ) -> Result<ScryptoValue, RuntimeError> {
        parse_and_invoke_native_function(native_function, args, self.system_api)
    }

    fn handle_invoke_native_method(
        &mut self,
        native_method: NativeMethod,
        args: Vec<u8>,
    ) -> Result<ScryptoValue, RuntimeError> {
        parse_and_invoke_native_method(native_method, args, self.system_api)
    }
}

fn encode<T: Encode>(output: T) -> Vec<u8> {
    scrypto_encode(&output)
}

impl<'y, 'a, Y> WasmRuntime for RadixEngineWasmRuntime<'y, 'a, Y>
where
<<<<<<< HEAD
    Y: SystemApi<'s, R>
        + ScryptoSyscalls<RuntimeError>
        + Invokable<ScryptoInvocation>
        + InvokableNative<'a>,
    R: FeeReserve,
=======
    Y: SystemApi + Invokable<ScryptoInvocation> + InvokableNative<'a>,
>>>>>>> deb6dc03
{
    fn main(&mut self, input: ScryptoValue) -> Result<Vec<u8>, InvokeError<WasmError>> {
        let input: RadixEngineInput = scrypto_decode(&input.raw)
            .map_err(|_| InvokeError::Error(WasmError::InvalidRadixEngineInput))?;
        let rtn = match input {
            RadixEngineInput::InvokeScryptoFunction(function_ident, args) => {
                self.system_api.sys_invoke_scrypto_function(function_ident, args)?
            }
            RadixEngineInput::InvokeScryptoMethod(method_ident, args) => {
                self.system_api.sys_invoke_scrypto_method(method_ident, args)?
            }
            RadixEngineInput::InvokeNativeFunction(native_function, args) => {
                self.handle_invoke_native_function(native_function, args).map(|v| v.raw)?
            }
            RadixEngineInput::InvokeNativeMethod(native_method, args) => {
                self.handle_invoke_native_method(native_method, args).map(|v| v.raw)?
            }
            RadixEngineInput::CreateNode(node) => {
                self.system_api.sys_create_node(node).map(encode)?
            },
            RadixEngineInput::GetVisibleNodeIds() => {
                self.system_api.sys_get_visible_nodes().map(encode)?
            },
            RadixEngineInput::DropNode(node_id) => {
                self.system_api.sys_drop_node(node_id).map(encode)?
            },
            RadixEngineInput::LockSubstate(node_id, offset, mutable) => {
                self.system_api.sys_lock_substate(node_id, offset, mutable).map(encode)?
            }
            RadixEngineInput::Read(lock_handle) => {
                self.system_api.sys_read(lock_handle)?
            },
            RadixEngineInput::Write(lock_handle, value) => {
                self.system_api.sys_write(lock_handle, value).map(encode)?
            },
            RadixEngineInput::DropLock(lock_handle) => {
                self.system_api.sys_drop_lock(lock_handle).map(encode)?
            },
            RadixEngineInput::GetActor() => {
                self.system_api.sys_get_actor().map(encode)?
            },
            RadixEngineInput::GetTransactionHash() => {
                self.system_api.sys_get_transaction_hash().map(encode)?
            }
            RadixEngineInput::GenerateUuid() => {
                self.system_api.sys_generate_uuid().map(encode)?
            },
            RadixEngineInput::EmitLog(level, message) => {
                self.system_api.sys_emit_log(level, message).map(encode)?
            }
        };

        Ok(rtn)
    }

    fn consume_cost_units(&mut self, n: u32) -> Result<(), InvokeError<WasmError>> {
        self.system_api
            .consume_cost_units(n)
            .map_err(InvokeError::downstream)
    }
}

/// A `Nop` runtime accepts any external function calls by doing nothing and returning void.
pub struct NopWasmRuntime {
    fee_reserve: SystemLoanFeeReserve,
}

impl NopWasmRuntime {
    pub fn new(fee_reserve: SystemLoanFeeReserve) -> Self {
        Self { fee_reserve }
    }
}

impl WasmRuntime for NopWasmRuntime {
    fn main(&mut self, _input: ScryptoValue) -> Result<Vec<u8>, InvokeError<WasmError>> {
        Ok(ScryptoValue::unit().raw)
    }

    fn consume_cost_units(&mut self, n: u32) -> Result<(), InvokeError<WasmError>> {
        self.fee_reserve
            .consume(n, "run_wasm", false)
            .map_err(|e| InvokeError::Error(WasmError::CostingError(e)))
    }
}<|MERGE_RESOLUTION|>--- conflicted
+++ resolved
@@ -12,38 +12,21 @@
 /// the system api will bill properly.
 pub struct RadixEngineWasmRuntime<'y, 'a, Y>
 where
-<<<<<<< HEAD
-    Y: SystemApi<'s, R>
+    Y: SystemApi
         + ScryptoSyscalls<RuntimeError>
         + Invokable<ScryptoInvocation>
-        + InvokableNative<'a>,
-    R: FeeReserve,
-=======
-    Y: SystemApi + Invokable<ScryptoInvocation> + InvokableNative<'a>,
->>>>>>> deb6dc03
+        + InvokableNative<'a>
 {
     system_api: &'y mut Y,
-<<<<<<< HEAD
-    phantom1: PhantomData<R>,
-    phantom2: PhantomData<&'s ()>,
-    phantom3: PhantomData<&'a ()>,
-=======
-    lock_types: HashMap<LockHandle, SubstateOffset>,
     phantom: PhantomData<&'a ()>,
->>>>>>> deb6dc03
 }
 
 impl<'y, 'a, Y> RadixEngineWasmRuntime<'y, 'a, Y>
 where
-<<<<<<< HEAD
-    Y: SystemApi<'s, R>
+    Y: SystemApi
         + ScryptoSyscalls<RuntimeError>
         + Invokable<ScryptoInvocation>
-        + InvokableNative<'a>,
-    R: FeeReserve,
-=======
-    Y: SystemApi + Invokable<ScryptoInvocation> + InvokableNative<'a>,
->>>>>>> deb6dc03
+        + InvokableNative<'a>
 {
     // TODO: expose API for reading blobs
 
@@ -54,14 +37,7 @@
     pub fn new(system_api: &'y mut Y) -> Self {
         RadixEngineWasmRuntime {
             system_api,
-<<<<<<< HEAD
-            phantom1: PhantomData,
-            phantom2: PhantomData,
-            phantom3: PhantomData,
-=======
-            lock_types: HashMap::new(),
             phantom: PhantomData,
->>>>>>> deb6dc03
         }
     }
 
@@ -88,15 +64,10 @@
 
 impl<'y, 'a, Y> WasmRuntime for RadixEngineWasmRuntime<'y, 'a, Y>
 where
-<<<<<<< HEAD
-    Y: SystemApi<'s, R>
+    Y: SystemApi
         + ScryptoSyscalls<RuntimeError>
         + Invokable<ScryptoInvocation>
-        + InvokableNative<'a>,
-    R: FeeReserve,
-=======
-    Y: SystemApi + Invokable<ScryptoInvocation> + InvokableNative<'a>,
->>>>>>> deb6dc03
+        + InvokableNative<'a>
 {
     fn main(&mut self, input: ScryptoValue) -> Result<Vec<u8>, InvokeError<WasmError>> {
         let input: RadixEngineInput = scrypto_decode(&input.raw)
