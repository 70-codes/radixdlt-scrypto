use super::call_frame::{CallFrame, LockSubstateError, RefType};
use super::heap::Heap;
use super::id_allocator::IdAllocator;
use super::kernel_api::{
    KernelApi, KernelInternalApi, KernelInvokeApi, KernelNodeApi, KernelSubstateApi, LockInfo,
};
use crate::blueprints::resource::*;
use crate::errors::RuntimeError;
use crate::errors::*;
use crate::kernel::actor::Actor;
use crate::kernel::call_frame::CallFrameUpdate;
use crate::kernel::kernel_api::KernelInvocation;
use crate::kernel::kernel_callback_api::KernelCallbackObject;
use crate::system::node_modules::type_info::TypeInfoSubstate;
use crate::system::system::SystemDownstream;
use crate::system::system_callback::SystemCallback;
use crate::system::system_callback_api::SystemCallbackObject;
use crate::system::system_modules::execution_trace::{BucketSnapshot, ProofSnapshot};
use crate::types::*;
use radix_engine_interface::api::substate_api::LockFlags;
use radix_engine_interface::api::ClientBlueprintApi;
use radix_engine_interface::blueprints::resource::*;
use radix_engine_stores::interface::{AcquireLockError, NodeSubstates, SubstateStore};
use resources_tracker_macro::trace_resources;
use sbor::rust::mem;

/// Organizes the radix engine stack to make a function entrypoint available for execution
pub struct KernelBoot<'g, V: SystemCallbackObject, S: SubstateStore> {
    pub id_allocator: &'g mut IdAllocator,
    pub callback: &'g mut SystemCallback<V>,
    pub store: &'g mut S,
}

impl<'g, 'h, V: SystemCallbackObject, S: SubstateStore> KernelBoot<'g, V, S> {
    /// Executes a transaction
    pub fn call_function(
        self,
        package_address: PackageAddress,
        blueprint_name: &str,
        function_name: &str,
        args: Vec<u8>,
    ) -> Result<Vec<u8>, RuntimeError> {
        #[cfg(feature = "resource_tracker")]
        radix_engine_utils::QEMU_PLUGIN_CALIBRATOR.with(|v| {
            v.borrow_mut();
        });

        let mut kernel = Kernel {
            heap: Heap::new(),
            store: self.store,
            id_allocator: self.id_allocator,
            current_frame: CallFrame::new_root(),
            prev_frame_stack: vec![],
            callback: self.callback,
        };

        SystemCallback::on_init(&mut kernel)?;

        let args = IndexedScryptoValue::from_vec(args).map_err(|e| {
            RuntimeError::SystemUpstreamError(SystemUpstreamError::InputDecodeError(e))
        })?;

        for node_id in args.references() {
            if node_id.is_global_virtual() {
                // For virtual accounts and native packages, create a reference directly
                kernel.current_frame.add_ref(*node_id, RefType::Normal);
                continue;
            } else if node_id.is_global_package()
                && is_native_package(PackageAddress::new_unchecked(node_id.0))
            {
                // TODO: This is required for bootstrap, can we clean this up and remove it at some point?
                kernel.current_frame.add_ref(*node_id, RefType::Normal);
                continue;
            }

            if kernel.current_frame.get_node_visibility(node_id).is_some() {
                continue;
            }

            let handle = kernel
                .store
                .acquire_lock(
                    node_id,
                    SysModuleId::TypeInfo.into(),
                    &TypeInfoOffset::TypeInfo.into(),
                    LockFlags::read_only(),
                )
                .map_err(|_| KernelError::NodeNotFound(*node_id))?;
            let substate_ref = kernel.store.read_substate(handle);
            let type_substate: TypeInfoSubstate = substate_ref.as_typed().unwrap();
            kernel.store.release_lock(handle);
            match type_substate {
                TypeInfoSubstate::Object(ObjectInfo {
                    blueprint, global, ..
                }) => {
                    if global {
                        kernel.current_frame.add_ref(*node_id, RefType::Normal);
                    } else if blueprint.package_address.eq(&RESOURCE_MANAGER_PACKAGE)
                        && (blueprint.blueprint_name.eq(FUNGIBLE_VAULT_BLUEPRINT)
                            || blueprint.blueprint_name.eq(NON_FUNGIBLE_VAULT_BLUEPRINT))
                    {
                        kernel
                            .current_frame
                            .add_ref(*node_id, RefType::DirectAccess);
                    } else {
                        return Err(RuntimeError::KernelError(KernelError::InvalidDirectAccess));
                    }
                }
                TypeInfoSubstate::KeyValueStore(..) | TypeInfoSubstate::SortedStore => {
                    return Err(RuntimeError::KernelError(KernelError::InvalidDirectAccess));
                }
            }
        }

        let mut system = SystemDownstream::new(&mut kernel);

        let rtn =
            system.call_function(package_address, blueprint_name, function_name, args.into())?;
        // Sanity check call frame
        assert!(kernel.prev_frame_stack.is_empty());

        SystemCallback::on_teardown(&mut kernel)?;

        Ok(rtn)
    }
}

pub struct Kernel<
    'g, // Lifetime of values outliving all frames
    M,  // Upstream System layer
    S,  // Substate store
> where
    M: KernelCallbackObject,
    S: SubstateStore,
{
    /// Stack
    current_frame: CallFrame,
    // This stack could potentially be removed and just use the native stack
    // but keeping this call_frames stack may potentially prove useful if implementing
    // execution pause and/or for better debuggability
    prev_frame_stack: Vec<CallFrame>,
    /// Heap
    heap: Heap,
    /// Store
    store: &'g mut S,

    /// ID allocator
    id_allocator: &'g mut IdAllocator,

    /// Upstream system layer
    callback: &'g mut M,
}

impl<'g, M, S> Kernel<'g, M, S>
where
    M: KernelCallbackObject,
    S: SubstateStore,
{
    fn invoke(
        &mut self,
        invocation: Box<KernelInvocation<M::Invocation>>,
    ) -> Result<IndexedScryptoValue, RuntimeError> {
        let caller = Box::new(self.current_frame.actor.clone());

        let mut call_frame_update = invocation.get_update();
        let sys_invocation = invocation.sys_invocation;
        let actor = &invocation.resolved_actor;
        let args = &invocation.args;

        // Before push call frame
        M::before_push_frame(actor, &mut call_frame_update, &args, self)?;

        // Push call frame
        {
            self.id_allocator.push();

            let frame = CallFrame::new_child_from_parent(
                &mut self.current_frame,
                actor.clone(),
                call_frame_update.clone(),
            )
            .map_err(CallFrameError::MoveError)
            .map_err(KernelError::CallFrameError)?;
            let parent = mem::replace(&mut self.current_frame, frame);
            self.prev_frame_stack.push(parent);
        }

        // Execute
        let (output, update) = {
            // Handle execution start
            M::on_execution_start(&caller, self)?;

            // Auto drop locks
            self.current_frame
                .drop_all_locks(&mut self.heap, self.store)
                .map_err(CallFrameError::UnlockSubstateError)
                .map_err(KernelError::CallFrameError)?;

            // Run
            let output = M::invoke_upstream(sys_invocation, args, self)?;

            let mut update = CallFrameUpdate {
                nodes_to_move: output.owned_node_ids().clone(),
                node_refs_to_copy: output.references().clone(),
            };

            // Handle execution finish
            M::on_execution_finish(&caller, &mut update, self)?;

            // Auto-drop locks again in case module forgot to drop
            self.current_frame
                .drop_all_locks(&mut self.heap, self.store)
                .map_err(CallFrameError::UnlockSubstateError)
                .map_err(KernelError::CallFrameError)?;

            (output, update)
        };

        // Pop call frame
        {
            let mut parent = self.prev_frame_stack.pop().unwrap();

            // Move resource
            CallFrame::update_upstream(&mut self.current_frame, &mut parent, update)
                .map_err(CallFrameError::MoveError)
                .map_err(KernelError::CallFrameError)?;

            // auto drop
            {
                let owned_nodes = self.current_frame.owned_nodes();
                M::auto_drop(owned_nodes, self)?;
                // Last check
                if let Some(node_id) = self.current_frame.owned_nodes().into_iter().next() {
                    return Err(RuntimeError::KernelError(KernelError::DropNodeFailure(
                        node_id,
                    )));
                }
            }

            // Restore previous frame
            self.current_frame = parent;

            self.id_allocator.pop()?;
        }

        // After pop call frame
        M::after_pop_frame(self)?;

        Ok(output)
    }
}

impl<'g, M, S> KernelNodeApi for Kernel<'g, M, S>
where
    M: KernelCallbackObject,
    S: SubstateStore,
{
<<<<<<< HEAD
    #[trace_resources]
    fn kernel_drop_node(&mut self, node_id: &NodeId) -> Result<NodeSubstates, RuntimeError> {
=======
    #[trace_resources(log=node_id.entity_type())]
    fn kernel_drop_node(&mut self, node_id: &NodeId) -> Result<HeapNode, RuntimeError> {
>>>>>>> d2439a56
        M::before_drop_node(node_id, self)?;

        let node = self
            .current_frame
            .remove_node(&mut self.heap, node_id)
            .map_err(|e| {
                RuntimeError::KernelError(KernelError::CallFrameError(CallFrameError::MoveError(e)))
            })?;

        M::after_drop_node(self)?;

        Ok(node)
    }

    #[trace_resources(log=entity_type)]
    fn kernel_allocate_node_id(&mut self, entity_type: EntityType) -> Result<NodeId, RuntimeError> {
        M::on_allocate_node_id(Some(entity_type), false, self)?;

        let node_id = self.id_allocator.allocate_node_id(entity_type)?;

        Ok(node_id)
    }

    #[trace_resources(log=node_id.entity_type())]
    fn kernel_allocate_virtual_node_id(&mut self, node_id: NodeId) -> Result<(), RuntimeError> {
        M::on_allocate_node_id(node_id.entity_type(), true, self)?;

        self.id_allocator.allocate_virtual_node_id(node_id);

        Ok(())
    }

    #[trace_resources(log=node_id.entity_type())]
    fn kernel_create_node(
        &mut self,
        node_id: NodeId,
        node_substates: NodeSubstates,
    ) -> Result<(), RuntimeError> {
        M::before_create_node(&node_id, &node_substates, self)?;

        let push_to_store = node_id.is_global();

        self.id_allocator.take_node_id(node_id)?;
        self.current_frame
            .create_node(
                node_id,
                node_substates,
                &mut self.heap,
                self.store,
                push_to_store,
            )
            .map_err(CallFrameError::UnlockSubstateError)
            .map_err(KernelError::CallFrameError)?;

        M::after_create_node(&node_id, self)?;

        Ok(())
    }
}

impl<'g, M, S> KernelInternalApi<M> for Kernel<'g, M, S>
where
    M: KernelCallbackObject,
    S: SubstateStore,
{
    fn kernel_get_node_info(&self, node_id: &NodeId) -> Option<(RefType, bool)> {
        let info = self.current_frame.get_node_visibility(node_id)?;
        Some(info)
    }

    fn kernel_get_callback(&mut self) -> &mut M {
        &mut self.callback
    }

    fn kernel_get_current_depth(&self) -> usize {
        self.current_frame.depth
    }

    // TODO: Remove
    fn kernel_get_current_actor(&mut self) -> Option<Actor> {
        let actor = self.current_frame.actor.clone();
        if let Some(actor) = &actor {
            match actor {
                Actor::Method {
                    global_address: Some(address),
                    ..
                } => {
                    self.current_frame
                        .add_ref(address.as_node_id().clone(), RefType::Normal);
                }
                _ => {}
            }
            let package_address = actor.blueprint().package_address;
            self.current_frame
                .add_ref(package_address.as_node_id().clone(), RefType::Normal);
        }

        actor
    }

    // TODO: Remove
    fn kernel_load_package_package_dependencies(&mut self) {
        self.current_frame
            .add_ref(RADIX_TOKEN.as_node_id().clone(), RefType::Normal);
    }

    // TODO: Remove
    fn kernel_load_common(&mut self) {
        self.current_frame
            .add_ref(EPOCH_MANAGER.as_node_id().clone(), RefType::Normal);
        self.current_frame
            .add_ref(CLOCK.as_node_id().clone(), RefType::Normal);
        self.current_frame
            .add_ref(RADIX_TOKEN.as_node_id().clone(), RefType::Normal);
        self.current_frame
            .add_ref(PACKAGE_TOKEN.as_node_id().clone(), RefType::Normal);
        self.current_frame
            .add_ref(ECDSA_SECP256K1_TOKEN.as_node_id().clone(), RefType::Normal);
        self.current_frame
            .add_ref(EDDSA_ED25519_TOKEN.as_node_id().clone(), RefType::Normal);
    }

    fn kernel_read_bucket(&mut self, bucket_id: &NodeId) -> Option<BucketSnapshot> {
        if let Some(substate) = self.heap.get_substate(
            &bucket_id,
            SysModuleId::TypeInfo.into(),
            &TypeInfoOffset::TypeInfo.into(),
        ) {
            let type_info: TypeInfoSubstate = substate.as_typed().unwrap();
            match type_info {
                TypeInfoSubstate::Object(ObjectInfo { blueprint, .. })
                    if blueprint.package_address == RESOURCE_MANAGER_PACKAGE
                        && blueprint.blueprint_name == BUCKET_BLUEPRINT => {}
                _ => {
                    return None;
                }
            }
        } else {
            return None;
        }

        if let Some(substate) = self.heap.get_substate(
            &bucket_id,
            SysModuleId::Object.into(),
            &BucketOffset::Info.into(),
        ) {
            let info: BucketInfoSubstate = substate.as_typed().unwrap();

            match info.resource_type {
                ResourceType::Fungible { .. } => {
                    let substate = self
                        .heap
                        .get_substate(
                            bucket_id,
                            SysModuleId::Object.into(),
                            &BucketOffset::LiquidFungible.into(),
                        )
                        .unwrap();
                    let liquid: LiquidFungibleResource = substate.as_typed().unwrap();

                    Some(BucketSnapshot::Fungible {
                        resource_address: info.resource_address,
                        resource_type: info.resource_type,
                        liquid: liquid.amount(),
                    })
                }
                ResourceType::NonFungible { .. } => {
                    let substate = self
                        .heap
                        .get_substate(
                            bucket_id,
                            SysModuleId::Object.into(),
                            &BucketOffset::LiquidNonFungible.into(),
                        )
                        .unwrap();
                    let liquid: LiquidNonFungibleResource = substate.as_typed().unwrap();

                    Some(BucketSnapshot::NonFungible {
                        resource_address: info.resource_address,
                        resource_type: info.resource_type,
                        liquid: liquid.ids().clone(),
                    })
                }
            }
        } else {
            None
        }
    }

    fn kernel_read_proof(&mut self, proof_id: &NodeId) -> Option<ProofSnapshot> {
        if let Some(substate) = self.heap.get_substate(
            &proof_id,
            SysModuleId::TypeInfo.into(),
            &TypeInfoOffset::TypeInfo.into(),
        ) {
            let type_info: TypeInfoSubstate = substate.as_typed().unwrap();
            match type_info {
                TypeInfoSubstate::Object(ObjectInfo { blueprint, .. })
                    if blueprint.package_address == RESOURCE_MANAGER_PACKAGE
                        && blueprint.blueprint_name == PROOF_BLUEPRINT => {}
                _ => {
                    return None;
                }
            }
        } else {
            return None;
        }

        if let Some(substate) = self.heap.get_substate(
            proof_id,
            SysModuleId::Object.into(),
            &ProofOffset::Info.into(),
        ) {
            let info: ProofInfoSubstate = substate.as_typed().unwrap();

            match info.resource_type {
                ResourceType::Fungible { .. } => {
                    let substate = self
                        .heap
                        .get_substate(
                            proof_id,
                            SysModuleId::Object.into(),
                            &ProofOffset::Fungible.into(),
                        )
                        .unwrap();
                    let proof: FungibleProof = substate.as_typed().unwrap();

                    Some(ProofSnapshot::Fungible {
                        resource_address: info.resource_address,
                        resource_type: info.resource_type,
                        restricted: info.restricted,
                        total_locked: proof.amount(),
                    })
                }
                ResourceType::NonFungible { .. } => {
                    let substate = self
                        .heap
                        .get_substate(
                            proof_id,
                            SysModuleId::Object.into(),
                            &ProofOffset::NonFungible.into(),
                        )
                        .unwrap();
                    let proof: NonFungibleProof = substate.as_typed().unwrap();

                    Some(ProofSnapshot::NonFungible {
                        resource_address: info.resource_address,
                        resource_type: info.resource_type,
                        restricted: info.restricted,
                        total_locked: proof.non_fungible_local_ids().clone(),
                    })
                }
            }
        } else {
            None
        }
    }
}

impl<'g, M, S> KernelSubstateApi for Kernel<'g, M, S>
where
    M: KernelCallbackObject,
    S: SubstateStore,
{
    #[trace_resources(log=node_id.entity_type(), log=module_id, log=substate_key.to_hex())]
    fn kernel_lock_substate(
        &mut self,
        node_id: &NodeId,
        module_id: ModuleId,
        substate_key: &SubstateKey,
        flags: LockFlags,
    ) -> Result<LockHandle, RuntimeError> {
        M::before_lock_substate(&node_id, &module_id, substate_key, &flags, self)?;

        let maybe_lock_handle = self.current_frame.acquire_lock(
            &mut self.heap,
            self.store,
            node_id,
            module_id,
            substate_key,
            flags,
        );

        let lock_handle = match &maybe_lock_handle {
            Ok(lock_handle) => *lock_handle,
            Err(LockSubstateError::TrackError(track_err)) => {
                if matches!(track_err.as_ref(), AcquireLockError::NotFound(..)) {
                    let retry =
                        M::on_substate_lock_fault(*node_id, module_id, &substate_key, self)?;

                    if retry {
                        self.current_frame
                            .acquire_lock(
                                &mut self.heap,
                                self.store,
                                &node_id,
                                module_id,
                                &substate_key,
                                flags,
                            )
                            .map_err(CallFrameError::LockSubstateError)
                            .map_err(KernelError::CallFrameError)?
                    } else {
                        return maybe_lock_handle
                            .map_err(CallFrameError::LockSubstateError)
                            .map_err(KernelError::CallFrameError)
                            .map_err(RuntimeError::KernelError);
                    }
                } else {
                    return Err(RuntimeError::KernelError(KernelError::CallFrameError(
                        CallFrameError::LockSubstateError(LockSubstateError::TrackError(
                            track_err.clone(),
                        )),
                    )));
                }
            }
            Err(err) => {
                match &err {
                    // TODO: This is a hack to allow for package imports to be visible
                    // TODO: Remove this once we are able to get this information through the Blueprint ABI
                    LockSubstateError::NodeNotInCallFrame(node_id)
                        if node_id.is_global_package() =>
                    {
                        let module_id = SysModuleId::Object;
                        let handle = self
                            .store
                            .acquire_lock(
                                node_id,
                                module_id.into(),
                                substate_key,
                                LockFlags::read_only(),
                            )
                            .map_err(|e| LockSubstateError::TrackError(Box::new(e)))
                            .map_err(CallFrameError::LockSubstateError)
                            .map_err(KernelError::CallFrameError)?;
                        self.store.release_lock(handle);

                        self.current_frame.add_ref(*node_id, RefType::Normal);
                        self.current_frame
                            .acquire_lock(
                                &mut self.heap,
                                self.store,
                                &node_id,
                                module_id.into(),
                                substate_key,
                                flags,
                            )
                            .map_err(CallFrameError::LockSubstateError)
                            .map_err(KernelError::CallFrameError)?
                    }
                    _ => {
                        return Err(RuntimeError::KernelError(KernelError::CallFrameError(
                            CallFrameError::LockSubstateError(err.clone()),
                        )))
                    }
                }
            }
        };

        // TODO: pass the right size
        M::after_lock_substate(lock_handle, 0, self)?;

        Ok(lock_handle)
    }

    #[trace_resources]
    fn kernel_get_lock_info(&mut self, lock_handle: LockHandle) -> Result<LockInfo, RuntimeError> {
        self.current_frame
            .get_lock_info(lock_handle)
            .ok_or(RuntimeError::KernelError(KernelError::LockDoesNotExist(
                lock_handle,
            )))
    }

    #[trace_resources]
    fn kernel_drop_lock(&mut self, lock_handle: LockHandle) -> Result<(), RuntimeError> {
        M::on_drop_lock(lock_handle, self)?;

        self.current_frame
            .drop_lock(&mut self.heap, self.store, lock_handle)
            .map_err(CallFrameError::UnlockSubstateError)
            .map_err(KernelError::CallFrameError)?;

        Ok(())
    }

    #[trace_resources]
    fn kernel_read_substate(
        &mut self,
        lock_handle: LockHandle,
    ) -> Result<&IndexedScryptoValue, RuntimeError> {
        let mut len = self
            .current_frame
            .read_substate(&mut self.heap, self.store, lock_handle)
            .map_err(CallFrameError::ReadSubstateError)
            .map_err(KernelError::CallFrameError)?
            .as_slice()
            .len();

        // TODO: replace this overwrite with proper packing costing rule
        let lock_info = self.current_frame.get_lock_info(lock_handle).unwrap();
        if lock_info.node_id.is_global_package() {
            len = 0;
        }

        M::on_read_substate(lock_handle, len, self)?;

        Ok(self
            .current_frame
            .read_substate(&mut self.heap, self.store, lock_handle)
            .unwrap())
    }

    #[trace_resources]
    fn kernel_write_substate(
        &mut self,
        lock_handle: LockHandle,
        value: IndexedScryptoValue,
    ) -> Result<(), RuntimeError> {
        M::on_write_substate(lock_handle, value.as_slice().len(), self)?;

        self.current_frame
            .write_substate(&mut self.heap, self.store, lock_handle, value)
            .map_err(CallFrameError::WriteSubstateError)
            .map_err(KernelError::CallFrameError)
            .map_err(RuntimeError::KernelError)
    }

    fn kernel_set_substate(
        &mut self,
        node_id: &NodeId,
        module_id: ModuleId,
        substate_key: SubstateKey,
        value: IndexedScryptoValue,
    ) -> Result<(), RuntimeError> {
        self.current_frame
            .set_substate(
                node_id,
                module_id,
                substate_key,
                value,
                &mut self.heap,
                self.store,
            )
            .map_err(CallFrameError::SetSubstatesError)
            .map_err(KernelError::CallFrameError)
            .map_err(RuntimeError::KernelError)
    }

    fn kernel_remove_substate(
        &mut self,
        node_id: &NodeId,
        module_id: ModuleId,
        substate_key: &SubstateKey,
    ) -> Result<Option<IndexedScryptoValue>, RuntimeError> {
        self.current_frame
            .remove_substate(
                node_id,
                module_id,
                &substate_key,
                &mut self.heap,
                self.store,
            )
            .map_err(CallFrameError::RemoveSubstatesError)
            .map_err(KernelError::CallFrameError)
            .map_err(RuntimeError::KernelError)
    }

    fn kernel_scan_sorted_substates(
        &mut self,
        node_id: &NodeId,
        module_id: ModuleId,
        count: u32,
    ) -> Result<Vec<(SubstateKey, IndexedScryptoValue)>, RuntimeError> {
        self.current_frame
            .scan_sorted(node_id, module_id, count, &mut self.heap, self.store)
            .map_err(CallFrameError::ScanSortedSubstatesError)
            .map_err(KernelError::CallFrameError)
            .map_err(RuntimeError::KernelError)
    }
}

impl<'g, M, S> KernelInvokeApi<M::Invocation> for Kernel<'g, M, S>
where
    M: KernelCallbackObject,
    S: SubstateStore,
{
    #[trace_resources]
    fn kernel_invoke(
        &mut self,
        invocation: Box<KernelInvocation<M::Invocation>>,
    ) -> Result<IndexedScryptoValue, RuntimeError> {
        M::before_invoke(invocation.as_ref(), invocation.payload_size, self)?;

        let rtn = self.invoke(invocation)?;

        M::after_invoke(
            0, // TODO: Pass the right size
            self,
        )?;

        Ok(rtn)
    }
}

impl<'g, M, S> KernelApi<M> for Kernel<'g, M, S>
where
    M: KernelCallbackObject,
    S: SubstateStore,
{
}<|MERGE_RESOLUTION|>--- conflicted
+++ resolved
@@ -255,13 +255,8 @@
     M: KernelCallbackObject,
     S: SubstateStore,
 {
-<<<<<<< HEAD
-    #[trace_resources]
+    #[trace_resources(log=node_id.entity_type())]
     fn kernel_drop_node(&mut self, node_id: &NodeId) -> Result<NodeSubstates, RuntimeError> {
-=======
-    #[trace_resources(log=node_id.entity_type())]
-    fn kernel_drop_node(&mut self, node_id: &NodeId) -> Result<HeapNode, RuntimeError> {
->>>>>>> d2439a56
         M::before_drop_node(node_id, self)?;
 
         let node = self
