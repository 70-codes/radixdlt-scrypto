--- conflicted
+++ resolved
@@ -96,17 +96,14 @@
                     functions,
                     virtual_lazy_load_functions,
                     event_schema: [].into(),
-<<<<<<< HEAD
                     dependencies: btreeset!(
                         ECDSA_SECP256K1_SIGNATURE_VIRTUAL_BADGE.into(),
                         EDDSA_ED25519_SIGNATURE_VIRTUAL_BADGE.into(),
                         IDENTITY_OWNER_BADGE.into(),
                         PACKAGE_OF_DIRECT_CALLER_VIRTUAL_BADGE.into(),
                     ),
-=======
                     method_auth_template,
                     outer_method_auth_template: btreemap!(),
->>>>>>> 1b31890a
                 }
             ),
         }
