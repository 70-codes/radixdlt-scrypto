use crate::errors::ApplicationError;
use crate::errors::RuntimeError;
use crate::kernel::kernel_api::{KernelNodeApi, KernelSubstateApi};
use crate::system::system_callback::SystemLockData;
use crate::system::system_modules::costing::FIXED_LOW_FEE;
use crate::types::*;
use radix_engine_interface::api::ClientApi;
use radix_engine_interface::blueprints::package::{
    AuthTemplate, BlueprintDefinitionInit, MethodAuthTemplate, PackageSetup,
};
use radix_engine_interface::blueprints::transaction_processor::*;
use radix_engine_interface::schema::{
    BlueprintEventSchemaInit, BlueprintFunctionsTemplateInit, BlueprintSchemaInit,
    BlueprintStateSchemaInit, FunctionTemplateInit,
};
use resources_tracker_macro::trace_resources;

use super::TransactionProcessorBlueprint;
use super::TransactionProcessorRunInput;

pub struct TransactionProcessorNativePackage;

impl TransactionProcessorNativePackage {
    pub fn definition() -> PackageSetup {
        let mut aggregator = TypeAggregator::<ScryptoCustomTypeKind>::new();

        let fields = Vec::new();

        let mut functions = BTreeMap::new();
        functions.insert(
            TRANSACTION_PROCESSOR_RUN_IDENT.to_string(),
            FunctionTemplateInit {
                receiver: None,
                input: aggregator.add_child_type_and_descendents::<TransactionProcessorRunInput>(),
                output: aggregator
                    .add_child_type_and_descendents::<TransactionProcessorRunOutput>(),
                export: TRANSACTION_PROCESSOR_RUN_IDENT.to_string(),
            },
        );

        let schema = generate_full_schema(aggregator);
        let blueprints = btreemap!(
            TRANSACTION_PROCESSOR_BLUEPRINT.to_string() => BlueprintDefinitionInit {
                outer_blueprint: None,
                dependencies: btreeset!(),
                feature_set: btreeset!(),
                schema: BlueprintSchemaInit {
                    schema,
                    state: BlueprintStateSchemaInit {
                        fields,
                        collections: vec![],
                    },
                    functions: BlueprintFunctionsTemplateInit {
                        functions,
                        virtual_lazy_load_functions: btreemap!(),
                    },
                    events: BlueprintEventSchemaInit::default(),
                },
<<<<<<< HEAD
=======
                function_auth: btreemap!(
                    TRANSACTION_PROCESSOR_RUN_IDENT.to_string() => rule!(allow_all), // FIXME: Change to only allow root to call? and add auditors' tests
                ),
>>>>>>> bc0aff84
                royalty_config: RoyaltyConfig::default(),
                auth_template: AuthTemplate {
                    function_auth: btreemap!(
                        TRANSACTION_PROCESSOR_RUN_IDENT.to_string() => rule!(allow_all), // TODO: Change to only allow root to call?
                    ),
                    method_auth: MethodAuthTemplate::Static {
                        auth: btreemap!(),
                        outer_auth: btreemap!(),
                    },
                },
            }
        );

        PackageSetup { blueprints }
    }

    #[trace_resources(log=export_name)]
    pub fn invoke_export<Y>(
        export_name: &str,
        input: &IndexedScryptoValue,
        api: &mut Y,
    ) -> Result<IndexedScryptoValue, RuntimeError>
    where
        Y: KernelNodeApi + KernelSubstateApi<SystemLockData> + ClientApi<RuntimeError>,
    {
        match export_name {
            TRANSACTION_PROCESSOR_RUN_IDENT => {
                api.consume_cost_units(FIXED_LOW_FEE, ClientCostingReason::RunNative)?;

                TransactionProcessorBlueprint::run(input, api)
            }
            _ => Err(RuntimeError::ApplicationError(
                ApplicationError::ExportDoesNotExist(export_name.to_string()),
            )),
        }
    }
}<|MERGE_RESOLUTION|>--- conflicted
+++ resolved
@@ -56,16 +56,10 @@
                     },
                     events: BlueprintEventSchemaInit::default(),
                 },
-<<<<<<< HEAD
-=======
-                function_auth: btreemap!(
-                    TRANSACTION_PROCESSOR_RUN_IDENT.to_string() => rule!(allow_all), // FIXME: Change to only allow root to call? and add auditors' tests
-                ),
->>>>>>> bc0aff84
                 royalty_config: RoyaltyConfig::default(),
                 auth_template: AuthTemplate {
                     function_auth: btreemap!(
-                        TRANSACTION_PROCESSOR_RUN_IDENT.to_string() => rule!(allow_all), // TODO: Change to only allow root to call?
+                        TRANSACTION_PROCESSOR_RUN_IDENT.to_string() => rule!(allow_all), // FIXME: Change to only allow root to call? and add auditors' tests
                     ),
                     method_auth: MethodAuthTemplate::Static {
                         auth: btreemap!(),
