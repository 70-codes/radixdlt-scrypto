--- conflicted
+++ resolved
@@ -4,11 +4,7 @@
 use crate::kernel::kernel_api::{KernelNodeApi, KernelSubstateApi};
 use crate::types::*;
 use native_sdk::account::Account;
-<<<<<<< HEAD
 use native_sdk::modules::access_rules::AccessRules;
-=======
-use native_sdk::modules::access_rules::AccessRulesObject;
->>>>>>> e3cdd4a9
 use native_sdk::modules::metadata::Metadata;
 use native_sdk::modules::royalty::ComponentRoyalty;
 use native_sdk::resource::{ResourceManager, SysBucket};
@@ -53,13 +49,8 @@
 
 impl EpochManagerBlueprint {
     pub(crate) fn create<Y>(
-<<<<<<< HEAD
-        olympia_validator_token_address: [u8; 26], // TODO: Clean this up
-        component_address: [u8; 26],               // TODO: Clean this up
-=======
         validator_token_address: [u8; 26], // TODO: Clean this up
         component_address: [u8; 26],       // TODO: Clean this up
->>>>>>> e3cdd4a9
         validator_set: BTreeMap<EcdsaSecp256k1PublicKey, ValidatorInit>,
         initial_epoch: u64,
         rounds_per_epoch: u64,
@@ -91,11 +82,7 @@
                     NonFungibleIdType::UUID,
                     metadata,
                     access_rules,
-<<<<<<< HEAD
-                    olympia_validator_token_address,
-=======
                     validator_token_address,
->>>>>>> e3cdd4a9
                     api,
                 )?;
 
@@ -103,17 +90,6 @@
         };
 
         let mut validators = BTreeMap::new();
-<<<<<<< HEAD
-=======
-
-        for (key, validator_init) in validator_set {
-            let (owner_token_bucket, local_id) =
-                owner_resman.mint_non_fungible_single_uuid((), api)?;
-            let global_id = NonFungibleGlobalId::new(owner_resman.0, local_id.clone());
-
-            let validator_account = Account(validator_init.validator_account_address);
-            validator_account.deposit(owner_token_bucket, api)?;
->>>>>>> e3cdd4a9
 
         for (key, validator_init) in validator_set {
             let stake = validator_init.initial_stake.sys_amount(api)?;
@@ -129,13 +105,8 @@
             let validator = Validator { key, stake };
             validators.insert(address, validator);
 
-<<<<<<< HEAD
             Account(validator_init.validator_account_address).deposit(owner_token_bucket, api)?;
             Account(validator_init.stake_account_address).deposit(lp_bucket, api)?;
-=======
-            let staker_account = Account(validator_init.stake_account_address);
-            staker_account.deposit(lp_bucket, api)?;
->>>>>>> e3cdd4a9
         }
 
         let epoch_manager_id = {
@@ -329,21 +300,10 @@
         )?;
         let epoch_manager: &EpochManagerSubstate = api.kernel_get_substate_ref(handle)?;
         let manager = epoch_manager.address;
-<<<<<<< HEAD
 
         let (validator_address, owner_token_bucket) =
             ValidatorCreator::create(manager, key, false, api)?;
 
-=======
-
-        let owner_resman = ResourceManager(epoch_manager.validator_owner_resource);
-        let (owner_token_bucket, local_id) = owner_resman.mint_non_fungible_single_uuid((), api)?;
-        let global_id = NonFungibleGlobalId::new(owner_resman.0, local_id.clone());
-
-        let validator_address =
-            ValidatorCreator::create(manager, key, rule!(require(global_id)), false, api)?;
-
->>>>>>> e3cdd4a9
         Ok((validator_address, owner_token_bucket))
     }
 
