use radix_engine_interface::api::wasm::Buffer;
use radix_engine_interface::api::wasm::Slice;
use sbor::rust::sync::Arc;
use wasmi::core::Trap;
use wasmi::core::Value;
use wasmi::*;

use super::InstrumentedCode;
use super::MeteredCodeKey;
use crate::model::InvokeError;
use crate::types::*;
use crate::wasm::constants::*;
use crate::wasm::errors::*;
use crate::wasm::traits::*;

type HostState = WasmiInstanceEnv;

pub struct WasmiModule {
    // (Module, Store, Instance) tuple are cached together, and never to be invoked
    // Every `WasmiModule` is going to clone the store and instance, so the state is not shared
    module: Module,
    store: Store<HostState>,
    instance: Instance,
    #[allow(dead_code)]
    code_size_bytes: usize,
}

pub struct WasmiInstance {
    store: Store<HostState>,
    instance: Instance,
    memory: Memory,
}

#[derive(Clone)]
pub struct WasmiInstanceEnv {
    runtime_ptr: usize,
}

<<<<<<< HEAD
impl WasmiInstanceEnv {
    pub fn new() -> Self {
        Self { runtime_ptr: 0 }
    }
}

// native functions
fn wasmi_radix_engine(
    mut caller: Caller<'_, HostState>,
    input_ptr: i32,
) -> Result<i32, InvokeError<WasmError>> {
    let memory = match caller.get_export(EXPORT_MEMORY) {
        Some(Extern::Memory(memory)) => memory,
        _ => panic!("Failed to find memory export"),
    };

    let input = read_value(caller.as_context_mut(), memory, input_ptr as usize)
        .map_err(InvokeError::Error)
        .unwrap();

    let output = {
        let env = caller.data();
        let runtime: &mut Box<dyn WasmRuntime> = unsafe { &mut *(env.runtime_ptr as *mut _) };

        runtime.main(input).unwrap()
    };
    let alloc_func = caller
        .get_export(EXPORT_SCRYPTO_ALLOC)
        .and_then(Extern::into_func)
        .ok_or_else(|| InvokeError::Error(WasmError::FunctionNotFound))
        .unwrap();

    send_value(caller.as_context_mut(), memory, alloc_func, &output)
}

fn consume_cost_units(
    caller: Caller<'_, HostState>,
    cost_unit: i32,
) -> Result<(), InvokeError<WasmError>> {
    let env = caller.data();
    let runtime: &mut Box<dyn WasmRuntime> = unsafe { &mut *(env.runtime_ptr as *mut _) };
    runtime.consume_cost_units(cost_unit as u32)
=======
pub struct WasmiEnvModule {}

impl ModuleImportResolver for WasmiEnvModule {
    fn resolve_func(
        &self,
        field_name: &str,
        signature: &wasmi::Signature,
    ) -> Result<FuncRef, Error> {
        match field_name {
            CONSUME_BUFFER_FUNCTION_NAME => Ok(FuncInstance::alloc_host(
                signature.clone(),
                CONSUME_BUFFER_FUNCTION_ID,
            )),
            INVOKE_METHOD_FUNCTION_NAME => Ok(FuncInstance::alloc_host(
                signature.clone(),
                INVOKE_METHOD_FUNCTION_ID,
            )),
            INVOKE_FUNCTION_NAME => Ok(FuncInstance::alloc_host(
                signature.clone(),
                INVOKE_FUNCTION_ID,
            )),
            CREATE_NODE_FUNCTION_NAME => Ok(FuncInstance::alloc_host(
                signature.clone(),
                CREATE_NODE_FUNCTION_ID,
            )),
            GET_VISIBLE_NODES_FUNCTION_NAME => Ok(FuncInstance::alloc_host(
                signature.clone(),
                GET_VISIBLE_NODES_FUNCTION_ID,
            )),
            DROP_NODE_FUNCTION_NAME => Ok(FuncInstance::alloc_host(
                signature.clone(),
                DROP_NODE_FUNCTION_ID,
            )),
            LOCK_SUBSTATE_FUNCTION_NAME => Ok(FuncInstance::alloc_host(
                signature.clone(),
                LOCK_SUBSTATE_FUNCTION_ID,
            )),
            READ_SUBSTATE_FUNCTION_NAME => Ok(FuncInstance::alloc_host(
                signature.clone(),
                READ_SUBSTATE_FUNCTION_ID,
            )),
            WRITE_SUBSTATE_FUNCTION_NAME => Ok(FuncInstance::alloc_host(
                signature.clone(),
                WRITE_SUBSTATE_FUNCTION_ID,
            )),
            UNLOCK_SUBSTATE_FUNCTION_NAME => Ok(FuncInstance::alloc_host(
                signature.clone(),
                UNLOCK_SUBSTATE_FUNCTION_ID,
            )),
            GET_ACTOR_FUNCTION_NAME => Ok(FuncInstance::alloc_host(
                signature.clone(),
                GET_ACTOR_FUNCTION_ID,
            )),
            CONSUME_COST_UNITS_FUNCTION_NAME => Ok(FuncInstance::alloc_host(
                signature.clone(),
                CONSUME_COST_UNITS_FUNCTION_ID,
            )),
            _ => Err(Error::Instantiation(format!(
                "Function {} not found",
                field_name
            ))),
        }
    }
}

impl From<Error> for InvokeError<WasmRuntimeError> {
    fn from(error: Error) -> Self {
        let e_str = format!("{:?}", error);
        match error.into_host_error() {
            // Pass-through invoke errors
            Some(host_error) => *host_error
                .downcast::<InvokeError<WasmRuntimeError>>()
                .expect("Failed to downcast error into InvokeError<WasmRuntimeError>"),
            None => InvokeError::Error(WasmRuntimeError::InterpreterError(e_str)),
        }
    }
>>>>>>> cd57319c
}

impl WasmiModule {
    pub fn new(code: &[u8]) -> Self {
        let engine = Engine::default();
        let module = Module::new(&engine, code).expect("Failed to parse WASM module");
        let mut store = Store::new(&engine, WasmiInstanceEnv::new());

        let instance = Self::host_funcs_set(&module, &mut store)
            .expect("Failed to instantiate WASM module - did you run WasmValidator?")
            .ensure_no_start(store.as_context_mut())
            .expect("Module has start function - did you run WasmValidator?");

        Self {
            module,
            store,
            instance,
            code_size_bytes: code.len(),
        }
    }

    pub fn host_funcs_set(
        module: &Module,
        store: &mut Store<HostState>,
    ) -> Result<InstancePre, Error> {
        let host_radix_engine = Func::wrap(
            store.as_context_mut(),
            |caller: Caller<'_, HostState>, input_ptr: i32| -> Result<i32, Trap> {
                wasmi_radix_engine(caller, input_ptr).map_err(|e| Trap::new(e.to_string()))
            },
        );

        let host_consume_cost_units = Func::wrap(
            store.as_context_mut(),
            |caller: Caller<'_, HostState>, cost_unit: i32| -> Result<(), Trap> {
                consume_cost_units(caller, cost_unit).map_err(|e| Trap::new(e.to_string()))
            },
        );

        let mut linker = <Linker<HostState>>::new();

        linker
            .define(
                MODULE_ENV_NAME,
                RADIX_ENGINE_FUNCTION_NAME,
                host_radix_engine,
            )
            .expect(stringify!(
                "Failed to define new linker item {}",
                RADIX_ENGINE_FUNCTION_NAME
            ));

        linker
            .define(
                MODULE_ENV_NAME,
                CONSUME_COST_UNITS_FUNCTION_NAME,
                host_consume_cost_units,
            )
            .expect(stringify!(
                "Failed to define new linker item {}",
                CONSUME_COST_UNITS_FUNCTION_NAME
            ));

        let pre_instance = match linker.instantiate(store.as_context_mut(), &module) {
            Ok(result) => result,
            Err(e) => {
                panic!("Failed to instantiate WASM module - {}", e.to_string());
            }
        };

        Ok(pre_instance)
    }

    fn instantiate(&self) -> WasmiInstance {
        let instance = self.instance.clone();
        let mut store = self.store.clone();
        let memory = match instance.get_export(store.as_context_mut(), EXPORT_MEMORY) {
            Some(Extern::Memory(memory)) => memory,
            _ => panic!("Failed to find memory export"),
        };
        WasmiInstance {
            instance,
            store,
            memory,
        }
    }
}

<<<<<<< HEAD
fn send_value(
    mut store: impl AsContextMut,
    memory: Memory,
    alloc_func: Func,
    value: &[u8],
) -> Result<i32, InvokeError<WasmError>> {
    // TODO: fix this shitty arguments
    let n = [Value::I32(value.len() as i32)];
    let mut ret: [Value; 1] = [Value::I32(0)];

    let result = alloc_func.call(store.as_context_mut(), &n, &mut ret);

    match result {
        Ok(()) => {
            let ret: i32 = i32::try_from(ret[0]).unwrap();

            if memory
                .write(store.as_context_mut(), (ret + 4) as usize, value)
                .is_ok()
            {
                return Ok(ret);
            }

            return Err(InvokeError::Error(WasmError::MemoryAllocError));
        }
        Err(e) => Err(InvokeError::Error(WasmError::WasmError(e.to_string()))),
    }
}

fn read_value(
    mut store: impl AsContextMut,
    memory: Memory,
    ptr: usize,
) -> Result<IndexedScryptoValue, WasmError> {
    let mut buf = [0_u8; 4];

    let _result = memory
        .read(store.as_context_mut(), ptr, &mut buf)
        .map_err(|_| WasmError::MemoryAccessError);

    let len = u32::from_le_bytes(buf) as usize;

    let start = ptr.checked_add(4).ok_or(WasmError::MemoryAccessError)?;
    let end = start.checked_add(len).ok_or(WasmError::MemoryAccessError)?;

    let ctx = store.as_context_mut();
    let data = memory.data(&ctx);

    if end > data.len() {
        return Err(WasmError::MemoryAccessError);
=======
impl<'a, 'b, 'r> WasmiExternals<'a, 'b, 'r> {
    pub fn read_memory(&self, ptr: u32, len: u32) -> Result<Vec<u8>, WasmRuntimeError> {
        let ptr = ptr as usize;
        let len = len as usize;

        let memory = self.instance.memory_ref.direct_access();
        let memory_slice = memory.as_ref();
        let memory_size = memory_slice.len();
        if ptr > memory_size || ptr + len > memory_size {
            return Err(WasmRuntimeError::MemoryAccessError);
        }

        Ok(memory_slice[ptr..ptr + len].to_vec())
    }

    pub fn write_memory(&self, ptr: u32, data: &[u8]) -> Result<(), WasmRuntimeError> {
        let ptr = ptr as usize;
        let len = data.len();

        let mut memory = self.instance.memory_ref.direct_access_mut();
        let memory_slice = memory.as_mut();
        let memory_size = memory_slice.len();
        if ptr > memory_size || ptr + len > memory_size {
            return Err(WasmRuntimeError::MemoryAccessError);
        }

        memory_slice[ptr..ptr + len].copy_from_slice(data);
        Ok(())
    }

    pub fn read_slice(&self, v: Slice) -> Result<Vec<u8>, WasmRuntimeError> {
        let ptr = v.ptr();
        let len = v.len();

        self.read_memory(ptr, len)
>>>>>>> cd57319c
    }
    IndexedScryptoValue::from_slice(&data[start..end]).map_err(WasmError::InvalidScryptoValue)
}

<<<<<<< HEAD
impl WasmiInstance {
    fn get_export_func(&mut self, name: &str) -> Result<Func, InvokeError<WasmError>> {
        self.instance
            .get_export(self.store.as_context_mut(), name)
            .and_then(Extern::into_func)
            .ok_or_else(|| InvokeError::Error(WasmError::FunctionNotFound))
=======
impl<'a, 'b, 'r> Externals for WasmiExternals<'a, 'b, 'r> {
    fn invoke_index(
        &mut self,
        index: usize,
        args: RuntimeArgs,
    ) -> Result<Option<RuntimeValue>, Trap> {
        match index {
            CONSUME_BUFFER_FUNCTION_ID => {
                let buffer_id = args.nth_checked::<u32>(0)?;
                let destination = args.nth_checked::<u32>(1)?;

                let slice = self.runtime.consume_buffer(buffer_id)?;
                self.write_memory(destination, &slice)?;

                Ok(None)
            }
            INVOKE_METHOD_FUNCTION_ID => {
                let receiver_ptr = args.nth_checked::<u32>(0)?;
                let receiver_len = args.nth_checked::<u32>(1)?;
                let ident_ptr = args.nth_checked::<u32>(2)?;
                let ident_len = args.nth_checked::<u32>(3)?;
                let args_ptr = args.nth_checked::<u32>(4)?;
                let args_len = args.nth_checked::<u32>(5)?;

                let buffer = self.runtime.invoke_method(
                    self.read_memory(receiver_ptr, receiver_len)?,
                    self.read_memory(ident_ptr, ident_len)?,
                    self.read_memory(args_ptr, args_len)?,
                )?;

                Ok(Some(RuntimeValue::I64(buffer.as_i64())))
            }
            INVOKE_FUNCTION_ID => {
                let invocation_ptr = args.nth_checked::<u32>(0)?;
                let invocation_len = args.nth_checked::<u32>(1)?;

                let buffer = self
                    .runtime
                    .invoke(self.read_memory(invocation_ptr, invocation_len)?)?;

                Ok(Some(RuntimeValue::I64(buffer.as_i64())))
            }
            CREATE_NODE_FUNCTION_ID => {
                let node_ptr = args.nth_checked::<u32>(0)?;
                let node_len = args.nth_checked::<u32>(1)?;

                let buffer = self
                    .runtime
                    .create_node(self.read_memory(node_ptr, node_len)?)?;

                Ok(Some(RuntimeValue::I64(buffer.as_i64())))
            }
            GET_VISIBLE_NODES_FUNCTION_ID => {
                let buffer = self.runtime.get_visible_nodes()?;

                Ok(Some(RuntimeValue::I64(buffer.as_i64())))
            }
            DROP_NODE_FUNCTION_ID => {
                let node_id_ptr = args.nth_checked::<u32>(0)?;
                let node_id_len = args.nth_checked::<u32>(1)?;

                self.runtime
                    .drop_node(self.read_memory(node_id_ptr, node_id_len)?)?;

                Ok(None)
            }
            LOCK_SUBSTATE_FUNCTION_ID => {
                let node_id_ptr = args.nth_checked::<u32>(0)?;
                let node_id_len = args.nth_checked::<u32>(1)?;
                let offset_ptr = args.nth_checked::<u32>(2)?;
                let offset_len = args.nth_checked::<u32>(3)?;
                let mutable = args.nth_checked::<u32>(4)? != 0;

                let handle = self.runtime.lock_substate(
                    self.read_memory(node_id_ptr, node_id_len)?,
                    self.read_memory(offset_ptr, offset_len)?,
                    mutable,
                )?;

                Ok(Some(RuntimeValue::I32(handle as i32)))
            }
            READ_SUBSTATE_FUNCTION_ID => {
                let handle = args.nth_checked::<u32>(0)?;

                let buffer = self.runtime.read_substate(handle)?;

                Ok(Some(RuntimeValue::I64(buffer.as_i64())))
            }
            WRITE_SUBSTATE_FUNCTION_ID => {
                let handle = args.nth_checked::<u32>(0)?;
                let data_ptr = args.nth_checked::<u32>(1)?;
                let data_len = args.nth_checked::<u32>(2)?;

                self.runtime
                    .write_substate(handle, self.read_memory(data_ptr, data_len)?)?;

                Ok(None)
            }
            UNLOCK_SUBSTATE_FUNCTION_ID => {
                let handle = args.nth_checked::<u32>(0)?;

                self.runtime.unlock_substate(handle)?;

                Ok(None)
            }
            GET_ACTOR_FUNCTION_ID => {
                let buffer = self.runtime.get_actor()?;

                Ok(Some(RuntimeValue::I64(buffer.as_i64())))
            }
            CONSUME_COST_UNITS_FUNCTION_ID => {
                let n: u32 = args.nth_checked(0)?;
                self.runtime
                    .consume_cost_units(n)
                    .map(|_| Option::None)
                    .map_err(|e| e.into())
            }
            _ => Err(WasmRuntimeError::UnknownHostFunction(index).into()),
        }
>>>>>>> cd57319c
    }
}

impl WasmInstance for WasmiInstance {
    fn invoke_export<'r>(
        &mut self,
        func_name: &str,
        args: Vec<Buffer>,
        runtime: &mut Box<dyn WasmRuntime + 'r>,
<<<<<<< HEAD
    ) -> Result<IndexedScryptoValue, InvokeError<WasmError>> {
        {
            self.store.data_mut().runtime_ptr = runtime as *mut _ as usize;
        }

        // get_func() lock store as well, thus we call it before locking here
        let alloc_func = self.get_export_func(EXPORT_SCRYPTO_ALLOC).unwrap();
        let func = self.get_export_func(func_name).unwrap();

        let mut pointers = Vec::new();
        for arg in args {
            let pointer = send_value(self.store.as_context_mut(), self.memory, alloc_func, &arg)?;
            pointers.push(Value::I32(pointer));
        }

        let mut ret = [Value::I32(0)];
        let result = func.call(self.store.as_context_mut(), &pointers[..], &mut ret);

        match result {
            Ok(()) => {
                let ret: i32 = i32::try_from(ret[0]).unwrap();

                return read_value(self.store.as_context_mut(), self.memory, ret as usize)
                    .map_err(InvokeError::Error);
            }
            Err(e) => Err(InvokeError::Error(WasmError::WasmError(e.to_string()))),
=======
    ) -> Result<Vec<u8>, InvokeError<WasmRuntimeError>> {
        let mut externals = WasmiExternals {
            instance: self,
            runtime,
        };

        let args: Vec<RuntimeValue> = args
            .into_iter()
            .map(|buffer| RuntimeValue::I64(buffer.as_i64()))
            .collect();

        let return_data = self
            .module_ref
            .clone()
            .invoke_export(func_name, &args, &mut externals)
            .map_err(|e| {
                let err: InvokeError<WasmRuntimeError> = e.into();
                err
            })?;

        if let Some(RuntimeValue::I64(v)) = return_data {
            externals.read_slice(Slice::transmute_i64(v))
        } else {
            Err(WasmRuntimeError::InvalidExportReturn)
>>>>>>> cd57319c
        }
        .map_err(InvokeError::Error)
    }
}

#[derive(Debug, Clone)]
pub struct EngineOptions {
    max_cache_size_bytes: usize,
}

pub struct WasmiEngine {
    #[cfg(not(feature = "moka"))]
    modules_cache: RefCell<lru::LruCache<MeteredCodeKey, Arc<WasmiModule>>>,
    #[cfg(feature = "moka")]
    modules_cache: moka::sync::Cache<MeteredCodeKey, Arc<WasmiModule>>,
}

impl Default for WasmiEngine {
    fn default() -> Self {
        Self::new(EngineOptions {
            max_cache_size_bytes: 200 * 1024 * 1024,
        })
    }
}

impl WasmiEngine {
    pub fn new(options: EngineOptions) -> Self {
        #[cfg(not(feature = "moka"))]
        let modules_cache = RefCell::new(lru::LruCache::new(
            NonZeroUsize::new(options.max_cache_size_bytes / (1024 * 1024)).unwrap(),
        ));
        #[cfg(feature = "moka")]
        let modules_cache = moka::sync::Cache::builder()
            .weigher(|_key: &MeteredCodeKey, value: &Arc<WasmiModule>| -> u32 {
                // Approximate the module entry size by the code size
                value.code_size_bytes.try_into().unwrap_or(u32::MAX)
            })
            .max_capacity(options.max_cache_size_bytes as u64)
            .build();
        Self { modules_cache }
    }
}

impl WasmEngine for WasmiEngine {
    type WasmInstance = WasmiInstance;

    fn instantiate(&self, instrumented_code: &InstrumentedCode) -> WasmiInstance {
        let metered_code_key = &instrumented_code.metered_code_key;

        #[cfg(not(feature = "moka"))]
        {
            if let Some(cached_module) = self.modules_cache.borrow_mut().get(metered_code_key) {
                return cached_module.instantiate();
            }
        }
        #[cfg(feature = "moka")]
        if let Some(cached_module) = self.modules_cache.get(metered_code_key) {
            return cached_module.as_ref().instantiate();
        }

        let code = &instrumented_code.code.as_ref()[..];
        let module = WasmiModule::new(code);
        let instance = module.instantiate();

        #[cfg(not(feature = "moka"))]
        self.modules_cache
            .borrow_mut()
            .put(*metered_code_key, Arc::new(module));
        #[cfg(feature = "moka")]
        self.modules_cache
            .insert(*metered_code_key, Arc::new(module));

        instance
    }
}<|MERGE_RESOLUTION|>--- conflicted
+++ resolved
@@ -36,7 +36,6 @@
     runtime_ptr: usize,
 }
 
-<<<<<<< HEAD
 impl WasmiInstanceEnv {
     pub fn new() -> Self {
         Self { runtime_ptr: 0 }
@@ -79,9 +78,9 @@
     let env = caller.data();
     let runtime: &mut Box<dyn WasmRuntime> = unsafe { &mut *(env.runtime_ptr as *mut _) };
     runtime.consume_cost_units(cost_unit as u32)
-=======
-pub struct WasmiEnvModule {}
-
+}
+
+/*
 impl ModuleImportResolver for WasmiEnvModule {
     fn resolve_func(
         &self,
@@ -156,8 +155,8 @@
             None => InvokeError::Error(WasmRuntimeError::InterpreterError(e_str)),
         }
     }
->>>>>>> cd57319c
-}
+}
+*/
 
 impl WasmiModule {
     pub fn new(code: &[u8]) -> Self {
@@ -245,7 +244,6 @@
     }
 }
 
-<<<<<<< HEAD
 fn send_value(
     mut store: impl AsContextMut,
     memory: Memory,
@@ -296,8 +294,10 @@
 
     if end > data.len() {
         return Err(WasmError::MemoryAccessError);
-=======
-impl<'a, 'b, 'r> WasmiExternals<'a, 'b, 'r> {
+    }
+    IndexedScryptoValue::from_slice(&data[start..end]).map_err(WasmError::InvalidScryptoValue)
+}
+/*
     pub fn read_memory(&self, ptr: u32, len: u32) -> Result<Vec<u8>, WasmRuntimeError> {
         let ptr = ptr as usize;
         let len = len as usize;
@@ -332,19 +332,10 @@
         let len = v.len();
 
         self.read_memory(ptr, len)
->>>>>>> cd57319c
-    }
-    IndexedScryptoValue::from_slice(&data[start..end]).map_err(WasmError::InvalidScryptoValue)
-}
-
-<<<<<<< HEAD
-impl WasmiInstance {
-    fn get_export_func(&mut self, name: &str) -> Result<Func, InvokeError<WasmError>> {
-        self.instance
-            .get_export(self.store.as_context_mut(), name)
-            .and_then(Extern::into_func)
-            .ok_or_else(|| InvokeError::Error(WasmError::FunctionNotFound))
-=======
+    }
+}
+*/
+/*
 impl<'a, 'b, 'r> Externals for WasmiExternals<'a, 'b, 'r> {
     fn invoke_index(
         &mut self,
@@ -464,7 +455,42 @@
             }
             _ => Err(WasmRuntimeError::UnknownHostFunction(index).into()),
         }
->>>>>>> cd57319c
+        Err(e) => Err(InvokeError::Error(WasmError::WasmError(e.to_string()))),
+    }
+}
+*/
+
+fn read_value(
+    mut store: impl AsContextMut,
+    memory: Memory,
+    ptr: usize,
+) -> Result<IndexedScryptoValue, WasmError> {
+    let mut buf = [0_u8; 4];
+
+    let _result = memory
+        .read(store.as_context_mut(), ptr, &mut buf)
+        .map_err(|_| WasmError::MemoryAccessError);
+
+    let len = u32::from_le_bytes(buf) as usize;
+
+    let start = ptr.checked_add(4).ok_or(WasmError::MemoryAccessError)?;
+    let end = start.checked_add(len).ok_or(WasmError::MemoryAccessError)?;
+
+    let ctx = store.as_context_mut();
+    let data = memory.data(&ctx);
+
+    if end > data.len() {
+        return Err(WasmError::MemoryAccessError);
+    }
+    IndexedScryptoValue::from_slice(&data[start..end]).map_err(WasmError::InvalidScryptoValue)
+}
+
+impl WasmiInstance {
+    fn get_export_func(&mut self, name: &str) -> Result<Func, InvokeError<WasmError>> {
+        self.instance
+            .get_export(self.store.as_context_mut(), name)
+            .and_then(Extern::into_func)
+            .ok_or_else(|| InvokeError::Error(WasmError::FunctionNotFound))
     }
 }
 
@@ -474,7 +500,6 @@
         func_name: &str,
         args: Vec<Buffer>,
         runtime: &mut Box<dyn WasmRuntime + 'r>,
-<<<<<<< HEAD
     ) -> Result<IndexedScryptoValue, InvokeError<WasmError>> {
         {
             self.store.data_mut().runtime_ptr = runtime as *mut _ as usize;
@@ -501,7 +526,10 @@
                     .map_err(InvokeError::Error);
             }
             Err(e) => Err(InvokeError::Error(WasmError::WasmError(e.to_string()))),
-=======
+        }
+    }
+}
+/*
     ) -> Result<Vec<u8>, InvokeError<WasmRuntimeError>> {
         let mut externals = WasmiExternals {
             instance: self,
@@ -526,12 +554,11 @@
             externals.read_slice(Slice::transmute_i64(v))
         } else {
             Err(WasmRuntimeError::InvalidExportReturn)
->>>>>>> cd57319c
         }
         .map_err(InvokeError::Error)
     }
 }
-
+*/
 #[derive(Debug, Clone)]
 pub struct EngineOptions {
     max_cache_size_bytes: usize,
