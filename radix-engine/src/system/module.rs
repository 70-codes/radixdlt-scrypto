--- conflicted
+++ resolved
@@ -196,7 +196,24 @@
     }
 
     #[inline(always)]
-    fn after_scan_substates<Y: KernelApi<M>>(
+    fn after_set_substate<Y: KernelApi<M>>(
+        _api: &mut Y,
+        _value_size: usize,
+        _store_access: &StoreAccessInfo,
+    ) -> Result<(), RuntimeError> {
+        Ok(())
+    }
+
+    #[inline(always)]
+    fn after_remove_substate<Y: KernelApi<M>>(
+        _api: &mut Y,
+        _store_access: &StoreAccessInfo,
+    ) -> Result<(), RuntimeError> {
+        Ok(())
+    }
+
+    #[inline(always)]
+    fn after_scan_keys<Y: KernelApi<M>>(
         _api: &mut Y,
         _store_access: &StoreAccessInfo,
     ) -> Result<(), RuntimeError> {
@@ -212,28 +229,7 @@
     }
 
     #[inline(always)]
-    fn after_take_substates<Y: KernelApi<M>>(
-        _api: &mut Y,
-        _store_access: &StoreAccessInfo,
-    ) -> Result<(), RuntimeError> {
-        Ok(())
-    }
-
-    #[inline(always)]
-    fn after_set_substate<Y: KernelApi<M>>(
-        _api: &mut Y,
-        _value_size: usize,
-        _store_access: &StoreAccessInfo,
-    ) -> Result<(), RuntimeError> {
-        Ok(())
-    }
-
-    #[inline(always)]
-<<<<<<< HEAD
-    fn after_remove_substate<Y: KernelApi<M>>(
-=======
-    fn on_drain_substates<Y: KernelApi<M>>(
->>>>>>> 5d899f2d
+    fn after_drain_substates<Y: KernelApi<M>>(
         _api: &mut Y,
         _store_access: &StoreAccessInfo,
     ) -> Result<(), RuntimeError> {
