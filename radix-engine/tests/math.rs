use radix_engine::ledger::TypedInMemorySubstateStore;
use scrypto::core::NetworkDefinition;
use scrypto::prelude::*;
use scrypto_unit::*;
use transaction::builder::ManifestBuilder;

#[test]
fn test_integer_basic_ops() {
    // Arrange
    let mut store = TypedInMemorySubstateStore::with_bootstrap();
    let mut test_runner = TestRunner::new(true, &mut store);
    let (public_key, _, account) = test_runner.new_account();
    let package_address = test_runner.extract_and_publish_package("math-ops-check");

    // Act
<<<<<<< HEAD
    let manifest = ManifestBuilder::new(Network::LocalSimulator)
        .lock_fee(10.into(), SYS_FAUCET_COMPONENT)
=======
    let manifest = ManifestBuilder::new(&NetworkDefinition::local_simulator())
        .lock_fee(10.into(), SYSTEM_COMPONENT)
>>>>>>> b68a6c3e
        .call_function_with_abi(
            package_address,
            "Hello",
            "integer_basic_ops",
            vec!["55".to_string()],
            Some(account),
            &test_runner.export_abi(package_address, "Hello"),
        )
        .unwrap()
        .build();
    let receipt = test_runner.execute_manifest(manifest, vec![public_key]);
    println!("{:?}", receipt);

    // Assert
    receipt.expect_success();
}

#[test]
fn test_native_and_safe_integer_interop() {
    // Arrange
    let mut store = TypedInMemorySubstateStore::with_bootstrap();
    let mut test_runner = TestRunner::new(true, &mut store);
    let package_address = test_runner.extract_and_publish_package("math-ops-check");

    // Act
<<<<<<< HEAD
    let manifest = ManifestBuilder::new(Network::LocalSimulator)
        .lock_fee(10.into(), SYS_FAUCET_COMPONENT)
=======
    let manifest = ManifestBuilder::new(&NetworkDefinition::local_simulator())
        .lock_fee(10.into(), SYSTEM_COMPONENT)
>>>>>>> b68a6c3e
        .call_function(
            package_address,
            "Hello",
            "native_and_safe_integer_interop",
            args!(55u32),
        )
        .build();
    let receipt = test_runner.execute_manifest(manifest, vec![]);
    println!("{:?}", receipt);

    // Assert
    receipt.expect_success();
}<|MERGE_RESOLUTION|>--- conflicted
+++ resolved
@@ -13,13 +13,8 @@
     let package_address = test_runner.extract_and_publish_package("math-ops-check");
 
     // Act
-<<<<<<< HEAD
-    let manifest = ManifestBuilder::new(Network::LocalSimulator)
+    let manifest = ManifestBuilder::new(&NetworkDefinition::local_simulator())
         .lock_fee(10.into(), SYS_FAUCET_COMPONENT)
-=======
-    let manifest = ManifestBuilder::new(&NetworkDefinition::local_simulator())
-        .lock_fee(10.into(), SYSTEM_COMPONENT)
->>>>>>> b68a6c3e
         .call_function_with_abi(
             package_address,
             "Hello",
@@ -45,13 +40,8 @@
     let package_address = test_runner.extract_and_publish_package("math-ops-check");
 
     // Act
-<<<<<<< HEAD
-    let manifest = ManifestBuilder::new(Network::LocalSimulator)
+    let manifest = ManifestBuilder::new(&NetworkDefinition::local_simulator())
         .lock_fee(10.into(), SYS_FAUCET_COMPONENT)
-=======
-    let manifest = ManifestBuilder::new(&NetworkDefinition::local_simulator())
-        .lock_fee(10.into(), SYSTEM_COMPONENT)
->>>>>>> b68a6c3e
         .call_function(
             package_address,
             "Hello",
