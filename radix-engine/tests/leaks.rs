--- conflicted
+++ resolved
@@ -13,13 +13,8 @@
     let package_address = test_runner.extract_and_publish_package("leaks");
 
     // Act
-<<<<<<< HEAD
-    let manifest = ManifestBuilder::new(Network::LocalSimulator)
+    let manifest = ManifestBuilder::new(&NetworkDefinition::local_simulator())
         .lock_fee(10.into(), SYS_FAUCET_COMPONENT)
-=======
-    let manifest = ManifestBuilder::new(&NetworkDefinition::local_simulator())
-        .lock_fee(10.into(), SYSTEM_COMPONENT)
->>>>>>> b68a6c3e
         .call_function(package_address, "Leaks", "dangling_component", args!())
         .build();
     let receipt = test_runner.execute_manifest(manifest, vec![]);
@@ -41,13 +36,8 @@
     let package_address = test_runner.extract_and_publish_package("leaks");
 
     // Act
-<<<<<<< HEAD
-    let manifest = ManifestBuilder::new(Network::LocalSimulator)
+    let manifest = ManifestBuilder::new(&NetworkDefinition::local_simulator())
         .lock_fee(10.into(), SYS_FAUCET_COMPONENT)
-=======
-    let manifest = ManifestBuilder::new(&NetworkDefinition::local_simulator())
-        .lock_fee(10.into(), SYSTEM_COMPONENT)
->>>>>>> b68a6c3e
         .call_function(package_address, "Leaks", "dangling_bucket", args!())
         .build();
     let receipt = test_runner.execute_manifest(manifest, vec![]);
@@ -69,13 +59,8 @@
     let package_address = test_runner.extract_and_publish_package("leaks");
 
     // Act
-<<<<<<< HEAD
-    let manifest = ManifestBuilder::new(Network::LocalSimulator)
+    let manifest = ManifestBuilder::new(&NetworkDefinition::local_simulator())
         .lock_fee(10.into(), SYS_FAUCET_COMPONENT)
-=======
-    let manifest = ManifestBuilder::new(&NetworkDefinition::local_simulator())
-        .lock_fee(10.into(), SYSTEM_COMPONENT)
->>>>>>> b68a6c3e
         .call_function(package_address, "Leaks", "dangling_vault", args!())
         .build();
     let receipt = test_runner.execute_manifest(manifest, vec![]);
@@ -97,13 +82,8 @@
     let package_address = test_runner.extract_and_publish_package("leaks");
 
     // Act
-<<<<<<< HEAD
-    let manifest = ManifestBuilder::new(Network::LocalSimulator)
+    let manifest = ManifestBuilder::new(&NetworkDefinition::local_simulator())
         .lock_fee(10.into(), SYS_FAUCET_COMPONENT)
-=======
-    let manifest = ManifestBuilder::new(&NetworkDefinition::local_simulator())
-        .lock_fee(10.into(), SYSTEM_COMPONENT)
->>>>>>> b68a6c3e
         .call_function(package_address, "Leaks", "get_bucket", args!())
         .build();
     let receipt = test_runner.execute_manifest(manifest, vec![]);
@@ -125,13 +105,8 @@
     let package_address = test_runner.extract_and_publish_package("leaks");
 
     // Act
-<<<<<<< HEAD
-    let manifest = ManifestBuilder::new(Network::LocalSimulator)
+    let manifest = ManifestBuilder::new(&NetworkDefinition::local_simulator())
         .lock_fee(10.into(), SYS_FAUCET_COMPONENT)
-=======
-    let manifest = ManifestBuilder::new(&NetworkDefinition::local_simulator())
-        .lock_fee(10.into(), SYSTEM_COMPONENT)
->>>>>>> b68a6c3e
         .call_function(package_address, "Leaks", "dangling_kv_store", args!())
         .build();
     let receipt = test_runner.execute_manifest(manifest, vec![]);
@@ -153,13 +128,8 @@
     let package_address = test_runner.extract_and_publish_package("leaks");
 
     // Act
-<<<<<<< HEAD
-    let manifest = ManifestBuilder::new(Network::LocalSimulator)
+    let manifest = ManifestBuilder::new(&NetworkDefinition::local_simulator())
         .lock_fee(10.into(), SYS_FAUCET_COMPONENT)
-=======
-    let manifest = ManifestBuilder::new(&NetworkDefinition::local_simulator())
-        .lock_fee(10.into(), SYSTEM_COMPONENT)
->>>>>>> b68a6c3e
         .call_function(
             package_address,
             "Leaks",
