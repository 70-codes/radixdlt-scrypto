--- conflicted
+++ resolved
@@ -15,13 +15,8 @@
     let package_address = test_runner.extract_and_publish_package("resource");
 
     // Act
-<<<<<<< HEAD
-    let manifest = ManifestBuilder::new(Network::LocalSimulator)
+    let manifest = ManifestBuilder::new(&NetworkDefinition::local_simulator())
         .lock_fee(10.into(), SYS_FAUCET_COMPONENT)
-=======
-    let manifest = ManifestBuilder::new(&NetworkDefinition::local_simulator())
-        .lock_fee(10.into(), SYSTEM_COMPONENT)
->>>>>>> b68a6c3e
         .call_function(package_address, "ResourceTest", "create_fungible", args!())
         .call_function(package_address, "ResourceTest", "query", args!())
         .call_function(package_address, "ResourceTest", "burn", args!())
@@ -48,13 +43,8 @@
     let package_address = test_runner.extract_and_publish_package("resource");
 
     // Act
-<<<<<<< HEAD
-    let manifest = ManifestBuilder::new(Network::LocalSimulator)
+    let manifest = ManifestBuilder::new(&NetworkDefinition::local_simulator())
         .lock_fee(10.into(), SYS_FAUCET_COMPONENT)
-=======
-    let manifest = ManifestBuilder::new(&NetworkDefinition::local_simulator())
-        .lock_fee(10.into(), SYSTEM_COMPONENT)
->>>>>>> b68a6c3e
         .call_function(
             package_address,
             "ResourceTest",
@@ -87,13 +77,8 @@
     let package_address = test_runner.extract_and_publish_package("resource");
 
     // Act
-<<<<<<< HEAD
-    let manifest = ManifestBuilder::new(Network::LocalSimulator)
+    let manifest = ManifestBuilder::new(&NetworkDefinition::local_simulator())
         .lock_fee(10.into(), SYS_FAUCET_COMPONENT)
-=======
-    let manifest = ManifestBuilder::new(&NetworkDefinition::local_simulator())
-        .lock_fee(10.into(), SYSTEM_COMPONENT)
->>>>>>> b68a6c3e
         .call_function(
             package_address,
             "ResourceTest",
