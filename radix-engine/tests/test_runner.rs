--- conflicted
+++ resolved
@@ -5,14 +5,10 @@
 use radix_engine::ledger::*;
 use radix_engine::model::{export_abi, export_abi_by_component, extract_package};
 use radix_engine::state_manager::StagedSubstateStoreManager;
-<<<<<<< HEAD
-use radix_engine::transaction::{ExecutionParameters, TransactionExecutor, TransactionReceipt};
-=======
 use radix_engine::transaction::{
-    PreviewError, PreviewExecutor, PreviewResult, TransactionExecutor, TransactionExecutorConfig,
+    ExecutionParameters, PreviewError, PreviewExecutor, PreviewResult, TransactionExecutor,
     TransactionReceipt,
 };
->>>>>>> c03bc3bd
 use radix_engine::wasm::{DefaultWasmEngine, WasmInstrumenter};
 use sbor::describe::Fields;
 use sbor::Type;
@@ -25,13 +21,12 @@
 use transaction::model::{ExecutableTransaction, TransactionManifest};
 use transaction::model::{PreviewIntent, TestTransaction};
 use transaction::signing::EcdsaPrivateKey;
-use transaction::validation::{TestEpochManager, TestIntentHashManager};
+use transaction::validation::TestIntentHashManager;
 
 pub struct TestRunner<'s, S: ReadableSubstateStore + WriteableSubstateStore> {
     execution_stores: StagedSubstateStoreManager<'s, S>,
     wasm_engine: DefaultWasmEngine,
     wasm_instrumenter: WasmInstrumenter,
-    epoch_manager: TestEpochManager,
     intent_hash_manager: TestIntentHashManager,
     next_private_key: u64,
     next_transaction_nonce: u64,
@@ -44,7 +39,6 @@
             execution_stores: StagedSubstateStoreManager::new(substate_store),
             wasm_engine: DefaultWasmEngine::new(),
             wasm_instrumenter: WasmInstrumenter::new(),
-            epoch_manager: TestEpochManager::new(0),
             intent_hash_manager: TestIntentHashManager::new(),
             next_private_key: 1, // 0 is invalid
             next_transaction_nonce: 0,
@@ -126,7 +120,7 @@
     pub fn execute_transaction<T: ExecutableTransaction>(
         &mut self,
         transaction: &T,
-        config: TransactionExecutorConfig,
+        params: &ExecutionParameters,
     ) -> TransactionReceipt {
         let node_id = self.create_child_node(0);
         let substate_store = &mut self.execution_stores.get_output_store(node_id);
@@ -135,9 +129,8 @@
             substate_store,
             &mut self.wasm_engine,
             &mut self.wasm_instrumenter,
-            config,
         )
-        .execute(transaction)
+        .execute(transaction, params)
     }
 
     pub fn execute_preview(
@@ -151,7 +144,6 @@
             substate_store,
             &mut self.wasm_engine,
             &mut self.wasm_instrumenter,
-            &self.epoch_manager,
             &self.intent_hash_manager,
         )
         .execute(preview_intent)
@@ -186,10 +178,6 @@
                 &mut store,
                 &mut self.wasm_engine,
                 &mut self.wasm_instrumenter,
-<<<<<<< HEAD
-=======
-                TransactionExecutorConfig::new(self.trace),
->>>>>>> c03bc3bd
             )
             .execute_and_commit(
                 &transaction,
