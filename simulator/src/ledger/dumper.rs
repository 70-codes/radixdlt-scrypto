--- conflicted
+++ resolved
@@ -1,12 +1,9 @@
 use colored::*;
 use radix_engine::ledger::*;
 use radix_engine::model::*;
-<<<<<<< HEAD
 use scrypto::buffer::scrypto_decode;
+use scrypto::engine::types::*;
 use scrypto::prelude::scrypto_encode;
-=======
-use scrypto::engine::types::*;
->>>>>>> 51fcfa2b
 use scrypto::rust::collections::HashSet;
 
 use crate::utils::*;
@@ -21,19 +18,12 @@
 
 /// Dump a package into console.
 pub fn dump_package<T: SubstateStore>(
-<<<<<<< HEAD
-    address: Address,
+    package_id: PackageId,
     substate_store: &T,
 ) -> Result<(), DisplayError> {
     let package: Option<Package> = substate_store
-        .get_substate(&address)
+        .get_substate(&package_id)
         .map(|v| scrypto_decode(&v).unwrap());
-=======
-    package_id: PackageId,
-    ledger: &T,
-) -> Result<(), DisplayError> {
-    let package = ledger.get_package(package_id);
->>>>>>> 51fcfa2b
     match package {
         Some(b) => {
             println!("{}: {}", "Package".green().bold(), package_id.to_string());
@@ -46,19 +36,12 @@
 
 /// Dump a component into console.
 pub fn dump_component<T: SubstateStore + QueryableSubstateStore>(
-<<<<<<< HEAD
-    address: Address,
+    component_id: ComponentId,
     substate_store: &T,
 ) -> Result<(), DisplayError> {
     let component: Option<Component> = substate_store
-        .get_substate(&address)
+        .get_substate(&component_id)
         .map(|v| scrypto_decode(&v).unwrap());
-=======
-    component_id: ComponentId,
-    ledger: &T,
-) -> Result<(), DisplayError> {
-    let component = ledger.get_component(component_id);
->>>>>>> 51fcfa2b
     match component {
         Some(c) => {
             println!(
@@ -89,13 +72,8 @@
             while i < queue.len() {
                 let lazy_map_id = queue[i];
                 i += 1;
-<<<<<<< HEAD
-                if maps_visited.insert(mid) {
-                    let (maps, vaults) = dump_lazy_map(&address, &mid, substate_store)?;
-=======
                 if maps_visited.insert(lazy_map_id) {
-                    let (maps, vaults) = dump_lazy_map(component_id, &lazy_map_id, ledger)?;
->>>>>>> 51fcfa2b
+                    let (maps, vaults) = dump_lazy_map(component_id, &lazy_map_id, substate_store)?;
                     queue.extend(maps);
                     for v in vaults {
                         vaults_found.insert(v);
@@ -104,11 +82,7 @@
             }
 
             // Dump resources
-<<<<<<< HEAD
-            dump_resources(address, &vaults_found, substate_store)
-=======
-            dump_resources(component_id, &vaults_found, ledger)
->>>>>>> 51fcfa2b
+            dump_resources(component_id, &vaults_found, substate_store)
         }
         None => Err(DisplayError::ComponentNotFound),
     }
@@ -138,35 +112,22 @@
 }
 
 fn dump_resources<T: SubstateStore>(
-<<<<<<< HEAD
-    address: Address,
-    vaults: &HashSet<Vid>,
+    component_id: ComponentId,
+    vaults: &HashSet<VaultId>,
     substate_store: &T,
 ) -> Result<(), DisplayError> {
     println!("{}:", "Resources".green().bold());
-    for (last, vid) in vaults.iter().identify_last() {
-        let vault_key = vid.to_vec();
+    for (last, vault_id) in vaults.iter().identify_last() {
+        let vault_key = scrypto_encode(vault_id);
         let vault: Vault = substate_store
-            .get_child_substate(&address, &vault_key)
+            .get_child_substate(&component_id, &vault_key)
             .map(|v| scrypto_decode(&v).unwrap())
             .unwrap();
 
         let amount = vault.amount();
-        let resource_address = vault.resource_address();
+        let resource_def_id = vault.resource_def_id();
         let resource_def: ResourceDef =
-            scrypto_decode(&substate_store.get_substate(&resource_address).unwrap()).unwrap();
-=======
-    component_id: ComponentId,
-    vaults: &HashSet<VaultId>,
-    ledger: &T,
-) -> Result<(), DisplayError> {
-    println!("{}:", "Resources".green().bold());
-    for (last, vault_id) in vaults.iter().identify_last() {
-        let vault = ledger.get_vault(component_id, vault_id);
-        let amount = vault.amount();
-        let resource_def_id = vault.resource_def_id();
-        let resource_def = ledger.get_resource_def(resource_def_id).unwrap();
->>>>>>> 51fcfa2b
+            scrypto_decode(&substate_store.get_substate(&resource_def_id).unwrap()).unwrap();
         println!(
             "{} {{ amount: {}, resource definition: {}{}{} }}",
             list_item_prefix(last),
@@ -185,23 +146,17 @@
         );
         if let Resource::NonFungible { keys } = vault.resource() {
             for (inner_last, key) in keys.iter().identify_last() {
-<<<<<<< HEAD
                 let child_key = scrypto_encode(key);
                 let non_fungible: NonFungible = scrypto_decode(
                     &substate_store
-                        .get_child_substate(&resource_address, &child_key)
+                        .get_child_substate(&resource_def_id, &child_key)
                         .unwrap(),
                 )
                 .unwrap();
 
-                let immutable_data = validate_data(&non_fungible.immutable_data()).unwrap();
-                let mutable_data = validate_data(&non_fungible.mutable_data()).unwrap();
-=======
-                let non_fungible = ledger.get_non_fungible(resource_def_id, key).unwrap();
                 let immutable_data =
                     ValidatedData::from_slice(&non_fungible.immutable_data()).unwrap();
                 let mutable_data = ValidatedData::from_slice(&non_fungible.mutable_data()).unwrap();
->>>>>>> 51fcfa2b
                 println!(
                     "{}  {} NON_FUNGIBLE {{ id: {}, immutable_data: {}, mutable_data: {} }}",
                     if last { " " } else { "│" },
@@ -218,18 +173,11 @@
 
 /// Dump a resource definition into console.
 pub fn dump_resource_def<T: SubstateStore>(
-<<<<<<< HEAD
-    address: Address,
+    resource_def_id: ResourceDefId,
     substate_store: &T,
 ) -> Result<(), DisplayError> {
     let resource_def: Option<ResourceDef> =
-        scrypto_decode(&substate_store.get_substate(&address).unwrap()).unwrap();
-=======
-    resource_def_id: ResourceDefId,
-    ledger: &T,
-) -> Result<(), DisplayError> {
-    let resource_def = ledger.get_resource_def(resource_def_id);
->>>>>>> 51fcfa2b
+        scrypto_decode(&substate_store.get_substate(&resource_def_id).unwrap()).unwrap();
     match resource_def {
         Some(r) => {
             println!(
