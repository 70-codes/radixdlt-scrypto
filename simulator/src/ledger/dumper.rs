--- conflicted
+++ resolved
@@ -74,13 +74,8 @@
                 output,
                 "{}: {{ package_address: {}, blueprint_name: \"{}\" }}",
                 "Blueprint".green().bold(),
-<<<<<<< HEAD
-                c.package_address,
+                c.package_address.display(&bech32_encoder),
                 c.blueprint_name
-=======
-                c.package_address().display(&bech32_encoder),
-                c.blueprint_name()
->>>>>>> 66253b3f
             );
 
             writeln!(output, "{}", "Access Rules".green().bold());
@@ -97,18 +92,13 @@
                 .map(|s| s.into())
                 .unwrap();
 
-<<<<<<< HEAD
             let state_data = ScryptoValue::from_slice(&state.raw).unwrap();
-            writeln!(output, "{}: {}", "State".green().bold(), state_data);
-=======
-            let state_data = ScryptoValue::from_slice(state.state()).unwrap();
             writeln!(
                 output,
                 "{}: {}",
                 "State".green().bold(),
                 state_data.displayable(&bech32_encoder, None, None)
             );
->>>>>>> 66253b3f
 
             // Find all vaults owned by the component, assuming a tree structure.
             let mut vaults_found: HashSet<VaultId> = state_data.vault_ids.iter().cloned().collect();
