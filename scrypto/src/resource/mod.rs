mod auth_zone;
pub mod bucket;
pub mod non_fungible;
mod non_fungible_data;
mod proof;
mod proof_rule;
mod resource_builder;
mod resource_manager;
<<<<<<< HEAD
mod schema_path;
=======
mod resource_type;
>>>>>>> eec7d72d
mod system;
mod vault;
mod worktop;

pub use auth_zone::*;
pub use bucket::*;
pub use non_fungible::NonFungible;
pub use non_fungible_data::NonFungibleData;
pub use proof::*;
pub use proof_rule::*;
pub use resource_builder::{ResourceBuilder, DIVISIBILITY_MAXIMUM, DIVISIBILITY_NONE};
pub use resource_manager::*;
<<<<<<< HEAD
pub use schema_path::*;
=======
pub use resource_type::ResourceType;
>>>>>>> eec7d72d
pub use system::{init_resource_system, resource_system, ResourceSystem};
pub use vault::*;
pub use worktop::*;<|MERGE_RESOLUTION|>--- conflicted
+++ resolved
@@ -6,11 +6,6 @@
 mod proof_rule;
 mod resource_builder;
 mod resource_manager;
-<<<<<<< HEAD
-mod schema_path;
-=======
-mod resource_type;
->>>>>>> eec7d72d
 mod system;
 mod vault;
 mod worktop;
@@ -23,11 +18,6 @@
 pub use proof_rule::*;
 pub use resource_builder::{ResourceBuilder, DIVISIBILITY_MAXIMUM, DIVISIBILITY_NONE};
 pub use resource_manager::*;
-<<<<<<< HEAD
-pub use schema_path::*;
-=======
-pub use resource_type::ResourceType;
->>>>>>> eec7d72d
 pub use system::{init_resource_system, resource_system, ResourceSystem};
 pub use vault::*;
 pub use worktop::*;