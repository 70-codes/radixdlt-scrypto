--- conflicted
+++ resolved
@@ -15,159 +15,11 @@
 use scrypto::scrypto_env_native_fn;
 use utils::math::Decimal;
 
-<<<<<<< HEAD
-=======
-use crate::abi::*;
-use crate::address::*;
-use crate::buffer::scrypto_encode;
-use crate::data::*;
-use crate::engine::{api::*, types::*, utils::*};
-use crate::math::*;
-use crate::misc::*;
-use crate::native_methods;
->>>>>>> eec7d72d
 use crate::resource::*;
 use crate::scrypto;
 use crate::scrypto_type;
 use crate::Describe;
 
-<<<<<<< HEAD
-=======
-#[derive(
-    Debug, Clone, Copy, PartialEq, Eq, Hash, TypeId, Encode, Decode, Describe, PartialOrd, Ord,
-)]
-pub enum ResourceMethodAuthKey {
-    Mint,
-    Burn,
-    Withdraw,
-    Deposit,
-    UpdateMetadata,
-    UpdateNonFungibleData,
-}
-
-#[derive(Debug, Clone, PartialEq, Eq, Hash)]
-#[scrypto(TypeId, Encode, Decode, Describe)]
-pub enum Mutability {
-    LOCKED,
-    MUTABLE(AccessRule),
-}
-
-#[derive(Debug)]
-#[scrypto(TypeId, Encode, Decode)]
-pub struct ResourceManagerCreateInvocation {
-    pub resource_type: ResourceType,
-    pub metadata: HashMap<String, String>,
-    pub access_rules: HashMap<ResourceMethodAuthKey, (AccessRule, Mutability)>,
-    pub mint_params: Option<MintParams>,
-}
-
-#[derive(Debug)]
-#[scrypto(TypeId, Encode, Decode)]
-pub struct ResourceManagerBucketBurnInvocation {
-    pub bucket: Bucket,
-}
-
-#[derive(Debug)]
-#[scrypto(TypeId, Encode, Decode)]
-pub struct ResourceManagerBurnInvocation {
-    pub receiver: ResourceAddress,
-    pub bucket: Bucket,
-}
-
-#[derive(Debug)]
-#[scrypto(TypeId, Encode, Decode)]
-pub struct ResourceManagerUpdateAuthInvocation {
-    pub receiver: ResourceAddress,
-    pub method: ResourceMethodAuthKey,
-    pub access_rule: AccessRule,
-}
-
-#[derive(Debug)]
-#[scrypto(TypeId, Encode, Decode)]
-pub struct ResourceManagerLockAuthInvocation {
-    pub receiver: ResourceAddress,
-    pub method: ResourceMethodAuthKey,
-}
-
-#[derive(Debug)]
-#[scrypto(TypeId, Encode, Decode)]
-pub struct ResourceManagerCreateVaultInvocation {
-    pub receiver: ResourceAddress,
-}
-
-#[derive(Debug)]
-#[scrypto(TypeId, Encode, Decode)]
-pub struct ResourceManagerCreateBucketInvocation {
-    pub receiver: ResourceAddress,
-}
-
-#[derive(Debug)]
-#[scrypto(TypeId, Encode, Decode)]
-pub struct ResourceManagerMintInvocation {
-    pub receiver: ResourceAddress,
-    pub mint_params: MintParams,
-}
-
-#[derive(Debug)]
-#[scrypto(TypeId, Encode, Decode)]
-pub struct ResourceManagerGetMetadataInvocation {
-    pub receiver: ResourceAddress,
-}
-
-#[derive(Debug)]
-#[scrypto(TypeId, Encode, Decode)]
-pub struct ResourceManagerGetResourceTypeInvocation {
-    pub receiver: ResourceAddress,
-}
-
-#[derive(Debug)]
-#[scrypto(TypeId, Encode, Decode)]
-pub struct ResourceManagerGetTotalSupplyInvocation {
-    pub receiver: ResourceAddress,
-}
-
-#[derive(Debug)]
-#[scrypto(TypeId, Encode, Decode)]
-pub struct ResourceManagerUpdateMetadataInvocation {
-    pub receiver: ResourceAddress,
-    pub metadata: HashMap<String, String>,
-}
-
-#[derive(Debug)]
-#[scrypto(TypeId, Encode, Decode)]
-pub struct ResourceManagerSetResourceAddressInvocation {
-    pub receiver: ResourceAddress,
-}
-
-#[derive(Debug)]
-#[scrypto(TypeId, Encode, Decode)]
-pub struct ResourceManagerUpdateNonFungibleDataInvocation {
-    pub receiver: ResourceAddress,
-    pub id: NonFungibleId,
-    pub data: Vec<u8>,
-}
-
-#[derive(Debug)]
-#[scrypto(TypeId, Encode, Decode)]
-pub struct ResourceManagerNonFungibleExistsInvocation {
-    pub receiver: ResourceAddress,
-    pub id: NonFungibleId,
-}
-
-#[derive(Debug)]
-#[scrypto(TypeId, Encode, Decode)]
-pub struct ResourceManagerGetNonFungibleInvocation {
-    pub receiver: ResourceAddress,
-    pub id: NonFungibleId,
-}
-
-/// Represents a resource address.
-#[derive(Clone, Copy, PartialEq, Eq, Hash, PartialOrd, Ord)]
-pub enum ResourceAddress {
-    Normal([u8; 26]),
-}
-
->>>>>>> eec7d72d
 /// Represents a resource manager.
 #[derive(Debug)]
 pub struct ResourceManager(pub(crate) ResourceAddress);
@@ -404,87 +256,4 @@
     ) {
         self.update_non_fungible_data_internal(id.clone(), new_data.mutable_data())
     }
-<<<<<<< HEAD
-=======
-}
-
-//========
-// binary
-//========
-
-impl TryFrom<&[u8]> for ResourceAddress {
-    type Error = AddressError;
-
-    fn try_from(slice: &[u8]) -> Result<Self, Self::Error> {
-        match slice.len() {
-            27 => match EntityType::try_from(slice[0])
-                .map_err(|_| AddressError::InvalidEntityTypeId(slice[0]))?
-            {
-                EntityType::Resource => Ok(Self::Normal(copy_u8_array(&slice[1..]))),
-                _ => Err(AddressError::InvalidEntityTypeId(slice[0])),
-            },
-            _ => Err(AddressError::InvalidLength(slice.len())),
-        }
-    }
-}
-
-impl ResourceAddress {
-    pub fn to_vec(&self) -> Vec<u8> {
-        let mut buf = Vec::new();
-        buf.push(EntityType::resource(self).id());
-        match self {
-            Self::Normal(v) => buf.extend(v),
-        }
-        buf
-    }
-
-    pub fn to_hex(&self) -> String {
-        hex::encode(self.to_vec())
-    }
-
-    pub fn try_from_hex(hex_str: &str) -> Result<Self, AddressError> {
-        let bytes = hex::decode(hex_str).map_err(|_| AddressError::HexDecodingError)?;
-
-        Self::try_from(bytes.as_ref())
-    }
-}
-
-scrypto_type!(
-    ResourceAddress,
-    ScryptoCustomTypeId::ResourceAddress,
-    Type::ResourceAddress,
-    27
-);
-
-//======
-// text
-//======
-
-impl fmt::Debug for ResourceAddress {
-    fn fmt(&self, f: &mut fmt::Formatter) -> Result<(), fmt::Error> {
-        write!(f, "{}", self.display(NO_NETWORK))
-    }
-}
-
-impl<'a> ContextualDisplay<AddressDisplayContext<'a>> for ResourceAddress {
-    type Error = AddressError;
-
-    fn contextual_format<F: fmt::Write>(
-        &self,
-        f: &mut F,
-        context: &AddressDisplayContext<'a>,
-    ) -> Result<(), Self::Error> {
-        if let Some(encoder) = context.encoder {
-            return encoder.encode_resource_address_to_fmt(f, self);
-        }
-
-        // This could be made more performant by streaming the hex into the formatter
-        match self {
-            ResourceAddress::Normal(_) => {
-                write!(f, "NormalResource[{}]", self.to_hex())
-            }
-        }
-        .map_err(|err| AddressError::FormatError(err))
-    }
->>>>>>> eec7d72d
 }