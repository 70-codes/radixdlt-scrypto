use crate::engine::wasm_api::*;
use radix_engine_interface::api::kernel_modules::auth_api::ClientAuthApi;
use radix_engine_interface::api::key_value_entry_api::{
    ClientKeyValueEntryApi, KeyValueEntryHandle,
};
use radix_engine_interface::api::key_value_store_api::ClientKeyValueStoreApi;
use radix_engine_interface::api::object_api::ObjectModuleId;
use radix_engine_interface::api::{ClientActorApi, ClientFieldLockApi, ClientObjectApi};
use radix_engine_interface::api::{ClientBlueprintApi, ClientTransactionRuntimeApi};
use radix_engine_interface::api::{ClientEventApi, ClientLoggerApi, LockFlags};
use radix_engine_interface::blueprints::resource::AccessRule;
use radix_engine_interface::crypto::Hash;
use radix_engine_interface::data::scrypto::*;
use radix_engine_interface::types::{Blueprint, GlobalAddress};
use radix_engine_interface::types::{Level, LockHandle, NodeId};
use radix_engine_interface::types::{ObjectInfo, PackageAddress};
use radix_engine_interface::*;
use sbor::rust::prelude::*;
use sbor::*;
use scrypto_schema::{InstanceSchema, KeyValueStoreInfo};

#[derive(Debug, Sbor)]
pub enum ClientApiError {
    DecodeError(DecodeError),
}

pub struct ScryptoEnv;

impl ClientObjectApi<ClientApiError> for ScryptoEnv {
    fn new_simple_object(
        &mut self,
        blueprint_ident: &str,
        object_states: Vec<Vec<u8>>,
    ) -> Result<NodeId, ClientApiError> {
        let object_states = scrypto_encode(&object_states).unwrap();

        let bytes = copy_buffer(unsafe {
            new_object(
                blueprint_ident.as_ptr(),
                blueprint_ident.len(),
                object_states.as_ptr(),
                object_states.len(),
            )
        });
        scrypto_decode(&bytes).map_err(ClientApiError::DecodeError)
    }

    fn new_object(
        &mut self,
        _blueprint_ident: &str,
        _schema: Option<InstanceSchema>,
        _fields: Vec<Vec<u8>>,
        _kv_entries: BTreeMap<u8, BTreeMap<Vec<u8>, Vec<u8>>>,
    ) -> Result<NodeId, ClientApiError> {
        todo!()
    }

    fn preallocate_global_address(&mut self) -> Result<GlobalAddress, ClientApiError> {
        let bytes = copy_buffer(unsafe { preallocate_global_address() });
        scrypto_decode(&bytes).map_err(ClientApiError::DecodeError)
    }

    fn globalize(
        &mut self,
        modules: BTreeMap<ObjectModuleId, NodeId>,
    ) -> Result<GlobalAddress, ClientApiError> {
        let modules = scrypto_encode(&modules).unwrap();

        let bytes = copy_buffer(unsafe { globalize_object(modules.as_ptr(), modules.len()) });
        scrypto_decode(&bytes).map_err(ClientApiError::DecodeError)
    }

    fn globalize_with_address(
        &mut self,
        modules: BTreeMap<ObjectModuleId, NodeId>,
        address: GlobalAddress,
    ) -> Result<(), ClientApiError> {
        let modules = scrypto_encode(&modules).unwrap();
        let address = scrypto_encode(&address).unwrap();

        unsafe {
            globalize_with_address(
                modules.as_ptr(),
                modules.len(),
                address.as_ptr(),
                address.len(),
            )
        }
        Ok(())
    }

    fn globalize_with_address_and_create_inner_object(
        &mut self,
        _modules: BTreeMap<ObjectModuleId, NodeId>,
        _address: GlobalAddress,
        _inner_object_blueprint: &str,
        _inner_object_fields: Vec<Vec<u8>>,
    ) -> Result<NodeId, ClientApiError> {
        todo!("Unsupported")
    }

<<<<<<< HEAD
    fn call_method_advanced(
=======
    fn call_method(
        &mut self,
        receiver: &NodeId,
        method_name: &str,
        args: Vec<u8>,
    ) -> Result<Vec<u8>, ClientApiError> {
        self.call_module_method(receiver, ObjectModuleId::Main, method_name, args)
    }

    fn call_module_method(
>>>>>>> 6ab8e1dd
        &mut self,
        receiver: &NodeId,
        direct_access: bool,
        module_id: ObjectModuleId,
        method_name: &str,
        args: Vec<u8>,
    ) -> Result<Vec<u8>, ClientApiError> {
        let return_data = copy_buffer(unsafe {
            call_method(
                receiver.as_ref().as_ptr(),
                receiver.as_ref().len(),
                if direct_access { 1 } else { 0 },
                module_id as u8 as u32,
                method_name.as_ptr(),
                method_name.len(),
                args.as_ptr(),
                args.len(),
            )
        });

        Ok(return_data)
    }

    fn get_object_info(&mut self, node_id: &NodeId) -> Result<ObjectInfo, ClientApiError> {
        let bytes = copy_buffer(unsafe {
            get_object_info(node_id.as_ref().as_ptr(), node_id.as_ref().len())
        });

        scrypto_decode(&bytes).map_err(ClientApiError::DecodeError)
    }

    fn drop_object(&mut self, _node_id: &NodeId) -> Result<Vec<Vec<u8>>, ClientApiError> {
        // TODO: Remove or implement drop_object interface from scrypto
        //unsafe { drop_object(node_id.as_ref().as_ptr(), node_id.as_ref().len()) };
        todo!("Unsupported")
    }
}

impl ClientKeyValueEntryApi<ClientApiError> for ScryptoEnv {
    fn key_value_entry_get(
        &mut self,
        handle: KeyValueEntryHandle,
    ) -> Result<Vec<u8>, ClientApiError> {
        let entry = copy_buffer(unsafe { kv_entry_get(handle) });

        Ok(entry)
    }

    fn key_value_entry_set(
        &mut self,
        handle: KeyValueEntryHandle,
        buffer: Vec<u8>,
    ) -> Result<(), ClientApiError> {
        unsafe { kv_entry_set(handle, buffer.as_ptr(), buffer.len()) };

        Ok(())
    }

    fn key_value_entry_release(
        &mut self,
        handle: KeyValueEntryHandle,
    ) -> Result<(), ClientApiError> {
        unsafe { kv_entry_release(handle) };

        Ok(())
    }
}

impl ClientKeyValueStoreApi<ClientApiError> for ScryptoEnv {
    fn key_value_store_new(&mut self, schema: KeyValueStoreInfo) -> Result<NodeId, ClientApiError> {
        let schema = scrypto_encode(&schema).unwrap();
        let bytes = copy_buffer(unsafe { kv_store_new(schema.as_ptr(), schema.len()) });
        scrypto_decode(&bytes).map_err(ClientApiError::DecodeError)
    }

    fn key_value_store_get_info(
        &mut self,
        node_id: &NodeId,
    ) -> Result<KeyValueStoreInfo, ClientApiError> {
        let bytes = copy_buffer(unsafe {
            kv_store_get_info(node_id.as_ref().as_ptr(), node_id.as_ref().len())
        });

        scrypto_decode(&bytes).map_err(ClientApiError::DecodeError)
    }

    fn key_value_store_lock_entry(
        &mut self,
        node_id: &NodeId,
        key: &Vec<u8>,
        flags: LockFlags,
    ) -> Result<KeyValueEntryHandle, ClientApiError> {
        let handle = unsafe {
            kv_store_lock_entry(
                node_id.as_ref().as_ptr(),
                node_id.as_ref().len(),
                key.as_ptr(),
                key.len(),
                flags.bits(),
            )
        };

        Ok(handle)
    }

    fn key_value_store_remove_entry(
        &mut self,
        node_id: &NodeId,
        key: &Vec<u8>,
    ) -> Result<Vec<u8>, ClientApiError> {
        let removed = copy_buffer(unsafe {
            kv_store_remove_entry(
                node_id.as_ref().as_ptr(),
                node_id.as_ref().len(),
                key.as_ptr(),
                key.len(),
            )
        });
        Ok(removed)
    }
}

impl ClientBlueprintApi<ClientApiError> for ScryptoEnv {
    fn call_function(
        &mut self,
        package_address: PackageAddress,
        blueprint_name: &str,
        function_name: &str,
        args: Vec<u8>,
    ) -> Result<Vec<u8>, ClientApiError> {
        let package_address = scrypto_encode(&package_address).unwrap();

        let return_data = copy_buffer(unsafe {
            call_function(
                package_address.as_ptr(),
                package_address.len(),
                blueprint_name.as_ptr(),
                blueprint_name.len(),
                function_name.as_ptr(),
                function_name.len(),
                args.as_ptr(),
                args.len(),
            )
        });

        Ok(return_data)
    }
}

impl ClientFieldLockApi<ClientApiError> for ScryptoEnv {
    fn field_lock_read(&mut self, lock_handle: LockHandle) -> Result<Vec<u8>, ClientApiError> {
        let substate = copy_buffer(unsafe { field_lock_read(lock_handle) });

        Ok(substate)
    }

    fn field_lock_write(
        &mut self,
        lock_handle: LockHandle,
        buffer: Vec<u8>,
    ) -> Result<(), ClientApiError> {
        unsafe { field_lock_write(lock_handle, buffer.as_ptr(), buffer.len()) };

        Ok(())
    }

    fn field_lock_release(&mut self, lock_handle: LockHandle) -> Result<(), ClientApiError> {
        unsafe { field_lock_release(lock_handle) };

        Ok(())
    }
}

impl ClientActorApi<ClientApiError> for ScryptoEnv {
    fn actor_lock_field(
        &mut self,
        object_handle: u32,
        field: u8,
        flags: LockFlags,
    ) -> Result<LockHandle, ClientApiError> {
        let handle = unsafe { actor_lock_field(object_handle, u32::from(field), flags.bits()) };

        Ok(handle)
    }

    fn actor_get_info(&mut self) -> Result<ObjectInfo, ClientApiError> {
        todo!()
    }

    fn actor_get_global_address(&mut self) -> Result<GlobalAddress, ClientApiError> {
        let global_address = copy_buffer(unsafe { get_global_address() });

        scrypto_decode(&global_address).map_err(ClientApiError::DecodeError)
    }

    fn actor_get_blueprint(&mut self) -> Result<Blueprint, ClientApiError> {
        let actor = copy_buffer(unsafe { get_blueprint() });

        scrypto_decode(&actor).map_err(ClientApiError::DecodeError)
    }
}

impl ClientAuthApi<ClientApiError> for ScryptoEnv {
    fn get_auth_zone(&mut self) -> Result<NodeId, ClientApiError> {
        let auth_zone = copy_buffer(unsafe { get_auth_zone() });

        scrypto_decode(&auth_zone).map_err(ClientApiError::DecodeError)
    }

    fn assert_access_rule(&mut self, access_rule: AccessRule) -> Result<(), ClientApiError> {
        let access_rule = scrypto_encode(&access_rule).unwrap();

        unsafe { assert_access_rule(access_rule.as_ptr(), access_rule.len()) };

        Ok(())
    }
}

impl ClientEventApi<ClientApiError> for ScryptoEnv {
    fn emit_event(
        &mut self,
        event_name: String,
        event_data: Vec<u8>,
    ) -> Result<(), ClientApiError> {
        unsafe {
            emit_event(
                event_name.as_ptr(),
                event_name.len(),
                event_data.as_ptr(),
                event_data.len(),
            )
        };
        Ok(())
    }
}

impl ClientLoggerApi<ClientApiError> for ScryptoEnv {
    fn log_message(&mut self, level: Level, message: String) -> Result<(), ClientApiError> {
        let level = scrypto_encode(&level).unwrap();
        unsafe { log_message(level.as_ptr(), level.len(), message.as_ptr(), message.len()) }
        Ok(())
    }
}

impl ClientTransactionRuntimeApi<ClientApiError> for ScryptoEnv {
    fn get_transaction_hash(&mut self) -> Result<Hash, ClientApiError> {
        let actor = copy_buffer(unsafe { get_transaction_hash() });

        scrypto_decode(&actor).map_err(ClientApiError::DecodeError)
    }

    fn generate_uuid(&mut self) -> Result<u128, ClientApiError> {
        let actor = copy_buffer(unsafe { generate_uuid() });

        scrypto_decode(&actor).map_err(ClientApiError::DecodeError)
    }
}

#[macro_export]
macro_rules! scrypto_env_native_fn {
    ($($vis:vis $fn:ident $fn_name:ident ($($args:tt)*) -> $rtn:ty { $arg:expr })*) => {
        $(
            $vis $fn $fn_name ($($args)*) -> $rtn {
                let mut env = crate::engine::scrypto_env::ScryptoEnv;
                env.call_native($arg).unwrap()
            }
        )+
    };
}<|MERGE_RESOLUTION|>--- conflicted
+++ resolved
@@ -99,20 +99,7 @@
         todo!("Unsupported")
     }
 
-<<<<<<< HEAD
     fn call_method_advanced(
-=======
-    fn call_method(
-        &mut self,
-        receiver: &NodeId,
-        method_name: &str,
-        args: Vec<u8>,
-    ) -> Result<Vec<u8>, ClientApiError> {
-        self.call_module_method(receiver, ObjectModuleId::Main, method_name, args)
-    }
-
-    fn call_module_method(
->>>>>>> 6ab8e1dd
         &mut self,
         receiver: &NodeId,
         direct_access: bool,
