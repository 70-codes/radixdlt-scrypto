use crate::engine::wasm_api::*;
use radix_engine_interface::api::kernel_modules::auth_api::ClientAuthApi;
use radix_engine_interface::api::key_value_entry_api::{
    ClientKeyValueEntryApi, KeyValueEntryHandle,
};
use radix_engine_interface::api::key_value_store_api::ClientKeyValueStoreApi;
use radix_engine_interface::api::object_api::ObjectModuleId;
use radix_engine_interface::api::{ClientActorApi, ClientFieldLockApi, ClientObjectApi};
use radix_engine_interface::api::{ClientBlueprintApi, ClientTransactionRuntimeApi};
use radix_engine_interface::api::{ClientEventApi, ClientLoggerApi, LockFlags};
use radix_engine_interface::blueprints::resource::AccessRule;
use radix_engine_interface::crypto::Hash;
use radix_engine_interface::data::scrypto::*;
use radix_engine_interface::types::{Blueprint, EntityType, GlobalAddress};
use radix_engine_interface::types::{Level, LockHandle, NodeId};
use radix_engine_interface::types::{ObjectInfo, PackageAddress};
use radix_engine_interface::*;
use sbor::rust::prelude::*;
use sbor::*;
use scrypto_schema::{InstanceSchema, KeyValueStoreInfo};

#[derive(Debug, Sbor)]
pub enum ClientApiError {
    DecodeError(DecodeError),
}

pub struct ScryptoEnv;

impl ClientObjectApi<ClientApiError> for ScryptoEnv {
    fn new_simple_object(
        &mut self,
        blueprint_ident: &str,
        object_states: Vec<Vec<u8>>,
    ) -> Result<NodeId, ClientApiError> {
        let object_states = scrypto_encode(&object_states).unwrap();

        let bytes = copy_buffer(unsafe {
            new_object(
                blueprint_ident.as_ptr(),
                blueprint_ident.len(),
                object_states.as_ptr(),
                object_states.len(),
            )
        });
        scrypto_decode(&bytes).map_err(ClientApiError::DecodeError)
    }

<<<<<<< HEAD
    fn preallocate_global_address(
        &mut self,
        entity_type: EntityType,
    ) -> Result<GlobalAddress, ClientApiError> {
        let entity_type = scrypto_encode(&entity_type).unwrap();

        let bytes = copy_buffer(unsafe {
            preallocate_global_address(entity_type.as_ptr(), entity_type.len())
        });
        scrypto_decode(&bytes).map_err(ClientApiError::DecodeError)
=======
    fn new_object(
        &mut self,
        _blueprint_ident: &str,
        _schema: Option<InstanceSchema>,
        _fields: Vec<Vec<u8>>,
        _kv_entries: Vec<Vec<(Vec<u8>, Vec<u8>)>>,
    ) -> Result<NodeId, ClientApiError> {
        todo!()
>>>>>>> c096f9a6
    }

    fn globalize(
        &mut self,
        modules: BTreeMap<ObjectModuleId, NodeId>,
    ) -> Result<GlobalAddress, ClientApiError> {
        let modules = scrypto_encode(&modules).unwrap();

        let bytes = copy_buffer(unsafe { globalize_object(modules.as_ptr(), modules.len()) });
        scrypto_decode(&bytes).map_err(ClientApiError::DecodeError)
    }

    fn globalize_with_address(
        &mut self,
        modules: BTreeMap<ObjectModuleId, NodeId>,
        address: GlobalAddress,
    ) -> Result<(), ClientApiError> {
        let modules = scrypto_encode(&modules).unwrap();
        let address = scrypto_encode(&address).unwrap();

        unsafe {
            globalize_with_address(
                modules.as_ptr(),
                modules.len(),
                address.as_ptr(),
                address.len(),
            )
        }
        Ok(())
    }

    fn globalize_with_address_and_create_inner_object(
        &mut self,
        _modules: BTreeMap<ObjectModuleId, NodeId>,
        _address: GlobalAddress,
        _inner_object_blueprint: &str,
        _inner_object_fields: Vec<Vec<u8>>,
    ) -> Result<NodeId, ClientApiError> {
        todo!("Unsupported")
    }

    fn call_method(
        &mut self,
        receiver: &NodeId,
        method_name: &str,
        args: Vec<u8>,
    ) -> Result<Vec<u8>, ClientApiError> {
        self.call_module_method(receiver, ObjectModuleId::SELF, method_name, args)
    }

    fn call_module_method(
        &mut self,
        receiver: &NodeId,
        module_id: ObjectModuleId,
        method_name: &str,
        args: Vec<u8>,
    ) -> Result<Vec<u8>, ClientApiError> {
        let return_data = copy_buffer(unsafe {
            call_method(
                receiver.as_ref().as_ptr(),
                receiver.as_ref().len(),
                module_id as u8 as u32,
                method_name.as_ptr(),
                method_name.len(),
                args.as_ptr(),
                args.len(),
            )
        });

        Ok(return_data)
    }

    fn get_object_info(&mut self, node_id: &NodeId) -> Result<ObjectInfo, ClientApiError> {
        let bytes = copy_buffer(unsafe {
            get_object_info(node_id.as_ref().as_ptr(), node_id.as_ref().len())
        });

        scrypto_decode(&bytes).map_err(ClientApiError::DecodeError)
    }

    fn drop_object(&mut self, _node_id: &NodeId) -> Result<Vec<Vec<u8>>, ClientApiError> {
        // TODO: Remove or implement drop_object interface from scrypto
        //unsafe { drop_object(node_id.as_ref().as_ptr(), node_id.as_ref().len()) };
        todo!("Unsupported")
    }
}

impl ClientKeyValueEntryApi<ClientApiError> for ScryptoEnv {
    fn key_value_entry_get(
        &mut self,
        handle: KeyValueEntryHandle,
    ) -> Result<Vec<u8>, ClientApiError> {
        let entry = copy_buffer(unsafe { kv_entry_get(handle) });

        Ok(entry)
    }

    fn key_value_entry_set(
        &mut self,
        handle: KeyValueEntryHandle,
        buffer: Vec<u8>,
    ) -> Result<(), ClientApiError> {
        unsafe { kv_entry_set(handle, buffer.as_ptr(), buffer.len()) };

        Ok(())
    }

    fn key_value_entry_release(
        &mut self,
        handle: KeyValueEntryHandle,
    ) -> Result<(), ClientApiError> {
        unsafe { kv_entry_release(handle) };

        Ok(())
    }
}

impl ClientKeyValueStoreApi<ClientApiError> for ScryptoEnv {
    fn key_value_store_new(&mut self, schema: KeyValueStoreInfo) -> Result<NodeId, ClientApiError> {
        let schema = scrypto_encode(&schema).unwrap();
        let bytes = copy_buffer(unsafe { kv_store_new(schema.as_ptr(), schema.len()) });
        scrypto_decode(&bytes).map_err(ClientApiError::DecodeError)
    }

    fn key_value_store_get_info(
        &mut self,
        node_id: &NodeId,
    ) -> Result<KeyValueStoreInfo, ClientApiError> {
        let bytes = copy_buffer(unsafe {
            kv_store_get_info(node_id.as_ref().as_ptr(), node_id.as_ref().len())
        });

        scrypto_decode(&bytes).map_err(ClientApiError::DecodeError)
    }

    fn key_value_store_lock_entry(
        &mut self,
        node_id: &NodeId,
        key: &Vec<u8>,
        flags: LockFlags,
    ) -> Result<KeyValueEntryHandle, ClientApiError> {
        let handle = unsafe {
            kv_store_lock_entry(
                node_id.as_ref().as_ptr(),
                node_id.as_ref().len(),
                key.as_ptr(),
                key.len(),
                flags.bits(),
            )
        };

        Ok(handle)
    }

    fn key_value_store_remove_entry(
        &mut self,
        node_id: &NodeId,
        key: &Vec<u8>,
    ) -> Result<Vec<u8>, ClientApiError> {
        let removed = copy_buffer(unsafe {
            kv_store_remove_entry(
                node_id.as_ref().as_ptr(),
                node_id.as_ref().len(),
                key.as_ptr(),
                key.len(),
            )
        });
        Ok(removed)
    }
}

impl ClientBlueprintApi<ClientApiError> for ScryptoEnv {
    fn call_function(
        &mut self,
        package_address: PackageAddress,
        blueprint_name: &str,
        function_name: &str,
        args: Vec<u8>,
    ) -> Result<Vec<u8>, ClientApiError> {
        let package_address = scrypto_encode(&package_address).unwrap();

        let return_data = copy_buffer(unsafe {
            call_function(
                package_address.as_ptr(),
                package_address.len(),
                blueprint_name.as_ptr(),
                blueprint_name.len(),
                function_name.as_ptr(),
                function_name.len(),
                args.as_ptr(),
                args.len(),
            )
        });

        Ok(return_data)
    }
}

impl ClientFieldLockApi<ClientApiError> for ScryptoEnv {
    fn field_lock_read(&mut self, lock_handle: LockHandle) -> Result<Vec<u8>, ClientApiError> {
        let substate = copy_buffer(unsafe { field_lock_read(lock_handle) });

        Ok(substate)
    }

    fn field_lock_write(
        &mut self,
        lock_handle: LockHandle,
        buffer: Vec<u8>,
    ) -> Result<(), ClientApiError> {
        unsafe { field_lock_write(lock_handle, buffer.as_ptr(), buffer.len()) };

        Ok(())
    }

    fn field_lock_release(&mut self, lock_handle: LockHandle) -> Result<(), ClientApiError> {
        unsafe { field_lock_release(lock_handle) };

        Ok(())
    }
}

impl ClientActorApi<ClientApiError> for ScryptoEnv {
    fn actor_lock_field(
        &mut self,
        field: u8,
        flags: LockFlags,
    ) -> Result<LockHandle, ClientApiError> {
        let handle = unsafe { actor_lock_field(u32::from(field), flags.bits()) };

        Ok(handle)
    }

    fn actor_lock_outer_object_field(
        &mut self,
        _field: u8,
        _flags: LockFlags,
    ) -> Result<LockHandle, ClientApiError> {
        todo!()
    }

    fn actor_lock_key_value_handle_entry(
        &mut self,
        _kv_handle: u8,
        _key: &[u8],
        _flags: LockFlags,
    ) -> Result<LockHandle, ClientApiError> {
        todo!()
    }

    fn actor_remove_key_value_entry(&mut self, _key: &Vec<u8>) -> Result<Vec<u8>, ClientApiError> {
        todo!()
    }

    fn actor_get_info(&mut self) -> Result<ObjectInfo, ClientApiError> {
        todo!()
    }

    fn actor_get_global_address(&mut self) -> Result<GlobalAddress, ClientApiError> {
        let global_address = copy_buffer(unsafe { get_global_address() });

        scrypto_decode(&global_address).map_err(ClientApiError::DecodeError)
    }

    fn actor_get_blueprint(&mut self) -> Result<Blueprint, ClientApiError> {
        let actor = copy_buffer(unsafe { get_blueprint() });

        scrypto_decode(&actor).map_err(ClientApiError::DecodeError)
    }
}

impl ClientAuthApi<ClientApiError> for ScryptoEnv {
    fn get_auth_zone(&mut self) -> Result<NodeId, ClientApiError> {
        let auth_zone = copy_buffer(unsafe { get_auth_zone() });

        scrypto_decode(&auth_zone).map_err(ClientApiError::DecodeError)
    }

    fn assert_access_rule(&mut self, access_rule: AccessRule) -> Result<(), ClientApiError> {
        let access_rule = scrypto_encode(&access_rule).unwrap();

        unsafe { assert_access_rule(access_rule.as_ptr(), access_rule.len()) };

        Ok(())
    }
}

impl ClientEventApi<ClientApiError> for ScryptoEnv {
    fn emit_event(
        &mut self,
        event_name: String,
        event_data: Vec<u8>,
    ) -> Result<(), ClientApiError> {
        unsafe {
            emit_event(
                event_name.as_ptr(),
                event_name.len(),
                event_data.as_ptr(),
                event_data.len(),
            )
        };
        Ok(())
    }
}

impl ClientLoggerApi<ClientApiError> for ScryptoEnv {
    fn log_message(&mut self, level: Level, message: String) -> Result<(), ClientApiError> {
        let level = scrypto_encode(&level).unwrap();
        unsafe { log_message(level.as_ptr(), level.len(), message.as_ptr(), message.len()) }
        Ok(())
    }
}

impl ClientTransactionRuntimeApi<ClientApiError> for ScryptoEnv {
    fn get_transaction_hash(&mut self) -> Result<Hash, ClientApiError> {
        let actor = copy_buffer(unsafe { get_transaction_hash() });

        scrypto_decode(&actor).map_err(ClientApiError::DecodeError)
    }

    fn generate_uuid(&mut self) -> Result<u128, ClientApiError> {
        let actor = copy_buffer(unsafe { generate_uuid() });

        scrypto_decode(&actor).map_err(ClientApiError::DecodeError)
    }
}

#[macro_export]
macro_rules! scrypto_env_native_fn {
    ($($vis:vis $fn:ident $fn_name:ident ($($args:tt)*) -> $rtn:ty { $arg:expr })*) => {
        $(
            $vis $fn $fn_name ($($args)*) -> $rtn {
                let mut env = crate::engine::scrypto_env::ScryptoEnv;
                env.call_native($arg).unwrap()
            }
        )+
    };
}<|MERGE_RESOLUTION|>--- conflicted
+++ resolved
@@ -45,18 +45,6 @@
         scrypto_decode(&bytes).map_err(ClientApiError::DecodeError)
     }
 
-<<<<<<< HEAD
-    fn preallocate_global_address(
-        &mut self,
-        entity_type: EntityType,
-    ) -> Result<GlobalAddress, ClientApiError> {
-        let entity_type = scrypto_encode(&entity_type).unwrap();
-
-        let bytes = copy_buffer(unsafe {
-            preallocate_global_address(entity_type.as_ptr(), entity_type.len())
-        });
-        scrypto_decode(&bytes).map_err(ClientApiError::DecodeError)
-=======
     fn new_object(
         &mut self,
         _blueprint_ident: &str,
@@ -65,7 +53,18 @@
         _kv_entries: Vec<Vec<(Vec<u8>, Vec<u8>)>>,
     ) -> Result<NodeId, ClientApiError> {
         todo!()
->>>>>>> c096f9a6
+    }
+
+    fn preallocate_global_address(
+        &mut self,
+        entity_type: EntityType,
+    ) -> Result<GlobalAddress, ClientApiError> {
+        let entity_type = scrypto_encode(&entity_type).unwrap();
+
+        let bytes = copy_buffer(unsafe {
+            preallocate_global_address(entity_type.as_ptr(), entity_type.len())
+        });
+        scrypto_decode(&bytes).map_err(ClientApiError::DecodeError)
     }
 
     fn globalize(
