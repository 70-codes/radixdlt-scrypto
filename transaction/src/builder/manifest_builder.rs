use crate::internal_prelude::*;
use crate::manifest::decompiler::decompile_with_known_naming;
use crate::manifest::decompiler::ManifestObjectNames;
use radix_engine_interface::api::node_modules::auth::*;
use radix_engine_interface::api::node_modules::metadata::*;
use radix_engine_interface::api::node_modules::royalty::*;
use radix_engine_interface::api::node_modules::ModuleConfig;
use radix_engine_interface::api::ObjectModuleId;
use radix_engine_interface::blueprints::access_controller::*;
use radix_engine_interface::blueprints::account::*;
use radix_engine_interface::blueprints::consensus_manager::*;
use radix_engine_interface::blueprints::identity::*;
use radix_engine_interface::blueprints::package::*;
use radix_engine_interface::blueprints::resource::*;

/// A manifest builder for use in tests.
///
/// Note - if you break invariants of the manifest builder (eg resolve a bucket
/// before it's been created, or pass an invalid parameter), this builder will panic.
/// As such, it's only designed for use in test code, or where the inputs are trusted.
///
/// Simple use case:
/// ```
/// # use transaction::prelude::*;
/// # let from_account_address = ComponentAddress::virtual_account_from_public_key(
/// #   &Ed25519PublicKey([0; Ed25519PublicKey::LENGTH])
/// # );
/// # let to_account_address = ComponentAddress::virtual_account_from_public_key(
/// #   &Ed25519PublicKey([1; Ed25519PublicKey::LENGTH])
/// # );
/// let manifest = ManifestBuilder::new()
///     .lock_fee_from_faucet()
///     .withdraw_from_account(from_account_address, XRD, dec!(1))
///     .take_from_worktop(XRD, dec!(1), "xrd")
///     .try_deposit_or_abort(to_account_address, "xrd")
///     .build();
/// ```
///
/// Intermediate use case, where we need to pass a bucket into a component:
/// ```
/// # use transaction::prelude::*;
/// # let package_address = RESOURCE_PACKAGE; // Just some address to get it to compile
/// # let from_account_address = ComponentAddress::virtual_account_from_public_key(
/// #   &Ed25519PublicKey([0; Ed25519PublicKey::LENGTH])
/// # );
/// # let to_account_address = ComponentAddress::virtual_account_from_public_key(
/// #   &Ed25519PublicKey([1; Ed25519PublicKey::LENGTH])
/// # );
/// let manifest = ManifestBuilder::new()
///     .lock_fee_from_faucet()
///     .withdraw_from_account(from_account_address, XRD, dec!(1))
///     .take_from_worktop(XRD, dec!(1), "xrd")
///     .call_function_with_name_lookup(
///         package_address,
///         "SomeBlueprint",
///         "some_function",
///         |lookup| (
///             lookup.bucket("xrd"),
///         ),
///     )
///     .build();
/// ```
///
/// Advanced use case, where we need to generate a collision-free bucket name:
/// ```
/// # use transaction::prelude::*;
/// # let to_account_address = ComponentAddress::virtual_account_from_public_key(
/// #   &Ed25519PublicKey([1; Ed25519PublicKey::LENGTH])
/// # );
/// let mut builder = ManifestBuilder::new()
///     .lock_fee_from_faucet()
///     .get_free_xrd_from_faucet();
/// for _ in 0..32 {
///     // The generate_bucket_name method generates a new bucket name starting with
///     // "transfer" that doesn't collide with any previously used bucket names
///     let bucket_name = builder.generate_bucket_name("transfer");
///     builder = builder
///         .take_from_worktop(XRD, "0.001", &bucket_name)
///         .try_deposit_or_abort(to_account_address, bucket_name);
/// }
/// let manifest = builder.build();
/// ```
pub struct ManifestBuilder {
    registrar: ManifestNameRegistrar,
    /// Instructions generated.
    instructions: Vec<InstructionV1>,
    /// Blobs
    blobs: BTreeMap<Hash, Vec<u8>>,
}

pub struct NewSymbols {
    pub new_bucket: Option<ManifestBucket>,
    pub new_proof: Option<ManifestProof>,
    pub new_address_reservation: Option<ManifestAddressReservation>,
    pub new_address_id: Option<u32>,
}

impl ManifestBuilder {
    /// Starts a new transaction builder.
    pub fn new() -> Self {
        Self {
            registrar: ManifestNameRegistrar::new(),
            instructions: Vec::new(),
            blobs: BTreeMap::default(),
        }
    }

    pub fn name_lookup(&self) -> ManifestNameLookup {
        self.registrar.name_lookup()
    }

    pub fn then(self, next: impl FnOnce(Self) -> Self) -> Self {
        next(self)
    }

    pub fn with_name_lookup(self, next: impl FnOnce(Self, ManifestNameLookup) -> Self) -> Self {
        let lookup = self.name_lookup();
        next(self, lookup)
    }

    pub fn with_bucket(
        self,
        bucket: impl ExistingManifestBucket,
        next: impl FnOnce(Self, ManifestBucket) -> Self,
    ) -> Self {
        let bucket = bucket.resolve(&self.registrar);
        next(self, bucket)
    }

    pub fn bucket(&self, name: impl AsRef<str>) -> ManifestBucket {
        self.name_lookup().bucket(name)
    }

    pub fn proof(&self, name: impl AsRef<str>) -> ManifestProof {
        self.name_lookup().proof(name)
    }

    pub fn named_address(&self, name: impl AsRef<str>) -> ManifestAddress {
        self.name_lookup().named_address(name)
    }

    pub fn address_reservation(&self, name: impl AsRef<str>) -> ManifestAddressReservation {
        self.name_lookup().address_reservation(name)
    }

    /// Generates an unused bucket name with the given prefix.
    /// This should be used when you are programatically generating buckets,
    /// and need to generate bucket names which do not clash.
    pub fn generate_bucket_name(&self, prefix: impl Into<String>) -> String {
        self.registrar.new_collision_free_bucket_name(prefix)
    }

    /// Generates an unused proof name with the given prefix.
    /// This should be used when you are programatically generating proofs,
    /// and need to generate names which do not clash.
    pub fn generate_proof_name(&self, prefix: impl Into<String>) -> String {
        self.registrar.new_collision_free_proof_name(prefix)
    }

    /// Generates an unused address reservation name with the given prefix.
    /// This should be used when you are programatically generating address reservations,
    /// and need to generate names which do not clash.
    pub fn generate_address_reservation_name(&self, prefix: impl Into<String>) -> String {
        self.registrar
            .new_collision_free_address_reservation_name(prefix)
    }

    /// Generates an unused address name with the given prefix.
    /// This should be used when you are programatically generating named addresses,
    /// and need to generate names which do not clash.
    pub fn generate_address_name(&self, prefix: impl Into<String>) -> String {
        self.registrar
            .new_collision_free_address_reservation_name(prefix)
    }

    pub fn object_names(&self) -> ManifestObjectNames {
        self.registrar.object_names()
    }

    /// Example usage:
    /// ```
    /// # use transaction::prelude::*;
    /// # let from_account_address = ComponentAddress::virtual_account_from_public_key(
    /// #   &Ed25519PublicKey([0; Ed25519PublicKey::LENGTH])
    /// # );
    /// # let package_address = FAUCET_PACKAGE; // Just so it compiles
    ///
    /// let manifest = ManifestBuilder::new()
    ///     .withdraw_from_account(from_account_address, XRD, dec!(1))
    ///     // ...
    ///     .then(|mut builder| {
    ///         let code_blob_ref = builder.add_blob(vec![]);
    ///         builder
    ///             .call_function(
    ///                 package_address,
    ///                 "my_blueprint",
    ///                 "func_name",
    ///                 manifest_args!(code_blob_ref),
    ///             )
    ///     })
    ///     .build();
    /// ```
    pub fn add_blob(&mut self, blob: Vec<u8>) -> ManifestBlobRef {
        let hash = hash(&blob);
        self.blobs.insert(hash, blob);
        ManifestBlobRef(hash.0)
    }

    /// An internal method which is used by other methods - the callers are expected to handle
    /// registering buckets/proofs/etc and consuming them
    fn add_instruction(mut self, instruction: InstructionV1) -> Self {
        self.instructions.push(instruction);
        self
    }

    /// Only for use in advanced use cases.
    /// Returns all the created symbols as part of the instruction
    pub fn add_instruction_advanced(self, instruction: InstructionV1) -> (Self, NewSymbols) {
        let mut new_bucket = None;
        let mut new_proof = None;
        let mut new_address_reservation = None;
        let mut new_address_id = None;

        let registrar = &self.registrar;
        let lookup = self.name_lookup();

        match &instruction {
            InstructionV1::TakeAllFromWorktop { .. }
            | InstructionV1::TakeFromWorktop { .. }
            | InstructionV1::TakeNonFungiblesFromWorktop { .. } => {
                let bucket_name = registrar.new_collision_free_bucket_name("bucket");
                registrar.register_bucket(registrar.new_bucket(&bucket_name));
                new_bucket = Some(lookup.bucket(bucket_name));
            }
            InstructionV1::PopFromAuthZone { .. }
            | InstructionV1::CreateProofFromAuthZone { .. }
            | InstructionV1::CreateProofFromAuthZoneOfAmount { .. }
            | InstructionV1::CreateProofFromAuthZoneOfNonFungibles { .. }
            | InstructionV1::CreateProofFromAuthZoneOfAll { .. }
            | InstructionV1::CreateProofFromBucket { .. }
            | InstructionV1::CreateProofFromBucketOfAmount { .. }
            | InstructionV1::CreateProofFromBucketOfNonFungibles { .. }
            | InstructionV1::CreateProofFromBucketOfAll { .. }
            | InstructionV1::CloneProof { .. } => {
                let proof_name = registrar.new_collision_free_bucket_name("proof");
                registrar.register_proof(registrar.new_proof(&proof_name));
                new_proof = Some(lookup.proof(proof_name));
            }
            InstructionV1::AllocateGlobalAddress { .. } => {
                let reservation_name =
                    registrar.new_collision_free_address_reservation_name("reservation");
                registrar.register_address_reservation(
                    registrar.new_address_reservation(&reservation_name),
                );

                let address_name = registrar.new_collision_free_address_name("address");
                registrar.register_named_address(registrar.new_named_address(&address_name));
                new_address_reservation = Some(lookup.address_reservation(reservation_name));
                new_address_id = Some(lookup.named_address_id(address_name));
            }
            _ => {}
        }

        (
            self.add_instruction(instruction),
            NewSymbols {
                new_bucket,
                new_proof,
                new_address_reservation,
                new_address_id,
            },
        )
    }

    /// Takes resource from worktop.
    pub fn take_all_from_worktop(
        self,
        resource_address: impl ResolvableResourceAddress,
        new_bucket: impl NewManifestBucket,
    ) -> Self {
        let resource_address = resource_address.resolve_static(&self.registrar);
        new_bucket.register(&self.registrar);
        self.add_instruction(InstructionV1::TakeAllFromWorktop { resource_address })
    }

    /// Takes resource from worktop, by amount.
    pub fn take_from_worktop(
        self,
        resource_address: impl ResolvableResourceAddress,
        amount: impl ResolvableDecimal,
        new_bucket: impl NewManifestBucket,
    ) -> Self {
        let resource_address = resource_address.resolve_static(&self.registrar);
        let amount = amount.resolve();
        new_bucket.register(&self.registrar);
        self.add_instruction(InstructionV1::TakeFromWorktop {
            amount,
            resource_address,
        })
    }

    /// Takes resource from worktop, by non-fungible ids.
    pub fn take_non_fungibles_from_worktop(
        self,
        resource_address: impl ResolvableResourceAddress,
        ids: BTreeSet<NonFungibleLocalId>,
        new_bucket: impl NewManifestBucket,
    ) -> Self {
        let resource_address = resource_address.resolve_static(&self.registrar);
        new_bucket.register(&self.registrar);
        self.add_instruction(InstructionV1::TakeNonFungiblesFromWorktop {
            ids: ids.into_iter().collect(),
            resource_address,
        })
    }

    /// Adds a bucket of resource to worktop.
    pub fn return_to_worktop(self, bucket: impl ExistingManifestBucket) -> Self {
        let bucket = bucket.mark_consumed(&self.registrar);
        self.add_instruction(InstructionV1::ReturnToWorktop { bucket_id: bucket })
    }

    /// Asserts that worktop contains resource.
    pub fn assert_worktop_contains(
        self,
        resource_address: impl ResolvableResourceAddress,
        amount: impl ResolvableDecimal,
    ) -> Self {
        let resource_address = resource_address.resolve_static(&self.registrar);
        let amount = amount.resolve();
        self.add_instruction(InstructionV1::AssertWorktopContains {
            amount,
            resource_address,
        })
    }

    /// Asserts that worktop contains resource.
    pub fn assert_worktop_contains_any(
        self,
        resource_address: impl ResolvableResourceAddress,
    ) -> Self {
        let resource_address = resource_address.resolve_static(&self.registrar);
        self.add_instruction(InstructionV1::AssertWorktopContainsAny { resource_address })
    }

    /// Asserts that worktop contains resource.
    pub fn assert_worktop_contains_non_fungibles(
        self,
        resource_address: impl ResolvableResourceAddress,
        ids: &BTreeSet<NonFungibleLocalId>,
    ) -> Self {
        let resource_address = resource_address.resolve_static(&self.registrar);
        self.add_instruction(InstructionV1::AssertWorktopContainsNonFungibles {
            ids: ids.clone().into_iter().collect(),
            resource_address,
        })
    }

    /// Pops the most recent proof from auth zone.
    pub fn pop_from_auth_zone(self, new_proof: impl NewManifestProof) -> Self {
        new_proof.register(&self.registrar);
        self.add_instruction(InstructionV1::PopFromAuthZone {})
    }

    /// Pushes a proof onto the auth zone
    pub fn push_to_auth_zone(self, proof: impl ExistingManifestProof) -> Self {
        let proof = proof.mark_consumed(&self.registrar);
        self.add_instruction(InstructionV1::PushToAuthZone { proof_id: proof })
    }

    /// Clears the auth zone.
    pub fn clear_auth_zone(self) -> Self {
        self.add_instruction(InstructionV1::ClearAuthZone)
    }

    /// Creates proof from the auth zone.
    pub fn create_proof_from_auth_zone(
        self,
        resource_address: impl ResolvableResourceAddress,
        new_proof: impl NewManifestProof,
    ) -> Self {
        let resource_address = resource_address.resolve_static(&self.registrar);
        new_proof.register(&self.registrar);
        self.add_instruction(InstructionV1::CreateProofFromAuthZone { resource_address })
    }

    /// Creates proof from the auth zone by amount.
    pub fn create_proof_from_auth_zone_of_amount(
        self,
        resource_address: impl ResolvableResourceAddress,
        amount: impl ResolvableDecimal,
        new_proof: impl NewManifestProof,
    ) -> Self {
        let resource_address = resource_address.resolve_static(&self.registrar);
        let amount = amount.resolve();
        new_proof.register(&self.registrar);
        self.add_instruction(InstructionV1::CreateProofFromAuthZoneOfAmount {
            amount,
            resource_address,
        })
    }

    /// Creates proof from the auth zone by non-fungible ids.
    pub fn create_proof_from_auth_zone_of_non_fungibles(
        self,
        resource_address: impl ResolvableResourceAddress,
        ids: BTreeSet<NonFungibleLocalId>,
        new_proof: impl NewManifestProof,
    ) -> Self {
        let resource_address = resource_address.resolve_static(&self.registrar);
        new_proof.register(&self.registrar);
        self.add_instruction(InstructionV1::CreateProofFromAuthZoneOfNonFungibles {
            ids: ids.into_iter().collect(),
            resource_address,
        })
    }

    /// Creates proof from the auth zone
    pub fn create_proof_from_auth_zone_of_all(
        self,
        resource_address: impl ResolvableResourceAddress,
        new_proof: impl NewManifestProof,
    ) -> Self {
        let resource_address = resource_address.resolve_static(&self.registrar);
        new_proof.register(&self.registrar);
        self.add_instruction(InstructionV1::CreateProofFromAuthZoneOfAll { resource_address })
    }

    /// Creates proof from a bucket. The bucket is not consumed by this process.
    pub fn create_proof_from_bucket(
        self,
        bucket: impl ExistingManifestBucket,
        new_proof: impl NewManifestProof,
    ) -> Self {
        let bucket = bucket.resolve(&self.registrar);
        new_proof.register(&self.registrar);
        self.add_instruction(InstructionV1::CreateProofFromBucket { bucket_id: bucket })
    }

    /// Creates proof from a bucket. The bucket is not consumed by this process.
    pub fn create_proof_from_bucket_of_amount(
        self,
        bucket: impl ExistingManifestBucket,
        amount: impl ResolvableDecimal,
        new_proof: impl NewManifestProof,
    ) -> Self {
        let bucket = bucket.resolve(&self.registrar);
        let amount = amount.resolve();
        new_proof.register(&self.registrar);
        self.add_instruction(InstructionV1::CreateProofFromBucketOfAmount {
            bucket_id: bucket,
            amount,
        })
    }

    /// Creates proof from a bucket. The bucket is not consumed by this process.
    pub fn create_proof_from_bucket_of_non_fungibles(
        self,
        bucket: impl ExistingManifestBucket,
        ids: BTreeSet<NonFungibleLocalId>,
        new_proof: impl NewManifestProof,
    ) -> Self {
        let bucket = bucket.resolve(&self.registrar);
        new_proof.register(&self.registrar);
        self.add_instruction(InstructionV1::CreateProofFromBucketOfNonFungibles {
            bucket_id: bucket,
            ids: ids.into_iter().collect(),
        })
    }

    /// Creates proof from a bucket. The bucket is not consumed by this process.
    pub fn create_proof_from_bucket_of_all(
        self,
        bucket: impl ExistingManifestBucket,
        new_proof: impl NewManifestProof,
    ) -> Self {
        let bucket = bucket.resolve(&self.registrar);
        new_proof.register(&self.registrar);
        self.add_instruction(InstructionV1::CreateProofFromBucketOfAll { bucket_id: bucket })
    }

    /// Clones a proof.
    pub fn clone_proof(
        self,
        proof: impl ExistingManifestProof,
        new_proof: impl NewManifestProof,
    ) -> Self {
        let proof = proof.resolve(&self.registrar);
        new_proof.register(&self.registrar);
        self.add_instruction(InstructionV1::CloneProof { proof_id: proof })
    }

    pub fn allocate_global_address(
        self,
        package_address: impl ResolvablePackageAddress,
        blueprint_name: impl Into<String>,
        new_address_reservation_name: impl Into<String>,
        new_address_name: impl Into<String>,
    ) -> Self {
        let package_address = package_address.resolve_static(&self.registrar);
        let blueprint_name = blueprint_name.into();
        let new_address_reservation = self
            .registrar
            .new_address_reservation(new_address_reservation_name);
        let new_named_address = self.registrar.new_named_address(new_address_name);

        self.registrar
            .register_address_reservation(new_address_reservation);
        self.registrar.register_named_address(new_named_address);
        self.add_instruction(InstructionV1::AllocateGlobalAddress {
            package_address,
            blueprint_name,
        })
    }

    /// Drops a proof.
    pub fn drop_proof(self, proof: impl ExistingManifestProof) -> Self {
        let proof = proof.mark_consumed(&self.registrar);
        self.add_instruction(InstructionV1::DropProof { proof_id: proof })
    }

    /// Drops all proofs.
    pub fn drop_all_proofs(self) -> Self {
        self.registrar.consume_all_proofs();
        self.add_instruction(InstructionV1::DropAllProofs)
    }

    /// Drops all virtual proofs.
    pub fn clear_signature_proofs(self) -> Self {
        self.add_instruction(InstructionV1::ClearSignatureProofs)
    }

    /// Creates a fungible resource
    pub fn create_fungible_resource(
        self,
        owner_role: OwnerRole,
        track_total_supply: bool,
        divisibility: u8,
        resource_roles: FungibleResourceRoles,
        metadata: ModuleConfig<MetadataInit>,
        initial_supply: Option<Decimal>,
    ) -> Self {
        let instruction = if let Some(initial_supply) = initial_supply {
            InstructionV1::CallFunction {
                package_address: RESOURCE_PACKAGE.into(),
                blueprint_name: FUNGIBLE_RESOURCE_MANAGER_BLUEPRINT.to_string(),
                function_name: FUNGIBLE_RESOURCE_MANAGER_CREATE_WITH_INITIAL_SUPPLY_IDENT
                    .to_string(),
                args: to_manifest_value_and_unwrap!(
                    &FungibleResourceManagerCreateWithInitialSupplyManifestInput {
                        owner_role,
                        divisibility,
                        track_total_supply,
                        metadata,
                        resource_roles,
                        initial_supply,
                        address_reservation: None,
                    }
                ),
            }
        } else {
            InstructionV1::CallFunction {
                package_address: RESOURCE_PACKAGE.into(),
                blueprint_name: FUNGIBLE_RESOURCE_MANAGER_BLUEPRINT.to_string(),
                function_name: FUNGIBLE_RESOURCE_MANAGER_CREATE_IDENT.to_string(),
                args: to_manifest_value_and_unwrap!(&FungibleResourceManagerCreateManifestInput {
                    owner_role,
                    divisibility,
                    track_total_supply,
                    metadata,
                    resource_roles,
                    address_reservation: None,
                }),
            }
        };
        self.add_instruction(instruction)
    }

    /// Creates a new non-fungible resource
    pub fn create_non_fungible_resource<T, V>(
        self,
        owner_role: OwnerRole,
        id_type: NonFungibleIdType,
        track_total_supply: bool,
        resource_roles: NonFungibleResourceRoles,
        metadata: ModuleConfig<MetadataInit>,
        initial_supply: Option<T>,
    ) -> Self
    where
        T: IntoIterator<Item = (NonFungibleLocalId, V)>,
        V: ManifestEncode + NonFungibleData,
    {
        let instruction = if let Some(initial_supply) = initial_supply {
            let entries = initial_supply
                .into_iter()
                .map(|(id, e)| (id, (to_manifest_value_and_unwrap!(&e),)))
                .collect();

            InstructionV1::CallFunction {
                package_address: RESOURCE_PACKAGE.into(),
                blueprint_name: NON_FUNGIBLE_RESOURCE_MANAGER_BLUEPRINT.to_string(),
                function_name: NON_FUNGIBLE_RESOURCE_MANAGER_CREATE_WITH_INITIAL_SUPPLY_IDENT
                    .to_string(),
                args: to_manifest_value_and_unwrap!(
                    &NonFungibleResourceManagerCreateWithInitialSupplyManifestInput {
                        owner_role,
                        id_type,
                        track_total_supply,
                        non_fungible_schema: NonFungibleDataSchema::new_schema::<V>(),
                        resource_roles,
                        metadata,
                        entries,
                        address_reservation: None,
                    }
                ),
            }
        } else {
            InstructionV1::CallFunction {
                package_address: RESOURCE_PACKAGE.into(),
                blueprint_name: NON_FUNGIBLE_RESOURCE_MANAGER_BLUEPRINT.to_string(),
                function_name: NON_FUNGIBLE_RESOURCE_MANAGER_CREATE_IDENT.to_string(),
                args: to_manifest_value_and_unwrap!(
                    &NonFungibleResourceManagerCreateManifestInput {
                        owner_role,
                        id_type,
                        track_total_supply,
                        non_fungible_schema: NonFungibleDataSchema::new_schema::<V>(),
                        resource_roles,
                        metadata,
                        address_reservation: None,
                    }
                ),
            }
        };

        self.add_instruction(instruction)
    }

    pub fn create_ruid_non_fungible_resource<T, V>(
        self,
        owner_role: OwnerRole,
        track_total_supply: bool,
        metadata: ModuleConfig<MetadataInit>,
        resource_roles: NonFungibleResourceRoles,
        initial_supply: Option<T>,
    ) -> Self
    where
        T: IntoIterator<Item = V>,
        V: ManifestEncode + NonFungibleData,
    {
        let instruction = if let Some(initial_supply) = initial_supply {
            let entries = initial_supply
                .into_iter()
                .map(|e| (to_manifest_value_and_unwrap!(&e),))
                .collect();

            InstructionV1::CallFunction {
                package_address: RESOURCE_PACKAGE.into(),
                blueprint_name: NON_FUNGIBLE_RESOURCE_MANAGER_BLUEPRINT.to_string(),
                function_name: NON_FUNGIBLE_RESOURCE_MANAGER_CREATE_RUID_WITH_INITIAL_SUPPLY_IDENT
                    .to_string(),
                args: to_manifest_value_and_unwrap!(
                    &NonFungibleResourceManagerCreateRuidWithInitialSupplyManifestInput {
                        owner_role,
                        track_total_supply,
                        non_fungible_schema: NonFungibleDataSchema::new_schema::<V>(),
                        resource_roles,
                        metadata,
                        entries,
                        address_reservation: None,
                    }
                ),
            }
        } else {
            InstructionV1::CallFunction {
                package_address: RESOURCE_PACKAGE.into(),
                blueprint_name: NON_FUNGIBLE_RESOURCE_MANAGER_BLUEPRINT.to_string(),
                function_name: NON_FUNGIBLE_RESOURCE_MANAGER_CREATE_IDENT.to_string(),
                args: to_manifest_value_and_unwrap!(
                    &NonFungibleResourceManagerCreateRuidWithInitialSupplyManifestInput {
                        owner_role,
                        track_total_supply,
                        non_fungible_schema: NonFungibleDataSchema::new_schema::<V>(),
                        resource_roles,
                        metadata,
                        entries: vec![],
                        address_reservation: None,
                    }
                ),
            }
        };

        self.add_instruction(instruction)
    }

<<<<<<< HEAD
    pub fn create_identity_advanced(&mut self, owner_role: OwnerRole) -> &mut Self {
=======
    pub fn create_identity_advanced(self, owner_rule: OwnerRole) -> Self {
>>>>>>> 32409873
        self.add_instruction(InstructionV1::CallFunction {
            package_address: IDENTITY_PACKAGE.into(),
            blueprint_name: IDENTITY_BLUEPRINT.to_string(),
            function_name: IDENTITY_CREATE_ADVANCED_IDENT.to_string(),
<<<<<<< HEAD
            args: to_manifest_value_and_unwrap!(&IdentityCreateAdvancedInput { owner_role }),
        });
        self
=======
            args: to_manifest_value_and_unwrap!(&IdentityCreateAdvancedInput { owner_rule }),
        })
>>>>>>> 32409873
    }

    pub fn create_identity(self) -> Self {
        self.add_instruction(InstructionV1::CallFunction {
            package_address: IDENTITY_PACKAGE.into(),
            blueprint_name: IDENTITY_BLUEPRINT.to_string(),
            function_name: IDENTITY_CREATE_IDENT.to_string(),
            args: to_manifest_value_and_unwrap!(&IdentityCreateInput {}),
        })
    }

    pub fn create_validator(
        self,
        key: Secp256k1PublicKey,
        fee_factor: impl ResolvableDecimal,
        xrd_payment: impl ExistingManifestBucket,
    ) -> Self {
        let fee_factor = fee_factor.resolve();
        let xrd_payment = xrd_payment.mark_consumed(&self.registrar);
        self.call_method(
            CONSENSUS_MANAGER,
            CONSENSUS_MANAGER_CREATE_VALIDATOR_IDENT,
            (key, fee_factor, xrd_payment),
        )
    }

    pub fn register_validator(self, validator_address: impl ResolvableComponentAddress) -> Self {
        let address = validator_address.resolve(&self.registrar);
        self.call_method(address, VALIDATOR_REGISTER_IDENT, ())
    }

    pub fn unregister_validator(self, validator_address: impl ResolvableComponentAddress) -> Self {
        let address = validator_address.resolve(&self.registrar);
        self.call_method(address, VALIDATOR_UNREGISTER_IDENT, ())
    }

    pub fn signal_protocol_update_readiness(
        self,
        validator_address: impl ResolvableComponentAddress,
        protocol_version_name: &str,
    ) -> Self {
        let address = validator_address.resolve(&self.registrar);
        self.call_method(
            address,
            VALIDATOR_SIGNAL_PROTOCOL_UPDATE_READINESS,
            (protocol_version_name.to_string(),),
        )
    }

    pub fn stake_validator_as_owner(
        self,
        validator_address: impl ResolvableComponentAddress,
        bucket: impl ExistingManifestBucket,
    ) -> Self {
        let address = validator_address.resolve(&self.registrar);
        let bucket: ManifestBucket = bucket.mark_consumed(&self.registrar);
        self.call_method(address, VALIDATOR_STAKE_AS_OWNER_IDENT, (bucket,))
    }

    pub fn stake_validator(
        self,
        validator_address: impl ResolvableComponentAddress,
        bucket: impl ExistingManifestBucket,
    ) -> Self {
        let address = validator_address.resolve(&self.registrar);
        let bucket = bucket.mark_consumed(&self.registrar);
        self.call_method(address, VALIDATOR_STAKE_IDENT, (bucket,))
    }

    pub fn unstake_validator(
        self,
        validator_address: impl ResolvableComponentAddress,
        bucket: impl ExistingManifestBucket,
    ) -> Self {
        let address = validator_address.resolve(&self.registrar);
        let bucket = bucket.mark_consumed(&self.registrar);
        self.call_method(address, VALIDATOR_UNSTAKE_IDENT, (bucket,))
    }

    pub fn claim_xrd(
        self,
        validator_address: impl ResolvableComponentAddress,
        bucket: impl ExistingManifestBucket,
    ) -> Self {
        let address = validator_address.resolve(&self.registrar);
        let bucket = bucket.mark_consumed(&self.registrar);
        self.call_method(address, VALIDATOR_CLAIM_XRD_IDENT, (bucket,))
    }

    /// Calls a scrypto function where the arguments should be one of:
    /// * A tuple, such as `()`, `(x,)` or `(x, y, z)`
    ///   * IMPORTANT: If calling with a single argument, you must include a trailing comma
    ///     in the tuple declaration. This ensures that the rust compiler knows it's a singleton tuple,
    ///     rather than just some brackets around the inner value.
    /// * A struct which implements `ManifestEncode` representing the arguments
    /// * `manifest_args!(x, y, z)`
    ///
    /// NOTE: If you need access to named buckets/proofs etc, use `call_function_with_name_lookup`
    /// instead.
    pub fn call_function(
        self,
        package_address: impl ResolvablePackageAddress,
        blueprint_name: impl Into<String>,
        function_name: impl Into<String>,
        arguments: impl ResolvableArguments,
    ) -> Self {
        let package_address = package_address.resolve(&self.registrar);
        self.add_instruction(InstructionV1::CallFunction {
            package_address,
            blueprint_name: blueprint_name.into(),
            function_name: function_name.into(),
            args: arguments.resolve(),
        })
    }

    /// Calls a scrypto function where the arguments are a raw ManifestValue.
    /// The caller is required to ensure the ManifestValue is a Tuple.
    ///
    /// You should prefer `call_function` or `call_function_with_name_lookup` instead.
    pub fn call_function_raw(
        self,
        package_address: impl ResolvablePackageAddress,
        blueprint_name: impl Into<String>,
        function_name: impl Into<String>,
        arguments: ManifestValue,
    ) -> Self {
        let package_address = package_address.resolve(&self.registrar);
        self.add_instruction(InstructionV1::CallFunction {
            package_address,
            blueprint_name: blueprint_name.into(),
            function_name: function_name.into(),
            args: arguments,
        })
    }

    /// Calls a scrypto function where the arguments will be created using the given
    /// callback, which takes a `lookup` (allowing for resolving named buckets, proofs, etc)
    /// and returns resolvable arguments.
    ///
    /// The resolvable arguments should be one of:
    /// * A tuple, such as `()`, `(x,)` or `(x, y, z)`
    ///   * IMPORTANT: If calling with a single argument, you must include a trailing comma
    ///     in the tuple declaration. This ensures that the rust compiler knows it's a singleton tuple,
    ///     rather than just some brackets around the inner value.
    /// * A struct which implements `ManifestEncode` representing the arguments
    /// * `manifest_args!(x, y, z)`
    ///
    /// Example:
    /// ```
    /// # use transaction::prelude::*;
    /// # let package_address = RESOURCE_PACKAGE; // Just some address to get it to compile
    /// # let from_account_address = ComponentAddress::virtual_account_from_public_key(
    /// #   &Ed25519PublicKey([0; Ed25519PublicKey::LENGTH])
    /// # );
    /// let manifest = ManifestBuilder::new()
    ///     .lock_fee_from_faucet()
    ///     .withdraw_from_account(from_account_address, XRD, dec!(1))
    ///     .take_from_worktop(XRD, dec!(1), "xrd_bucket")
    ///     .call_function_with_name_lookup(
    ///         package_address,
    ///         "SomeBlueprint",
    ///         "some_function",
    ///         |lookup| (
    ///             "argument1",
    ///             lookup.bucket("xrd_bucket"),
    ///             dec!("1.3")
    ///         ),
    ///     )
    ///     .build();
    /// ```
    pub fn call_function_with_name_lookup<T: ResolvableArguments>(
        self,
        package_address: impl ResolvablePackageAddress,
        blueprint_name: impl Into<String>,
        function_name: impl Into<String>,
        arguments_creator: impl FnOnce(&ManifestNameLookup) -> T,
    ) -> Self {
        let package_address = package_address.resolve(&self.registrar);
        let args = arguments_creator(&self.name_lookup()).resolve();

        self.add_instruction(InstructionV1::CallFunction {
            package_address,
            blueprint_name: blueprint_name.into(),
            function_name: function_name.into(),
            args,
        })
    }

    /// Calls a scrypto method where the arguments should be one of:
    /// * A tuple, such as `()`, `(x,)` or `(x, y, z)`
    ///   * IMPORTANT: If calling with a single argument, you must include a trailing comma
    ///     in the tuple declaration. This ensures that the rust compiler knows it's a singleton tuple,
    ///     rather than just some brackets around the inner value.
    /// * A struct which implements `ManifestEncode` representing the arguments
    /// * `manifest_args!(x, y, z)`
    ///
    /// NOTE: If you need access to named buckets/proofs etc, use `call_method_with_name_lookup`
    /// instead.
    pub fn call_method(
        self,
        address: impl ResolvableGlobalAddress,
        method_name: impl Into<String>,
        arguments: impl ResolvableArguments,
    ) -> Self {
        let address = address.resolve(&self.registrar);
        self.add_instruction(InstructionV1::CallMethod {
            address,
            method_name: method_name.into(),
            args: arguments.resolve(),
        })
    }

    /// Calls a scrypto method where the arguments are a raw ManifestValue.
    /// The caller is required to ensure the ManifestValue is a Tuple.
    ///
    /// You should prefer `call_function` or `call_function_with_name_lookup` instead.
    pub fn call_method_raw(
        self,
        address: impl ResolvableGlobalAddress,
        method_name: impl Into<String>,
        arguments: ManifestValue,
    ) -> Self {
        let address = address.resolve(&self.registrar);
        self.add_instruction(InstructionV1::CallMethod {
            address,
            method_name: method_name.into(),
            args: arguments,
        })
    }

    /// Calls a scrypto method where the arguments will be created using the given
    /// callback, which takes a `lookup` (allowing for resolving named buckets, proofs, etc)
    /// and returns resolvable arguments.
    ///
    /// The resolvable arguments should be one of:
    /// * A tuple, such as `()`, `(x,)` or `(x, y, z)`
    ///   * IMPORTANT: If calling with a single argument, you must include a trailing comma
    ///     in the tuple declaration. This ensures that the rust compiler knows it's a singleton tuple,
    ///     rather than just some brackets around the inner value.
    /// * A struct which implements `ManifestEncode` representing the arguments
    /// * `manifest_args!(x, y, z)`
    ///
    /// Example:
    /// ```
    /// # use transaction::prelude::*;
    /// # let component_address = GENESIS_HELPER; // Just some address to get it to compile
    /// # let from_account_address = ComponentAddress::virtual_account_from_public_key(
    /// #   &Ed25519PublicKey([0; Ed25519PublicKey::LENGTH])
    /// # );
    /// let manifest = ManifestBuilder::new()
    ///     .lock_fee_from_faucet()
    ///     .withdraw_from_account(from_account_address, XRD, dec!(1))
    ///     .take_from_worktop(XRD, dec!(1), "xrd_bucket")
    ///     .call_method_with_name_lookup(
    ///         component_address,
    ///         "some_function",
    ///         |lookup| (
    ///             "argument1",
    ///             lookup.bucket("xrd_bucket"),
    ///             dec!("1.3")
    ///         ),
    ///     )
    ///     .build();
    /// ```
    pub fn call_method_with_name_lookup<T: ResolvableArguments>(
        self,
        address: impl ResolvableGlobalAddress,
        method_name: impl Into<String>,
        arguments_creator: impl FnOnce(&ManifestNameLookup) -> T,
    ) -> Self {
        let address = address.resolve(&self.registrar);
        let args = arguments_creator(&self.name_lookup()).resolve();

        self.add_instruction(InstructionV1::CallMethod {
            address,
            method_name: method_name.into(),
            args,
        })
    }

    pub fn claim_package_royalties(self, package_address: impl ResolvablePackageAddress) -> Self {
        let address = package_address.resolve(&self.registrar);
        self.add_instruction(InstructionV1::CallMethod {
            address: address.into(),
            method_name: PACKAGE_CLAIM_ROYALTIES_IDENT.to_string(),
            args: to_manifest_value_and_unwrap!(&PackageClaimRoyaltiesInput {}),
        })
    }

    pub fn set_component_royalty(
        self,
        component_address: impl ResolvableComponentAddress,
        method: impl Into<String>,
        amount: RoyaltyAmount,
    ) -> Self {
        let address = component_address.resolve(&self.registrar);
        self.add_instruction(InstructionV1::CallRoyaltyMethod {
            address: address.into(),
            method_name: COMPONENT_ROYALTY_SET_ROYALTY_IDENT.to_string(),
            args: to_manifest_value_and_unwrap!(&ComponentSetRoyaltyInput {
                method: method.into(),
                amount,
            }),
        })
    }

    pub fn lock_component_royalty(
        self,
        component_address: impl ResolvableComponentAddress,
        method: impl Into<String>,
    ) -> Self {
        let address = component_address.resolve(&self.registrar);
        self.add_instruction(InstructionV1::CallRoyaltyMethod {
            address: address.into(),
            method_name: COMPONENT_ROYALTY_LOCK_ROYALTY_IDENT.to_string(),
            args: to_manifest_value_and_unwrap!(&ComponentLockRoyaltyInput {
                method: method.into(),
            }),
        })
    }

    pub fn claim_component_royalties(
        self,
        component_address: impl ResolvableComponentAddress,
    ) -> Self {
        let address = component_address.resolve(&self.registrar);
        self.add_instruction(InstructionV1::CallRoyaltyMethod {
            address: address.into(),
            method_name: COMPONENT_ROYALTY_CLAIM_ROYALTIES_IDENT.to_string(),
            args: to_manifest_value_and_unwrap!(&ComponentClaimRoyaltiesInput {}),
        })
    }

    pub fn set_owner_role(self, address: impl ResolvableGlobalAddress, rule: AccessRule) -> Self {
        let address = address.resolve(&self.registrar);
        self.add_instruction(InstructionV1::CallAccessRulesMethod {
            address: address.into(),
            method_name: ACCESS_RULES_SET_OWNER_ROLE_IDENT.to_string(),
            args: to_manifest_value_and_unwrap!(&AccessRulesSetOwnerRoleInput { rule }),
        })
    }

    pub fn update_role(
        self,
        address: impl ResolvableGlobalAddress,
        module: ObjectModuleId,
        role_key: RoleKey,
        rule: AccessRule,
    ) -> Self {
        let address = address.resolve(&self.registrar);
        self.add_instruction(InstructionV1::CallAccessRulesMethod {
            address: address.into(),
            method_name: ACCESS_RULES_SET_ROLE_IDENT.to_string(),
            args: to_manifest_value_and_unwrap!(&AccessRulesSetRoleInput {
                module,
                role_key,
                rule,
            }),
        })
    }

    pub fn lock_owner_role(self, address: impl ResolvableGlobalAddress) -> Self {
        let address = address.resolve(&self.registrar);
        self.add_instruction(InstructionV1::CallAccessRulesMethod {
            address: address.into(),
            method_name: ACCESS_RULES_LOCK_OWNER_ROLE_IDENT.to_string(),
            args: to_manifest_value_and_unwrap!(&AccessRulesLockOwnerRoleInput {}),
        })
    }

    pub fn get_role(
        self,
        address: impl ResolvableGlobalAddress,
        module: ObjectModuleId,
        role_key: RoleKey,
    ) -> Self {
        let address = address.resolve(&self.registrar);
        self.add_instruction(InstructionV1::CallAccessRulesMethod {
            address: address.into(),
            method_name: ACCESS_RULES_GET_ROLE_IDENT.to_string(),
            args: to_manifest_value_and_unwrap!(&AccessRulesGetRoleInput { module, role_key }),
        })
    }

    pub fn set_metadata(
        self,
        address: impl ResolvableGlobalAddress,
        key: impl Into<String>,
        value: impl ToMetadataEntry,
    ) -> Self {
        let address = address.resolve(&self.registrar);
        match value.to_metadata_entry() {
            Some(value) => self.add_instruction(InstructionV1::CallMetadataMethod {
                address: address.into(),
                method_name: METADATA_SET_IDENT.to_string(),
                args: to_manifest_value_and_unwrap!(&MetadataSetInput {
                    key: key.into(),
                    value
                }),
            }),
            None => self.add_instruction(InstructionV1::CallMetadataMethod {
                address: address.into(),
                method_name: METADATA_REMOVE_IDENT.to_string(),
                args: to_manifest_value_and_unwrap!(&MetadataRemoveInput { key: key.into() }),
            }),
        }
    }

    pub fn lock_metadata(
        self,
        address: impl ResolvableGlobalAddress,
        key: impl Into<String>,
    ) -> Self {
        let address = address.resolve(&self.registrar);
        let key = key.into();
        self.add_instruction(InstructionV1::CallMetadataMethod {
            address: address.into(),
            method_name: METADATA_LOCK_IDENT.to_string(),
            args: to_manifest_value_and_unwrap!(&MetadataLockInput { key }),
        })
    }

    pub fn freeze_metadata(
        self,
        address: impl ResolvableGlobalAddress,
        key: impl Into<String>,
    ) -> Self {
        let address = address.resolve(&self.registrar);
        self.add_instruction(InstructionV1::CallMetadataMethod {
            address: address.into(),
            method_name: METADATA_LOCK_IDENT.to_string(),
            args: to_manifest_value_and_unwrap!(&MetadataLockInput { key: key.into() }),
        })
    }

    /// Publishes a package.
    pub fn publish_package_advanced(
        mut self,
        address_reservation: Option<String>,
        code: Vec<u8>,
        definition: PackageDefinition,
        metadata: impl Into<MetadataInit>,
        owner_role: OwnerRole,
    ) -> Self {
        let address_reservation = if let Some(reservation_name) = address_reservation {
            let reservation = self.name_lookup().address_reservation(reservation_name);
            self.registrar.consume_address_reservation(reservation);
            Some(reservation)
        } else {
            None
        };
        let code_hash = hash(&code);
        self.blobs.insert(code_hash, code);

        self.add_instruction(InstructionV1::CallFunction {
            package_address: PACKAGE_PACKAGE.into(),
            blueprint_name: PACKAGE_BLUEPRINT.to_string(),
            function_name: PACKAGE_PUBLISH_WASM_ADVANCED_IDENT.to_string(),
            args: to_manifest_value_and_unwrap!(&PackagePublishWasmAdvancedManifestInput {
                code: ManifestBlobRef(code_hash.0),
                definition: definition,
                metadata: metadata.into(),
                package_address: address_reservation,
                owner_role,
            }),
        })
    }

    /// Publishes a package with an owner badge.
    pub fn publish_package(mut self, code: Vec<u8>, definition: PackageDefinition) -> Self {
        let code_blob_ref = self.add_blob(code);

        self.add_instruction(InstructionV1::CallFunction {
            package_address: PACKAGE_PACKAGE.into(),
            blueprint_name: PACKAGE_BLUEPRINT.to_string(),
            function_name: PACKAGE_PUBLISH_WASM_IDENT.to_string(),
            args: to_manifest_value_and_unwrap!(&PackagePublishWasmManifestInput {
                code: code_blob_ref,
                definition,
                metadata: metadata_init!(),
            }),
        })
    }

    /// Publishes a package with an owner badge.
    pub fn publish_package_with_owner(
        mut self,
        code: Vec<u8>,
        definition: PackageDefinition,
        owner_badge: NonFungibleGlobalId,
    ) -> Self {
        let code_blob_ref = self.add_blob(code);

        self.add_instruction(InstructionV1::CallFunction {
            package_address: PACKAGE_PACKAGE.into(),
            blueprint_name: PACKAGE_BLUEPRINT.to_string(),
            function_name: PACKAGE_PUBLISH_WASM_ADVANCED_IDENT.to_string(),
            args: to_manifest_value_and_unwrap!(&PackagePublishWasmAdvancedManifestInput {
                package_address: None,
                code: code_blob_ref,
                definition,
                metadata: metadata_init!(),
                owner_role: OwnerRole::Fixed(rule!(require(owner_badge.clone()))),
            }),
        })
    }

    /// Creates a token resource with mutable supply.
    pub fn new_token_mutable(
        self,
        metadata: ModuleConfig<MetadataInit>,
<<<<<<< HEAD
        owner_role: AccessRule,
    ) -> &mut Self {
=======
        owner_rule: AccessRule,
    ) -> Self {
>>>>>>> 32409873
        self.create_fungible_resource(
            OwnerRole::Fixed(owner_role),
            true,
            18,
            FungibleResourceRoles {
                mint_roles: mint_roles! {
                    minter => OWNER;
                    minter_updater => OWNER;
                },
                burn_roles: burn_roles! {
                    burner => OWNER;
                    burner_updater => OWNER;
                },
                ..Default::default()
            },
            metadata,
            None,
        )
    }

    /// Creates a token resource with fixed supply.
    pub fn new_token_fixed(
        self,
        owner_role: OwnerRole,
        metadata: ModuleConfig<MetadataInit>,
        initial_supply: impl ResolvableDecimal,
    ) -> Self {
        let initial_supply = initial_supply.resolve();
        self.create_fungible_resource(
            owner_role,
            true,
            18,
            FungibleResourceRoles::default(),
            metadata,
            Some(initial_supply),
        )
    }

    /// Creates a badge resource with mutable supply.
    pub fn new_badge_mutable(
        self,
        metadata: ModuleConfig<MetadataInit>,
<<<<<<< HEAD
        owner_role: AccessRule,
    ) -> &mut Self {
=======
        owner_rule: AccessRule,
    ) -> Self {
>>>>>>> 32409873
        self.create_fungible_resource(
            OwnerRole::Fixed(owner_role),
            false,
            0,
            FungibleResourceRoles {
                mint_roles: mint_roles! {
                    minter => OWNER;
                    minter_updater => OWNER;
                },
                burn_roles: burn_roles! {
                    burner => OWNER;
                    burner_updater => OWNER;
                },
                ..Default::default()
            },
            metadata,
            None,
        )
    }

    /// Creates a badge resource with fixed supply.
    pub fn new_badge_fixed(
        self,
        owner_role: OwnerRole,
        metadata: ModuleConfig<MetadataInit>,
        initial_supply: impl ResolvableDecimal,
    ) -> Self {
        let initial_supply = initial_supply.resolve();
        self.create_fungible_resource(
            owner_role,
            false,
            0,
            FungibleResourceRoles::default(),
            metadata,
            Some(initial_supply),
        )
    }

    pub fn burn_resource(self, bucket: impl ExistingManifestBucket) -> Self {
        let bucket = bucket.mark_consumed(&self.registrar);
        self.add_instruction(InstructionV1::BurnResource { bucket_id: bucket })
    }

    pub fn burn_from_worktop(
        self,
        amount: impl ResolvableDecimal,
        resource_address: impl ResolvableResourceAddress,
    ) -> Self {
        let amount = amount.resolve();
        let resource_address = resource_address.resolve(&self.registrar);

        let bucket = self.generate_bucket_name("to_burn");
        self.take_from_worktop(resource_address, amount, &bucket)
            .burn_resource(bucket)
    }

    pub fn burn_all_from_worktop(self, resource_address: impl ResolvableResourceAddress) -> Self {
        let resource_address = resource_address.resolve_static(&self.registrar);

        let bucket = self.generate_bucket_name("to_burn");
        self.take_all_from_worktop(resource_address, &bucket)
            .burn_resource(bucket)
    }

    pub fn burn_non_fungible_from_worktop(
        self,
        non_fungible_global_id: NonFungibleGlobalId,
    ) -> Self {
        let ids = btreeset!(non_fungible_global_id.local_id().clone());
        let resource_address = non_fungible_global_id.resource_address().clone();
        let bucket = self.generate_bucket_name("to_burn");

        self.take_non_fungibles_from_worktop(resource_address, ids, &bucket)
            .burn_resource(bucket)
    }

    pub fn mint_fungible(
        self,
        resource_address: impl ResolvableResourceAddress,
        amount: impl ResolvableDecimal,
    ) -> Self {
        let address = resource_address.resolve(&self.registrar);
        let amount = amount.resolve();
        self.add_instruction(InstructionV1::CallMethod {
            address: address.into(),
            method_name: FUNGIBLE_RESOURCE_MANAGER_MINT_IDENT.to_string(),
            args: to_manifest_value_and_unwrap!(&FungibleResourceManagerMintInput { amount }),
        })
    }

    pub fn mint_non_fungible<T: IntoIterator<Item = (NonFungibleLocalId, V)>, V: ManifestEncode>(
        self,
        resource_address: impl ResolvableResourceAddress,
        entries: T,
    ) -> Self {
        let address = resource_address.resolve(&self.registrar);

        let entries = entries
            .into_iter()
            .map(|(id, e)| (id, (to_manifest_value_and_unwrap!(&e),)))
            .collect();

        self.add_instruction(InstructionV1::CallMethod {
            address: address.into(),
            method_name: NON_FUNGIBLE_RESOURCE_MANAGER_MINT_IDENT.to_string(),
            args: to_manifest_value_and_unwrap!(&NonFungibleResourceManagerMintManifestInput {
                entries
            }),
        })
    }

    pub fn mint_ruid_non_fungible<T: IntoIterator<Item = V>, V: ManifestEncode>(
        self,
        resource_address: impl ResolvableResourceAddress,
        entries: T,
    ) -> Self {
        let address = resource_address.resolve(&self.registrar);

        let entries = entries
            .into_iter()
            .map(|e| (to_manifest_value_and_unwrap!(&e),))
            .collect();

        self.add_instruction(InstructionV1::CallMethod {
            address: address.into(),
            method_name: NON_FUNGIBLE_RESOURCE_MANAGER_MINT_RUID_IDENT.to_string(),
            args: to_manifest_value_and_unwrap!(&NonFungibleResourceManagerMintRuidManifestInput {
                entries
            }),
        })
    }

    pub fn recall(self, vault_address: InternalAddress, amount: impl ResolvableDecimal) -> Self {
        let amount = amount.resolve();
        self.add_instruction(InstructionV1::CallDirectVaultMethod {
            address: vault_address,
            method_name: VAULT_RECALL_IDENT.to_string(),
            args: to_manifest_value_and_unwrap!(&VaultRecallInput { amount }),
        })
    }

    pub fn recall_non_fungibles(
        self,
        vault_address: InternalAddress,
        non_fungible_local_ids: BTreeSet<NonFungibleLocalId>,
    ) -> Self {
        let args = to_manifest_value_and_unwrap!(&NonFungibleVaultRecallNonFungiblesInput {
            non_fungible_local_ids,
        });

        self.add_instruction(InstructionV1::CallDirectVaultMethod {
            address: vault_address,
            method_name: NON_FUNGIBLE_VAULT_RECALL_NON_FUNGIBLES_IDENT.to_string(),
            args,
        })
    }

    pub fn freeze_withdraw(self, vault_id: InternalAddress) -> Self {
        self.add_instruction(InstructionV1::CallDirectVaultMethod {
            address: vault_id,
            method_name: VAULT_FREEZE_IDENT.to_string(),
            args: to_manifest_value_and_unwrap!(&VaultFreezeInput {
                to_freeze: VaultFreezeFlags::WITHDRAW,
            }),
        })
    }

    pub fn unfreeze_withdraw(self, vault_id: InternalAddress) -> Self {
        self.add_instruction(InstructionV1::CallDirectVaultMethod {
            address: vault_id,
            method_name: VAULT_UNFREEZE_IDENT.to_string(),
            args: to_manifest_value_and_unwrap!(&VaultUnfreezeInput {
                to_unfreeze: VaultFreezeFlags::WITHDRAW,
            }),
        })
    }

    pub fn freeze_deposit(self, vault_id: InternalAddress) -> Self {
        self.add_instruction(InstructionV1::CallDirectVaultMethod {
            address: vault_id,
            method_name: VAULT_FREEZE_IDENT.to_string(),
            args: to_manifest_value_and_unwrap!(&VaultFreezeInput {
                to_freeze: VaultFreezeFlags::DEPOSIT,
            }),
        })
    }

    pub fn unfreeze_deposit(self, vault_id: InternalAddress) -> Self {
        self.add_instruction(InstructionV1::CallDirectVaultMethod {
            address: vault_id,
            method_name: VAULT_UNFREEZE_IDENT.to_string(),
            args: to_manifest_value_and_unwrap!(&VaultUnfreezeInput {
                to_unfreeze: VaultFreezeFlags::DEPOSIT,
            }),
        })
    }

    pub fn freeze_burn(self, vault_id: InternalAddress) -> Self {
        self.add_instruction(InstructionV1::CallDirectVaultMethod {
            address: vault_id,
            method_name: VAULT_FREEZE_IDENT.to_string(),
            args: to_manifest_value_and_unwrap!(&VaultFreezeInput {
                to_freeze: VaultFreezeFlags::BURN,
            }),
        })
    }

    pub fn unfreeze_burn(self, vault_id: InternalAddress) -> Self {
        self.add_instruction(InstructionV1::CallDirectVaultMethod {
            address: vault_id,
            method_name: VAULT_UNFREEZE_IDENT.to_string(),
            args: to_manifest_value_and_unwrap!(&VaultUnfreezeInput {
                to_unfreeze: VaultFreezeFlags::BURN,
            }),
        })
    }

    /// Creates an account.
    pub fn new_account_advanced(self, owner_role: OwnerRole) -> Self {
        self.add_instruction(InstructionV1::CallFunction {
            package_address: ACCOUNT_PACKAGE.into(),
            blueprint_name: ACCOUNT_BLUEPRINT.to_string(),
            function_name: ACCOUNT_CREATE_ADVANCED_IDENT.to_string(),
            args: to_manifest_value_and_unwrap!(&AccountCreateAdvancedInput { owner_role }),
        })
    }

    pub fn new_account(self) -> Self {
        self.add_instruction(InstructionV1::CallFunction {
            package_address: ACCOUNT_PACKAGE.into(),
            blueprint_name: ACCOUNT_BLUEPRINT.to_string(),
            function_name: ACCOUNT_CREATE_IDENT.to_string(),
            args: to_manifest_value_and_unwrap!(&AccountCreateInput {}),
        })
    }

    pub fn lock_fee_and_withdraw(
        self,
        account_address: impl ResolvableComponentAddress,
        amount_to_lock: impl ResolvableDecimal,
        resource_address: impl ResolvableResourceAddress,
        amount: impl ResolvableDecimal,
    ) -> Self {
        let address = account_address.resolve(&self.registrar);
        let amount_to_lock = amount_to_lock.resolve();
        let resource_address = resource_address.resolve_static(&self.registrar);
        let amount = amount.resolve();

        let args = to_manifest_value_and_unwrap!(&AccountLockFeeAndWithdrawInput {
            resource_address,
            amount,
            amount_to_lock,
        });

        self.add_instruction(InstructionV1::CallMethod {
            address: address.into(),
            method_name: ACCOUNT_LOCK_FEE_AND_WITHDRAW_IDENT.to_string(),
            args,
        })
    }

    pub fn lock_fee_and_withdraw_non_fungibles(
        self,
        account_address: impl ResolvableComponentAddress,
        amount_to_lock: impl ResolvableDecimal,
        resource_address: impl ResolvableResourceAddress,
        ids: BTreeSet<NonFungibleLocalId>,
    ) -> Self {
        let address = account_address.resolve(&self.registrar);
        let amount_to_lock = amount_to_lock.resolve();
        let resource_address = resource_address.resolve_static(&self.registrar);

        let args = to_manifest_value_and_unwrap!(&AccountLockFeeAndWithdrawNonFungiblesInput {
            amount_to_lock,
            resource_address,
            ids,
        });

        self.add_instruction(InstructionV1::CallMethod {
            address: address.into(),
            method_name: ACCOUNT_LOCK_FEE_AND_WITHDRAW_NON_FUNGIBLES_IDENT.to_string(),
            args,
        })
    }

    /// Locks a large fee from the faucet.
    pub fn lock_fee_from_faucet(self) -> Self {
        self.lock_standard_test_fee(FAUCET)
    }

    /// Locks a large fee from the XRD vault of an account.
    pub fn lock_standard_test_fee(self, account_address: impl ResolvableComponentAddress) -> Self {
        self.lock_fee(account_address, 5000)
    }

    /// Locks a fee from the XRD vault of an account.
    pub fn lock_fee(
        self,
        account_address: impl ResolvableComponentAddress,
        amount: impl ResolvableDecimal,
    ) -> Self {
        let address = account_address.resolve(&self.registrar);
        let amount = amount.resolve();

        let args = to_manifest_value_and_unwrap!(&AccountLockFeeInput { amount });

        self.add_instruction(InstructionV1::CallMethod {
            address: address.into(),
            method_name: ACCOUNT_LOCK_FEE_IDENT.to_string(),
            args,
        })
    }

    pub fn lock_contingent_fee(
        self,
        account_address: impl ResolvableComponentAddress,
        amount: impl ResolvableDecimal,
    ) -> Self {
        let address = account_address.resolve(&self.registrar);
        let amount = amount.resolve();
        let args = to_manifest_value_and_unwrap!(&AccountLockContingentFeeInput { amount });

        self.add_instruction(InstructionV1::CallMethod {
            address: address.into(),
            method_name: ACCOUNT_LOCK_CONTINGENT_FEE_IDENT.to_string(),
            args,
        })
    }

    /// Locks a large fee from the faucet.
    pub fn get_free_xrd_from_faucet(self) -> Self {
        self.call_method(FAUCET, "free", ())
    }

    /// Withdraws resource from an account.
    pub fn withdraw_from_account(
        self,
        account_address: impl ResolvableComponentAddress,
        resource_address: impl ResolvableResourceAddress,
        amount: impl ResolvableDecimal,
    ) -> Self {
        let address = account_address.resolve(&self.registrar);
        let resource_address = resource_address.resolve_static(&self.registrar);
        let amount = amount.resolve();
        let args = to_manifest_value_and_unwrap!(&AccountWithdrawInput {
            resource_address,
            amount,
        });

        self.add_instruction(InstructionV1::CallMethod {
            address: address.into(),
            method_name: ACCOUNT_WITHDRAW_IDENT.to_string(),
            args,
        })
    }

    /// Withdraws resource from an account.
    pub fn withdraw_non_fungibles_from_account(
        self,
        account_address: impl ResolvableComponentAddress,
        resource_address: impl ResolvableResourceAddress,
        ids: BTreeSet<NonFungibleLocalId>,
    ) -> Self {
        let address = account_address.resolve(&self.registrar);
        let resource_address = resource_address.resolve_static(&self.registrar);

        let args = to_manifest_value_and_unwrap!(&AccountWithdrawNonFungiblesInput {
            ids: ids.clone(),
            resource_address,
        });

        self.add_instruction(InstructionV1::CallMethod {
            address: address.into(),
            method_name: ACCOUNT_WITHDRAW_NON_FUNGIBLES_IDENT.to_string(),
            args,
        })
    }

    /// Withdraws resource from an account.
    pub fn burn_in_account(
        self,
        account_address: impl ResolvableComponentAddress,
        resource_address: impl ResolvableResourceAddress,
        amount: impl ResolvableDecimal,
    ) -> Self {
        let address = account_address.resolve(&self.registrar);
        let resource_address = resource_address.resolve_static(&self.registrar);
        let amount = amount.resolve();
        let args = to_manifest_value_and_unwrap!(&AccountBurnInput {
            resource_address,
            amount
        });

        self.add_instruction(InstructionV1::CallMethod {
            address: address.into(),
            method_name: ACCOUNT_BURN_IDENT.to_string(),
            args,
        })
    }

    /// Creates resource proof from an account.
    pub fn create_proof_from_account(
        self,
        account_address: impl ResolvableComponentAddress,
        resource_address: impl ResolvableResourceAddress,
    ) -> Self {
        let address = account_address.resolve(&self.registrar);
        let resource_address = resource_address.resolve_static(&self.registrar);

        let args = to_manifest_value_and_unwrap!(&AccountCreateProofInput { resource_address });

        self.add_instruction(InstructionV1::CallMethod {
            address: address.into(),
            method_name: ACCOUNT_CREATE_PROOF_IDENT.to_string(),
            args,
        })
    }

    /// Creates resource proof from an account.
    pub fn create_proof_from_account_of_amount(
        self,
        account_address: impl ResolvableComponentAddress,
        resource_address: impl ResolvableResourceAddress,
        amount: impl ResolvableDecimal,
    ) -> Self {
        let address = account_address.resolve(&self.registrar);
        let resource_address = resource_address.resolve_static(&self.registrar);
        let amount = amount.resolve();
        let args = to_manifest_value_and_unwrap!(&AccountCreateProofOfAmountInput {
            resource_address,
            amount,
        });

        self.add_instruction(InstructionV1::CallMethod {
            address: address.into(),
            method_name: ACCOUNT_CREATE_PROOF_OF_AMOUNT_IDENT.to_string(),
            args,
        })
    }

    /// Creates resource proof from an account.
    pub fn create_proof_from_account_of_non_fungibles(
        self,
        account_address: impl ResolvableComponentAddress,
        resource_address: impl ResolvableResourceAddress,
        ids: BTreeSet<NonFungibleLocalId>,
    ) -> Self {
        let address = account_address.resolve(&self.registrar);
        let resource_address = resource_address.resolve_static(&self.registrar);

        let args = to_manifest_value_and_unwrap!(&AccountCreateProofOfNonFungiblesInput {
            resource_address,
            ids: ids.clone(),
        });

        self.add_instruction(InstructionV1::CallMethod {
            address: address.into(),
            method_name: ACCOUNT_CREATE_PROOF_OF_NON_FUNGIBLES_IDENT.to_string(),
            args,
        })
    }

    pub fn deposit(
        self,
        account_address: impl ResolvableComponentAddress,
        bucket: impl ExistingManifestBucket,
    ) -> Self {
        let address = account_address.resolve(&self.registrar);

        let bucket = bucket.mark_consumed(&self.registrar);

        self.call_method(address, ACCOUNT_DEPOSIT_IDENT, manifest_args!(bucket))
    }

    pub fn deposit_batch(self, account_address: impl ResolvableComponentAddress) -> Self {
        let address = account_address.resolve(&self.registrar);

        self.registrar.consume_all_buckets();

        self.call_method(
            address,
            ACCOUNT_DEPOSIT_BATCH_IDENT,
            manifest_args!(ManifestExpression::EntireWorktop),
        )
    }

    pub fn try_deposit_or_abort(
        self,
        account_address: impl ResolvableComponentAddress,
        bucket: impl ExistingManifestBucket,
    ) -> Self {
        let address = account_address.resolve(&self.registrar);

        let bucket = bucket.mark_consumed(&self.registrar);

        self.call_method(
            address,
            ACCOUNT_TRY_DEPOSIT_OR_ABORT_IDENT,
            manifest_args!(bucket),
        )
    }

    pub fn try_deposit_batch_or_abort(
        self,
        account_address: impl ResolvableComponentAddress,
    ) -> Self {
        let address = account_address.resolve(&self.registrar);

        self.registrar.consume_all_buckets();

        self.call_method(
            address,
            ACCOUNT_TRY_DEPOSIT_BATCH_OR_ABORT_IDENT,
            manifest_args!(ManifestExpression::EntireWorktop),
        )
    }

    pub fn try_deposit_or_refund(
        self,
        account_address: impl ResolvableComponentAddress,
        bucket: impl ExistingManifestBucket,
    ) -> Self {
        let address = account_address.resolve(&self.registrar);

        let bucket = bucket.mark_consumed(&self.registrar);

        self.call_method(
            address,
            ACCOUNT_TRY_DEPOSIT_OR_REFUND_IDENT,
            manifest_args!(bucket),
        )
    }

    pub fn try_deposit_batch_or_refund(
        self,
        account_address: impl ResolvableComponentAddress,
    ) -> Self {
        let address = account_address.resolve(&self.registrar);

        self.registrar.consume_all_buckets();

        self.call_method(
            address,
            ACCOUNT_TRY_DEPOSIT_BATCH_OR_REFUND_IDENT,
            manifest_args!(ManifestExpression::EntireWorktop),
        )
    }

    pub fn create_access_controller(
        self,
        controlled_asset: impl ExistingManifestBucket,
        primary_role: AccessRule,
        recovery_role: AccessRule,
        confirmation_role: AccessRule,
        timed_recovery_delay_in_minutes: Option<u32>,
    ) -> Self {
        let controlled_asset = controlled_asset.mark_consumed(&self.registrar);
        self.call_function(
            ACCESS_CONTROLLER_PACKAGE,
            ACCESS_CONTROLLER_BLUEPRINT,
            ACCESS_CONTROLLER_CREATE_GLOBAL_IDENT,
            (
                controlled_asset,
                RuleSet {
                    primary_role,
                    recovery_role,
                    confirmation_role,
                },
                timed_recovery_delay_in_minutes,
            ),
        )
    }

    /// Builds a transaction manifest.
    pub fn build(self) -> TransactionManifestV1 {
        let manifest = TransactionManifestV1 {
            instructions: self.instructions,
            blobs: self.blobs,
        };
        #[cfg(feature = "dump_manifest_to_file")]
        {
            let bytes = manifest_encode(&manifest).unwrap();
            let manifest_hash = hash(&bytes);
            let path = format!("manifest_{:?}.raw", manifest_hash);
            std::fs::write(&path, bytes).unwrap();
            println!("manifest dumped to file {}", &path);
        }
        manifest
    }

    pub fn to_canonical_string(
        &self,
        network_definition: &NetworkDefinition,
    ) -> Result<String, DecompileError> {
        decompile_with_known_naming(&self.instructions, network_definition, self.object_names())
    }
}<|MERGE_RESOLUTION|>--- conflicted
+++ resolved
@@ -693,23 +693,13 @@
         self.add_instruction(instruction)
     }
 
-<<<<<<< HEAD
-    pub fn create_identity_advanced(&mut self, owner_role: OwnerRole) -> &mut Self {
-=======
-    pub fn create_identity_advanced(self, owner_rule: OwnerRole) -> Self {
->>>>>>> 32409873
+    pub fn create_identity_advanced(self, owner_role: OwnerRole) -> Self {
         self.add_instruction(InstructionV1::CallFunction {
             package_address: IDENTITY_PACKAGE.into(),
             blueprint_name: IDENTITY_BLUEPRINT.to_string(),
             function_name: IDENTITY_CREATE_ADVANCED_IDENT.to_string(),
-<<<<<<< HEAD
             args: to_manifest_value_and_unwrap!(&IdentityCreateAdvancedInput { owner_role }),
-        });
-        self
-=======
-            args: to_manifest_value_and_unwrap!(&IdentityCreateAdvancedInput { owner_rule }),
-        })
->>>>>>> 32409873
+        })
     }
 
     pub fn create_identity(self) -> Self {
@@ -1221,13 +1211,8 @@
     pub fn new_token_mutable(
         self,
         metadata: ModuleConfig<MetadataInit>,
-<<<<<<< HEAD
         owner_role: AccessRule,
-    ) -> &mut Self {
-=======
-        owner_rule: AccessRule,
-    ) -> Self {
->>>>>>> 32409873
+    ) -> Self {
         self.create_fungible_resource(
             OwnerRole::Fixed(owner_role),
             true,
@@ -1270,13 +1255,8 @@
     pub fn new_badge_mutable(
         self,
         metadata: ModuleConfig<MetadataInit>,
-<<<<<<< HEAD
         owner_role: AccessRule,
-    ) -> &mut Self {
-=======
-        owner_rule: AccessRule,
-    ) -> Self {
->>>>>>> 32409873
+    ) -> Self {
         self.create_fungible_resource(
             OwnerRole::Fixed(owner_role),
             false,
