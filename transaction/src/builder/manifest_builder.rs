use radix_engine_interface::abi::*;
use radix_engine_interface::api::types::VaultId;
use radix_engine_interface::api::types::*;
use radix_engine_interface::blueprints::access_controller::{
    RuleSet, ACCESS_CONTROLLER_BLUEPRINT, ACCESS_CONTROLLER_CREATE_GLOBAL_IDENT,
};
use radix_engine_interface::blueprints::account::*;
use radix_engine_interface::blueprints::epoch_manager::{
    EpochManagerCreateValidatorInput, EPOCH_MANAGER_CREATE_VALIDATOR_IDENT,
    VALIDATOR_CLAIM_XRD_IDENT, VALIDATOR_REGISTER_IDENT, VALIDATOR_STAKE_IDENT,
    VALIDATOR_UNREGISTER_IDENT, VALIDATOR_UNSTAKE_IDENT,
};
use radix_engine_interface::blueprints::identity::{
    IdentityCreateInput, IDENTITY_BLUEPRINT, IDENTITY_CREATE_IDENT,
};
use radix_engine_interface::blueprints::resource::ResourceMethodAuthKey::{Burn, Mint};
use radix_engine_interface::blueprints::resource::*;
use radix_engine_interface::constants::{
    ACCESS_CONTROLLER_PACKAGE, ACCOUNT_PACKAGE, EPOCH_MANAGER, IDENTITY_PACKAGE,
    RESOURCE_MANAGER_PACKAGE,
};
use radix_engine_interface::crypto::{hash, EcdsaSecp256k1PublicKey, Hash};
use radix_engine_interface::data::*;
use radix_engine_interface::math::Decimal;
use radix_engine_interface::*;
use sbor::rust::borrow::ToOwned;
use sbor::rust::collections::*;
use sbor::rust::string::String;
use sbor::rust::string::ToString;
use sbor::rust::vec::Vec;
use transaction_data::{manifest_args, manifest_encode, model::*};

use crate::data::from_address;
use crate::model::*;
use crate::validation::*;

/// Utility for building transaction manifest.
pub struct ManifestBuilder {
    /// ID validator for calculating transaction object id
    id_allocator: ManifestIdAllocator,
    /// Instructions generated.
    instructions: Vec<Instruction>,
    /// Blobs
    blobs: BTreeMap<Hash, Vec<u8>>,
}

impl ManifestBuilder {
    /// Starts a new transaction builder.
    pub fn new() -> Self {
        Self {
            id_allocator: ManifestIdAllocator::new(),
            instructions: Vec::new(),
            blobs: BTreeMap::default(),
        }
    }

    /// Adds a raw instruction.
    pub fn add_instruction(
        &mut self,
        inst: Instruction,
    ) -> (&mut Self, Option<ManifestBucket>, Option<ManifestProof>) {
        let mut new_bucket_id: Option<ManifestBucket> = None;
        let mut new_proof_id: Option<ManifestProof> = None;

        match &inst {
            Instruction::TakeFromWorktop { .. }
            | Instruction::TakeFromWorktopByAmount { .. }
            | Instruction::TakeFromWorktopByIds { .. } => {
                new_bucket_id = Some(self.id_allocator.new_bucket_id().unwrap());
            }
            Instruction::PopFromAuthZone { .. }
            | Instruction::CreateProofFromAuthZone { .. }
            | Instruction::CreateProofFromAuthZoneByAmount { .. }
            | Instruction::CreateProofFromAuthZoneByIds { .. }
            | Instruction::CreateProofFromBucket { .. }
            | Instruction::CloneProof { .. } => {
                new_proof_id = Some(self.id_allocator.new_proof_id().unwrap());
            }
            _ => {}
        }

        self.instructions.push(inst);

        (self, new_bucket_id, new_proof_id)
    }

    /// Takes resource from worktop.
    pub fn take_from_worktop<F>(&mut self, resource_address: ResourceAddress, then: F) -> &mut Self
    where
        F: FnOnce(&mut Self, ManifestBucket) -> &mut Self,
    {
        let (builder, bucket_id, _) =
            self.add_instruction(Instruction::TakeFromWorktop { resource_address });
        then(builder, bucket_id.unwrap())
    }

    /// Takes resource from worktop, by amount.
    pub fn take_from_worktop_by_amount<F>(
        &mut self,
        amount: Decimal,
        resource_address: ResourceAddress,
        then: F,
    ) -> &mut Self
    where
        F: FnOnce(&mut Self, ManifestBucket) -> &mut Self,
    {
        let (builder, bucket_id, _) = self.add_instruction(Instruction::TakeFromWorktopByAmount {
            amount,
            resource_address,
        });
        then(builder, bucket_id.unwrap())
    }

    /// Takes resource from worktop, by non-fungible ids.
    pub fn take_from_worktop_by_ids<F>(
        &mut self,
        ids: &BTreeSet<NonFungibleLocalId>,
        resource_address: ResourceAddress,
        then: F,
    ) -> &mut Self
    where
        F: FnOnce(&mut Self, ManifestBucket) -> &mut Self,
    {
        let (builder, bucket_id, _) = self.add_instruction(Instruction::TakeFromWorktopByIds {
            ids: ids.clone(),
            resource_address,
        });
        then(builder, bucket_id.unwrap())
    }

    /// Adds a bucket of resource to worktop.
    pub fn return_to_worktop(&mut self, bucket_id: ManifestBucket) -> &mut Self {
        self.add_instruction(Instruction::ReturnToWorktop { bucket_id })
            .0
    }

    /// Asserts that worktop contains resource.
    pub fn assert_worktop_contains(&mut self, resource_address: ResourceAddress) -> &mut Self {
        self.add_instruction(Instruction::AssertWorktopContains { resource_address })
            .0
    }

    /// Asserts that worktop contains resource.
    pub fn assert_worktop_contains_by_amount(
        &mut self,
        amount: Decimal,
        resource_address: ResourceAddress,
    ) -> &mut Self {
        self.add_instruction(Instruction::AssertWorktopContainsByAmount {
            amount,
            resource_address,
        })
        .0
    }

    /// Asserts that worktop contains resource.
    pub fn assert_worktop_contains_by_ids(
        &mut self,
        ids: &BTreeSet<NonFungibleLocalId>,
        resource_address: ResourceAddress,
    ) -> &mut Self {
        self.add_instruction(Instruction::AssertWorktopContainsByIds {
            ids: ids.clone(),
            resource_address,
        })
        .0
    }

    /// Pops the most recent proof from auth zone.
    pub fn pop_from_auth_zone<F>(&mut self, then: F) -> &mut Self
    where
        F: FnOnce(&mut Self, ManifestProof) -> &mut Self,
    {
        let (builder, _, proof_id) = self.add_instruction(Instruction::PopFromAuthZone {});
        then(builder, proof_id.unwrap())
    }

    /// Pushes a proof onto the auth zone
    pub fn push_to_auth_zone(&mut self, proof_id: ManifestProof) -> &mut Self {
        self.add_instruction(Instruction::PushToAuthZone { proof_id });
        self
    }

    /// Clears the auth zone.
    pub fn clear_auth_zone(&mut self) -> &mut Self {
        self.add_instruction(Instruction::ClearAuthZone).0
    }

    /// Creates proof from the auth zone.
    pub fn create_proof_from_auth_zone<F>(
        &mut self,
        resource_address: ResourceAddress,
        then: F,
    ) -> &mut Self
    where
        F: FnOnce(&mut Self, ManifestProof) -> &mut Self,
    {
        let (builder, _, proof_id) =
            self.add_instruction(Instruction::CreateProofFromAuthZone { resource_address });
        then(builder, proof_id.unwrap())
    }

    /// Creates proof from the auth zone by amount.
    pub fn create_proof_from_auth_zone_by_amount<F>(
        &mut self,
        amount: Decimal,
        resource_address: ResourceAddress,
        then: F,
    ) -> &mut Self
    where
        F: FnOnce(&mut Self, ManifestProof) -> &mut Self,
    {
        let (builder, _, proof_id) =
            self.add_instruction(Instruction::CreateProofFromAuthZoneByAmount {
                amount,
                resource_address,
            });
        then(builder, proof_id.unwrap())
    }

    /// Creates proof from the auth zone by non-fungible ids.
    pub fn create_proof_from_auth_zone_by_ids<F>(
        &mut self,
        ids: &BTreeSet<NonFungibleLocalId>,
        resource_address: ResourceAddress,
        then: F,
    ) -> &mut Self
    where
        F: FnOnce(&mut Self, ManifestProof) -> &mut Self,
    {
        let (builder, _, proof_id) =
            self.add_instruction(Instruction::CreateProofFromAuthZoneByIds {
                ids: ids.clone(),
                resource_address,
            });
        then(builder, proof_id.unwrap())
    }

    /// Creates proof from a bucket.
    pub fn create_proof_from_bucket<F>(&mut self, bucket_id: &ManifestBucket, then: F) -> &mut Self
    where
        F: FnOnce(&mut Self, ManifestProof) -> &mut Self,
    {
        let (builder, _, proof_id) = self.add_instruction(Instruction::CreateProofFromBucket {
            bucket_id: bucket_id.clone(),
        });
        then(builder, proof_id.unwrap())
    }

    /// Clones a proof.
    pub fn clone_proof<F>(&mut self, proof_id: &ManifestProof, then: F) -> &mut Self
    where
        F: FnOnce(&mut Self, ManifestProof) -> &mut Self,
    {
        let (builder, _, proof_id) = self.add_instruction(Instruction::CloneProof {
            proof_id: proof_id.clone(),
        });
        then(builder, proof_id.unwrap())
    }

    /// Drops a proof.
    pub fn drop_proof(&mut self, proof_id: ManifestProof) -> &mut Self {
        self.add_instruction(Instruction::DropProof { proof_id }).0
    }

    /// Drops all proofs.
    pub fn drop_all_proofs(&mut self) -> &mut Self {
        self.add_instruction(Instruction::DropAllProofs).0
    }

    /// Creates a fungible resource
    pub fn create_fungible_resource<R: Into<AccessRule>>(
        &mut self,
        divisibility: u8,
        metadata: BTreeMap<String, String>,
        access_rules: BTreeMap<ResourceMethodAuthKey, (AccessRule, R)>,
        initial_supply: Option<Decimal>,
    ) -> &mut Self {
        let access_rules = access_rules
            .into_iter()
            .map(|(k, v)| (k, (v.0, v.1.into())))
            .collect();
        if let Some(initial_supply) = initial_supply {
            self.add_instruction(Instruction::CallFunction {
                package_address: RESOURCE_MANAGER_PACKAGE,
                blueprint_name: RESOURCE_MANAGER_BLUEPRINT.to_string(),
                function_name: "create_fungible_with_initial_supply".to_string(),
                args: manifest_encode(&ResourceManagerCreateFungibleWithInitialSupplyInput {
                    divisibility,
                    metadata,
                    access_rules,
                    initial_supply,
                })
                .unwrap(),
            });
        } else {
            self.add_instruction(Instruction::CallFunction {
                package_address: RESOURCE_MANAGER_PACKAGE,
                blueprint_name: RESOURCE_MANAGER_BLUEPRINT.to_string(),
                function_name: RESOURCE_MANAGER_CREATE_FUNGIBLE_IDENT.to_string(),
                args: manifest_encode(&ResourceManagerCreateFungibleInput {
                    divisibility,
                    metadata,
                    access_rules,
                })
                .unwrap(),
            });
        }

        self
    }

    /// Creates a new non-fungible resource
    pub fn create_non_fungible_resource<R, T, V>(
        &mut self,
        id_type: NonFungibleIdType,
        metadata: BTreeMap<String, String>,
        access_rules: BTreeMap<ResourceMethodAuthKey, (AccessRule, R)>,
        initial_supply: Option<T>,
    ) -> &mut Self
    where
        R: Into<AccessRule>,
        T: IntoIterator<Item = (NonFungibleLocalId, V)>,
        V: NonFungibleData,
    {
        let access_rules = access_rules
            .into_iter()
            .map(|(k, v)| (k, (v.0, v.1.into())))
            .collect();

        if let Some(initial_supply) = initial_supply {
            let entries = initial_supply
                .into_iter()
                .map(|(id, e)| (id, (e.immutable_data().unwrap(), e.mutable_data().unwrap())))
                .collect();

            self.add_instruction(Instruction::CallFunction {
                package_address: RESOURCE_MANAGER_PACKAGE,
                blueprint_name: RESOURCE_MANAGER_BLUEPRINT.to_string(),
                function_name: RESOURCE_MANAGER_CREATE_NON_FUNGIBLE_WITH_INITIAL_SUPPLY_IDENT
                    .to_string(),
                args: manifest_encode(&ResourceManagerCreateNonFungibleWithInitialSupplyInput {
                    id_type,
                    metadata,
                    access_rules,
                    entries,
                })
                .unwrap(),
            });
        } else {
            self.add_instruction(Instruction::CallFunction {
                package_address: RESOURCE_MANAGER_PACKAGE,
                blueprint_name: RESOURCE_MANAGER_BLUEPRINT.to_string(),
                function_name: RESOURCE_MANAGER_CREATE_NON_FUNGIBLE_IDENT.to_string(),
                args: manifest_encode(&ResourceManagerCreateNonFungibleInput {
                    id_type,
                    metadata,
                    access_rules,
                })
                .unwrap(),
            });
        }

        self
    }

    pub fn create_identity(&mut self, access_rule: AccessRule) -> &mut Self {
        self.add_instruction(Instruction::CallFunction {
            package_address: IDENTITY_PACKAGE,
            blueprint_name: IDENTITY_BLUEPRINT.to_string(),
            function_name: IDENTITY_CREATE_IDENT.to_string(),
            args: manifest_encode(&IdentityCreateInput { access_rule }).unwrap(),
        });
        self
    }

    pub fn create_validator(
        &mut self,
        key: EcdsaSecp256k1PublicKey,
        owner_access_rule: AccessRule,
    ) -> &mut Self {
        self.add_instruction(Instruction::CallMethod {
            component_address: EPOCH_MANAGER,
            method_name: EPOCH_MANAGER_CREATE_VALIDATOR_IDENT.to_string(),
            args: manifest_encode(&EpochManagerCreateValidatorInput {
                key,
                owner_access_rule,
            })
            .unwrap(),
        });
        self
    }

    pub fn register_validator(&mut self, validator_address: ComponentAddress) -> &mut Self {
        self.add_instruction(Instruction::CallMethod {
            component_address: validator_address,
            method_name: VALIDATOR_REGISTER_IDENT.to_string(),
            args: manifest_args!(),
        });
        self
    }

    pub fn unregister_validator(&mut self, validator_address: ComponentAddress) -> &mut Self {
        self.add_instruction(Instruction::CallMethod {
            component_address: validator_address,
            method_name: VALIDATOR_UNREGISTER_IDENT.to_string(),
            args: manifest_args!(),
        });
        self
    }

    pub fn stake_validator(
        &mut self,
        validator_address: ComponentAddress,
        bucket: ManifestBucket,
    ) -> &mut Self {
        self.add_instruction(Instruction::CallMethod {
            component_address: validator_address,
            method_name: VALIDATOR_STAKE_IDENT.to_string(),
            args: manifest_args!(bucket),
        });
        self
    }

    pub fn unstake_validator(
        &mut self,
        validator_address: ComponentAddress,
        bucket: ManifestBucket,
    ) -> &mut Self {
        self.add_instruction(Instruction::CallMethod {
            component_address: validator_address,
            method_name: VALIDATOR_UNSTAKE_IDENT.to_string(),
            args: manifest_args!(bucket),
        });
        self
    }

    pub fn claim_xrd(
        &mut self,
        validator_address: ComponentAddress,
        bucket: ManifestBucket,
    ) -> &mut Self {
        self.add_instruction(Instruction::CallMethod {
            component_address: validator_address,
            method_name: VALIDATOR_CLAIM_XRD_IDENT.to_string(),
            args: manifest_args!(bucket),
        });
        self
    }

    /// Calls a function where the arguments should be an array of encoded Scrypto value.
    pub fn call_function(
        &mut self,
        package_address: PackageAddress,
        blueprint_name: &str,
        function_name: &str,
        args: Vec<u8>,
    ) -> &mut Self {
        self.add_instruction(Instruction::CallFunction {
            package_address,
            blueprint_name: blueprint_name.to_string(),
            function_name: function_name.to_string(),
            args,
        });
        self
    }

    /// Calls a scrypto method where the arguments should be an array of encoded Scrypto value.
    pub fn call_method(
        &mut self,
        component_address: ComponentAddress,
        method_name: &str,
        args: Vec<u8>,
    ) -> &mut Self {
        self.add_instruction(Instruction::CallMethod {
            component_address,
            method_name: method_name.to_owned(),
            args,
        });
        self
    }

    pub fn set_package_royalty_config(
        &mut self,
        package_address: PackageAddress,
        royalty_config: BTreeMap<String, RoyaltyConfig>,
    ) -> &mut Self {
        self.add_instruction(Instruction::SetPackageRoyaltyConfig {
            package_address,
            royalty_config,
        })
        .0
    }

    pub fn set_component_royalty_config(
        &mut self,
        component_address: ComponentAddress,
        royalty_config: RoyaltyConfig,
    ) -> &mut Self {
        self.add_instruction(Instruction::SetComponentRoyaltyConfig {
            component_address,
            royalty_config,
        })
        .0
    }

    pub fn claim_package_royalty(&mut self, package_address: PackageAddress) -> &mut Self {
        self.add_instruction(Instruction::ClaimPackageRoyalty { package_address })
            .0
    }

    pub fn claim_component_royalty(&mut self, component_address: ComponentAddress) -> &mut Self {
        self.add_instruction(Instruction::ClaimComponentRoyalty { component_address })
            .0
    }

    pub fn set_method_access_rule(
        &mut self,
        entity_address: Address,
        index: u32,
        key: AccessRuleKey,
        rule: AccessRule,
    ) -> &mut Self {
        self.add_instruction(Instruction::SetMethodAccessRule {
            entity_address: from_address(entity_address),
            index,
            key,
            rule,
        })
        .0
    }

    pub fn set_metadata(
        &mut self,
        entity_address: Address,
        key: String,
        value: String,
    ) -> &mut Self {
        self.add_instruction(Instruction::SetMetadata {
            entity_address: from_address(entity_address),
            key,
            value,
        })
        .0
    }

    /// Publishes a package.
    pub fn publish_package(
        &mut self,
        code: Vec<u8>,
        abi: BTreeMap<String, BlueprintAbi>,
        royalty_config: BTreeMap<String, RoyaltyConfig>,
        metadata: BTreeMap<String, String>,
        access_rules: AccessRules,
    ) -> &mut Self {
        let code_hash = hash(&code);
        self.blobs.insert(code_hash, code);

        let abi = scrypto_encode(&abi).unwrap();
        let abi_hash = hash(&abi);
        self.blobs.insert(abi_hash, abi);

        self.add_instruction(Instruction::PublishPackage {
            code: ManifestBlobRef(code_hash.0),
            abi: ManifestBlobRef(abi_hash.0),
            royalty_config,
            metadata,
            access_rules,
        });
        self
    }

    /// Publishes a package with an owner badge.
    pub fn publish_package_with_owner(
        &mut self,
        code: Vec<u8>,
        abi: BTreeMap<String, BlueprintAbi>,
        owner_badge: NonFungibleGlobalId,
    ) -> &mut Self {
        let code_hash = hash(&code);
        self.blobs.insert(code_hash, code);

        let abi = scrypto_encode(&abi).unwrap();
        let abi_hash = hash(&abi);
        self.blobs.insert(abi_hash, abi);

<<<<<<< HEAD
        self.add_instruction(BasicInstruction::PublishPackage {
            code: ManifestBlobRef(code_hash),
            abi: ManifestBlobRef(abi_hash),
            royalty_config: BTreeMap::new(),
            metadata: BTreeMap::new(),
            access_rules: package_access_rules_from_owner_badge(&owner_badge),
=======
        self.add_instruction(Instruction::PublishPackageWithOwner {
            code: ManifestBlobRef(code_hash.0),
            abi: ManifestBlobRef(abi_hash.0),
            owner_badge,
>>>>>>> 7b5f5b11
        });
        self
    }

    /// Builds a transaction manifest.
    /// TODO: consider using self
    pub fn build(&self) -> TransactionManifest {
        TransactionManifest {
            instructions: self.instructions.clone(),
            blobs: self.blobs.values().cloned().collect(),
        }
    }

    /// Creates a token resource with mutable supply.
    pub fn new_token_mutable(
        &mut self,
        metadata: BTreeMap<String, String>,
        minter_rule: AccessRule,
    ) -> &mut Self {
        let mut access_rules = BTreeMap::new();
        access_rules.insert(
            ResourceMethodAuthKey::Withdraw,
            (rule!(allow_all), rule!(deny_all)),
        );
        access_rules.insert(Mint, (minter_rule.clone(), rule!(deny_all)));
        access_rules.insert(Burn, (minter_rule.clone(), rule!(deny_all)));

        let initial_supply = Option::None;
        self.create_fungible_resource(18, metadata, access_rules, initial_supply)
    }

    /// Creates a token resource with fixed supply.
    pub fn new_token_fixed(
        &mut self,
        metadata: BTreeMap<String, String>,
        initial_supply: Decimal,
    ) -> &mut Self {
        let mut access_rules = BTreeMap::new();
        access_rules.insert(
            ResourceMethodAuthKey::Withdraw,
            (rule!(allow_all), rule!(deny_all)),
        );

        self.create_fungible_resource(18, metadata, access_rules, Some(initial_supply))
    }

    /// Creates a badge resource with mutable supply.
    pub fn new_badge_mutable(
        &mut self,
        metadata: BTreeMap<String, String>,
        minter_rule: AccessRule,
    ) -> &mut Self {
        let mut access_rules = BTreeMap::new();
        access_rules.insert(
            ResourceMethodAuthKey::Withdraw,
            (rule!(allow_all), rule!(deny_all)),
        );
        access_rules.insert(Mint, (minter_rule.clone(), rule!(deny_all)));
        access_rules.insert(Burn, (minter_rule.clone(), rule!(deny_all)));

        let initial_supply = Option::None;
        self.create_fungible_resource(0, metadata, access_rules, initial_supply)
    }

    /// Creates a badge resource with fixed supply.
    pub fn new_badge_fixed(
        &mut self,
        metadata: BTreeMap<String, String>,
        initial_supply: Decimal,
    ) -> &mut Self {
        let mut access_rules = BTreeMap::new();
        access_rules.insert(
            ResourceMethodAuthKey::Withdraw,
            (rule!(allow_all), rule!(deny_all)),
        );

        self.create_fungible_resource(0, metadata, access_rules, Some(initial_supply))
    }

    pub fn burn(&mut self, amount: Decimal, resource_address: ResourceAddress) -> &mut Self {
        self.take_from_worktop_by_amount(amount, resource_address, |builder, bucket_id| {
            builder
                .add_instruction(Instruction::BurnResource { bucket_id })
                .0
        })
    }

    pub fn mint_fungible(
        &mut self,
        resource_address: ResourceAddress,
        amount: Decimal,
    ) -> &mut Self {
        self.add_instruction(Instruction::MintFungible {
            resource_address,
            amount,
        });
        self
    }

    pub fn mint_non_fungible<T, V>(
        &mut self,
        resource_address: ResourceAddress,
        entries: T,
    ) -> &mut Self
    where
        T: IntoIterator<Item = (NonFungibleLocalId, V)>,
        V: NonFungibleData,
    {
        let entries = entries
            .into_iter()
            .map(|(id, e)| (id, (e.immutable_data().unwrap(), e.mutable_data().unwrap())))
            .collect();
        self.add_instruction(Instruction::MintNonFungible {
            resource_address,
            entries,
        });
        self
    }

    pub fn mint_uuid_non_fungible<T, V>(
        &mut self,
        resource_address: ResourceAddress,
        entries: T,
    ) -> &mut Self
    where
        T: IntoIterator<Item = V>,
        V: NonFungibleData,
    {
        let entries = entries
            .into_iter()
            .map(|e| (e.immutable_data().unwrap(), e.mutable_data().unwrap()))
            .collect();
        self.add_instruction(Instruction::MintUuidNonFungible {
            resource_address,
            entries,
        });
        self
    }

    pub fn recall(&mut self, vault_id: VaultId, amount: Decimal) -> &mut Self {
        self.add_instruction(Instruction::RecallResource { vault_id, amount });
        self
    }

    pub fn burn_non_fungible(&mut self, non_fungible_global_id: NonFungibleGlobalId) -> &mut Self {
        let mut ids = BTreeSet::new();
        ids.insert(non_fungible_global_id.local_id().clone());
        self.take_from_worktop_by_ids(
            &ids,
            non_fungible_global_id.resource_address().clone(),
            |builder, bucket_id| {
                builder
                    .add_instruction(Instruction::BurnResource { bucket_id })
                    .0
            },
        )
    }

    /// Creates an account.
    pub fn new_account(&mut self, withdraw_auth: AccessRule) -> &mut Self {
        self.add_instruction(Instruction::CallFunction {
            package_address: ACCOUNT_PACKAGE,
            blueprint_name: ACCOUNT_BLUEPRINT.to_string(),
            function_name: ACCOUNT_CREATE_GLOBAL_IDENT.to_string(),
            args: manifest_encode(&AccountCreateGlobalInput {
                withdraw_rule: withdraw_auth,
            })
            .unwrap(),
        })
        .0
    }

    pub fn lock_fee_and_withdraw(
        &mut self,
        account: ComponentAddress,
        amount_to_lock: Decimal,
        resource_address: ResourceAddress,
        amount: Decimal,
    ) -> &mut Self {
        let args = manifest_encode(&AccountLockFeeAndWithdrawInput {
            resource_address,
            amount,
            amount_to_lock,
        })
        .unwrap();

        self.add_instruction(Instruction::CallMethod {
            component_address: account,
            method_name: ACCOUNT_LOCK_FEE_AND_WITHDRAW_IDENT.to_string(),
            args: args,
        })
        .0
    }

    pub fn lock_fee_and_withdraw_non_fungibles(
        &mut self,
        account: ComponentAddress,
        amount_to_lock: Decimal,
        resource_address: ResourceAddress,
        ids: BTreeSet<NonFungibleLocalId>,
    ) -> &mut Self {
        let args = manifest_encode(&AccountLockFeeAndWithdrawNonFungiblesInput {
            amount_to_lock,
            resource_address,
            ids,
        })
        .unwrap();

        self.add_instruction(Instruction::CallMethod {
            component_address: account,
            method_name: ACCOUNT_LOCK_FEE_AND_WITHDRAW_NON_FUNGIBLES_IDENT.to_string(),
            args,
        })
        .0
    }

    /// Locks a fee from the XRD vault of an account.
    pub fn lock_fee(&mut self, account: ComponentAddress, amount: Decimal) -> &mut Self {
        let args = manifest_encode(&AccountLockFeeInput { amount }).unwrap();

        self.add_instruction(Instruction::CallMethod {
            component_address: account,
            method_name: ACCOUNT_LOCK_FEE_IDENT.to_string(),
            args,
        })
        .0
    }

    pub fn lock_contingent_fee(&mut self, account: ComponentAddress, amount: Decimal) -> &mut Self {
        let args = manifest_encode(&AccountLockContingentFeeInput { amount }).unwrap();

        self.add_instruction(Instruction::CallMethod {
            component_address: account,
            method_name: ACCOUNT_LOCK_CONTINGENT_FEE_IDENT.to_string(),
            args,
        })
        .0
    }

    /// Withdraws resource from an account.
    pub fn withdraw_from_account(
        &mut self,
        account: ComponentAddress,
        resource_address: ResourceAddress,
        amount: Decimal,
    ) -> &mut Self {
        let args = manifest_encode(&AccountWithdrawInput {
            resource_address,
            amount,
        })
        .unwrap();

        self.add_instruction(Instruction::CallMethod {
            component_address: account,
            method_name: ACCOUNT_WITHDRAW_IDENT.to_string(),
            args,
        })
        .0
    }

    /// Withdraws resource from an account.
    pub fn withdraw_all_from_account(
        &mut self,
        account: ComponentAddress,
        resource_address: ResourceAddress,
    ) -> &mut Self {
        let args = manifest_encode(&AccountWithdrawAllInput { resource_address }).unwrap();

        self.add_instruction(Instruction::CallMethod {
            component_address: account,
            method_name: ACCOUNT_WITHDRAW_ALL_IDENT.to_string(),
            args,
        })
        .0
    }

    /// Withdraws resource from an account.
    pub fn withdraw_non_fungibles_from_account(
        &mut self,
        account: ComponentAddress,
        resource_address: ResourceAddress,
        ids: &BTreeSet<NonFungibleLocalId>,
    ) -> &mut Self {
        let args = manifest_encode(&AccountWithdrawNonFungiblesInput {
            ids: ids.clone(),
            resource_address,
        })
        .unwrap();

        self.add_instruction(Instruction::CallMethod {
            component_address: account,
            method_name: ACCOUNT_WITHDRAW_NON_FUNGIBLES_IDENT.to_string(),
            args,
        })
        .0
    }

    pub fn lock_fee_and_withdraw_all(
        &mut self,
        account: ComponentAddress,
        amount: Decimal,
        resource_address: ResourceAddress,
    ) -> &mut Self {
        let args = manifest_encode(&AccountLockFeeAndWithdrawAllInput {
            amount_to_lock: amount,
            resource_address,
        })
        .unwrap();

        self.add_instruction(Instruction::CallMethod {
            component_address: account,
            method_name: ACCOUNT_LOCK_FEE_AND_WITHDRAW_ALL_IDENT.to_string(),
            args,
        })
        .0
    }

    /// Creates resource proof from an account.
    pub fn create_proof_from_account(
        &mut self,
        account: ComponentAddress,
        resource_address: ResourceAddress,
    ) -> &mut Self {
        let args = manifest_encode(&AccountCreateProofInput { resource_address }).unwrap();

        self.add_instruction(Instruction::CallMethod {
            component_address: account,
            method_name: ACCOUNT_CREATE_PROOF_IDENT.to_string(),
            args,
        })
        .0
    }

    /// Creates resource proof from an account.
    pub fn create_proof_from_account_by_amount(
        &mut self,
        account: ComponentAddress,
        resource_address: ResourceAddress,
        amount: Decimal,
    ) -> &mut Self {
        let args = manifest_encode(&AccountCreateProofByAmountInput {
            resource_address,
            amount,
        })
        .unwrap();

        self.add_instruction(Instruction::CallMethod {
            component_address: account,
            method_name: ACCOUNT_CREATE_PROOF_BY_AMOUNT_IDENT.to_string(),
            args,
        })
        .0
    }

    /// Creates resource proof from an account.
    pub fn create_proof_from_account_by_ids(
        &mut self,
        account: ComponentAddress,
        resource_address: ResourceAddress,
        ids: &BTreeSet<NonFungibleLocalId>,
    ) -> &mut Self {
        let args = manifest_encode(&AccountCreateProofByIdsInput {
            resource_address,
            ids: ids.clone(),
        })
        .unwrap();

        self.add_instruction(Instruction::CallMethod {
            component_address: account,
            method_name: ACCOUNT_CREATE_PROOF_BY_IDS_IDENT.to_string(),
            args,
        })
        .0
    }

    pub fn create_access_controller(
        &mut self,
        controlled_asset: ManifestBucket,
        primary_role: AccessRule,
        recovery_role: AccessRule,
        confirmation_role: AccessRule,
        timed_recovery_delay_in_minutes: Option<u32>,
    ) -> &mut Self {
        self.add_instruction(Instruction::CallFunction {
            package_address: ACCESS_CONTROLLER_PACKAGE,
            blueprint_name: ACCESS_CONTROLLER_BLUEPRINT.to_string(),
            function_name: ACCESS_CONTROLLER_CREATE_GLOBAL_IDENT.to_string(),
            args: manifest_args!(
                controlled_asset,
                RuleSet {
                    primary_role,
                    recovery_role,
                    confirmation_role,
                },
                timed_recovery_delay_in_minutes
            ),
        });
        self
    }

    pub fn assert_access_rule(&mut self, access_rule: AccessRule) -> &mut Self {
        self.add_instruction(Instruction::AssertAccessRule { access_rule })
            .0
    }

    pub fn borrow_mut<F, E>(&mut self, handler: F) -> Result<&mut Self, E>
    where
        F: FnOnce(&mut Self) -> Result<&mut Self, E>,
    {
        handler(self)
    }
}<|MERGE_RESOLUTION|>--- conflicted
+++ resolved
@@ -584,19 +584,12 @@
         let abi_hash = hash(&abi);
         self.blobs.insert(abi_hash, abi);
 
-<<<<<<< HEAD
-        self.add_instruction(BasicInstruction::PublishPackage {
-            code: ManifestBlobRef(code_hash),
-            abi: ManifestBlobRef(abi_hash),
+        self.add_instruction(Instruction::PublishPackage {
+            code: ManifestBlobRef(code_hash.0),
+            abi: ManifestBlobRef(abi_hash.0),
             royalty_config: BTreeMap::new(),
             metadata: BTreeMap::new(),
             access_rules: package_access_rules_from_owner_badge(&owner_badge),
-=======
-        self.add_instruction(Instruction::PublishPackageWithOwner {
-            code: ManifestBlobRef(code_hash.0),
-            abi: ManifestBlobRef(abi_hash.0),
-            owner_badge,
->>>>>>> 7b5f5b11
         });
         self
     }
