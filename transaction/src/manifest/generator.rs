--- conflicted
+++ resolved
@@ -1721,30 +1721,11 @@
             },
         );
         generate_instruction_ok!(
-<<<<<<< HEAD
             r##"MINT_NON_FUNGIBLE ResourceAddress("resource_sim1qr9alp6h38ggejqvjl3fzkujpqj2d84gmqy72zuluzwsykwvak") Map<NonFungibleLocalId, Tuple>(NonFungibleLocalId("#1#"), Tuple(Tuple("Hello World", Decimal("12")), Tuple(12u8, 19u128)));"##,
             BasicInstruction::MintNonFungible {
                 resource_address: resource,
                 entries: BTreeMap::from([(
-                    NonFungibleLocalId::Integer(1),
-=======
-            r##"CREATE_NON_FUNGIBLE_RESOURCE Enum("NonFungibleIdType::Integer") Map<String, String>("name", "Token") Map<Enum, Tuple>(Enum("ResourceMethodAuthKey::Withdraw"), Tuple(Enum("AccessRule::AllowAll"), Enum("AccessRule::DenyAll")), Enum("ResourceMethodAuthKey::Deposit"), Tuple(Enum("AccessRule::AllowAll"), Enum("AccessRule::DenyAll"))) Some(Map<NonFungibleLocalId, Tuple>(NonFungibleLocalId("#1#"), Tuple(Tuple("Hello World", Decimal("12")), Tuple(12u8, 19u128))));"##,
-            BasicInstruction::CreateNonFungibleResource {
-                id_type: NonFungibleIdType::Integer,
-                metadata: BTreeMap::from([("name".to_string(), "Token".to_string())]),
-                access_rules: BTreeMap::from([
-                    (
-                        ResourceMethodAuthKey::Withdraw,
-                        (AccessRule::AllowAll, AccessRule::DenyAll)
-                    ),
-                    (
-                        ResourceMethodAuthKey::Deposit,
-                        (AccessRule::AllowAll, AccessRule::DenyAll)
-                    ),
-                ]),
-                initial_supply: Some(BTreeMap::from([(
                     NonFungibleLocalId::integer(1),
->>>>>>> e9381b7b
                     (
                         args!(String::from("Hello World"), Decimal::from("12")),
                         args!(12u8, 19u128)
@@ -1757,7 +1738,6 @@
     #[test]
     fn test_create_non_fungible_instruction() {
         generate_instruction_ok!(
-<<<<<<< HEAD
             r#"CREATE_NON_FUNGIBLE_RESOURCE Enum("NonFungibleIdType::Integer") Map<String, String>("name", "Token") Map<Enum, Tuple>(Enum("ResourceMethodAuthKey::Withdraw"), Tuple(Enum("AccessRule::AllowAll"), Enum("AccessRule::DenyAll")), Enum("ResourceMethodAuthKey::Deposit"), Tuple(Enum("AccessRule::AllowAll"), Enum("AccessRule::DenyAll")));"#,
             BasicInstruction::CallFunction {
                 package_address: RESOURCE_MANAGER_PACKAGE,
@@ -1778,20 +1758,6 @@
                     ]),
                 })
                 .unwrap(),
-=======
-            r##"CREATE_NON_FUNGIBLE_RESOURCE_WITH_OWNER Enum("NonFungibleIdType::Integer") Map<String, String>("name", "Token") NonFungibleGlobalId("resource_sim1qr9alp6h38ggejqvjl3fzkujpqj2d84gmqy72zuluzwsykwvak:#1#") Some(Map<NonFungibleLocalId, Tuple>(NonFungibleLocalId("#1#"), Tuple(Tuple("Hello World", Decimal("12")), Tuple(12u8, 19u128))));"##,
-            BasicInstruction::CreateNonFungibleResourceWithOwner {
-                id_type: NonFungibleIdType::Integer,
-                metadata: BTreeMap::from([("name".to_string(), "Token".to_string())]),
-                owner_badge: owner_badge.clone(),
-                initial_supply: Some(BTreeMap::from([(
-                    NonFungibleLocalId::integer(1),
-                    (
-                        args!(String::from("Hello World"), Decimal::from("12")),
-                        args!(12u8, 19u128)
-                    )
-                )]))
->>>>>>> e9381b7b
             },
         );
     }
@@ -1819,7 +1785,7 @@
                         ),
                     ]),
                     entries: BTreeMap::from([(
-                        NonFungibleLocalId::Integer(1),
+                        NonFungibleLocalId::integer(1),
                         (
                             args!(String::from("Hello World"), Decimal::from("12")),
                             args!(12u8, 19u128)
@@ -1861,7 +1827,6 @@
     #[test]
     fn test_create_fungible_with_initial_supply_instruction() {
         generate_instruction_ok!(
-<<<<<<< HEAD
             r#"CREATE_FUNGIBLE_RESOURCE_WITH_INITIAL_SUPPLY 18u8 Map<String, String>("name", "Token") Map<Enum, Tuple>(Enum("ResourceMethodAuthKey::Withdraw"), Tuple(Enum("AccessRule::AllowAll"), Enum("AccessRule::DenyAll")), Enum("ResourceMethodAuthKey::Deposit"), Tuple(Enum("AccessRule::AllowAll"), Enum("AccessRule::DenyAll"))) Decimal("500");"#,
             BasicInstruction::CallFunction {
                 package_address: RESOURCE_MANAGER_PACKAGE,
@@ -1884,18 +1849,6 @@
                     initial_supply: "500".parse().unwrap()
                 })
                 .unwrap()
-=======
-            r##"MINT_NON_FUNGIBLE ResourceAddress("resource_sim1qr9alp6h38ggejqvjl3fzkujpqj2d84gmqy72zuluzwsykwvak") Map<NonFungibleLocalId, Tuple>(NonFungibleLocalId("#1#"), Tuple(Tuple("Hello World", Decimal("12")), Tuple(12u8, 19u128)));"##,
-            BasicInstruction::MintNonFungible {
-                resource_address: resource,
-                entries: BTreeMap::from([(
-                    NonFungibleLocalId::integer(1),
-                    (
-                        args!(String::from("Hello World"), Decimal::from("12")),
-                        args!(12u8, 19u128)
-                    )
-                )])
->>>>>>> e9381b7b
             },
         );
     }
